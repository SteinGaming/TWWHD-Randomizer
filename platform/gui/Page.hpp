#pragma once

#include <platform/gui/Button.hpp>
#include <platform/gui/Keyboard.hpp>

class EmptyPage {
public:
    virtual ~EmptyPage() = default;

    virtual std::string getName() const = 0;
    virtual std::string getDesc() const = 0;

    virtual void open() = 0;
    virtual void close() = 0;
    virtual bool update() = 0;
    virtual void drawTV() const = 0;
    virtual void drawDRC() const = 0;
};

class SeedPage final : public EmptyPage {
private:
    bool typing_seed = false;
    bool typing_perma = false;
    USKeyboard board;

    using Clock = std::chrono::high_resolution_clock;
    Clock::time_point resetTime;

    void resetTimer() { resetTime = Clock::now() + std::chrono::seconds(3); }

    std::string warnings;
public:
    SeedPage();
    
    std::string getName() const override { return "Seed"; }
    std::string getDesc() const override { return "Control the seed used to randomize."; }

    void open() override;
    void close() override;
    bool update() override;
    void drawTV() const override;
    void drawDRC() const override;
};

class ProgressionPage final : public EmptyPage {
private:
    size_t curCol = 0;
    size_t curRow = 0;
    std::array<std::array<std::unique_ptr<BasicButton>, 15>, 2> buttonColumns;

public:
    ProgressionPage();
    
    std::string getName() const override { return "Progression"; }
    std::string getDesc() const override { return "These settings control where progress items can appear.\nDisabled locations will still be randomized, but can only contain optional items you don't need to beat the game."; }

    void open() override;
    void close() override;
    bool update() override;
    void drawTV() const override;
    void drawDRC() const override;
};

class HintsPage final : public EmptyPage {
private:
    size_t curCol = 0;
    size_t curRow = 0;
<<<<<<< HEAD
    std::array<std::array<std::unique_ptr<BasicButton>, 5>, 2> buttonColumns;
=======
    std::array<std::vector<std::unique_ptr<BasicButton>>, 2> buttonColumns;
>>>>>>> 67fe8085

public:
    HintsPage();
    
    std::string getName() const override { return "Hints"; }
    std::string getDesc() const override { return "These settings control the generation and placement of hints.\nEach type of hint will be split evenly across the selected placement options."; }

    void open() override;
    void close() override;
    bool update() override;
    void drawTV() const override;
    void drawDRC() const override;
};

class EntrancePage final : public EmptyPage {
private:
    size_t curCol = 0;
    size_t curRow = 0;
    std::array<std::array<std::unique_ptr<BasicButton>, 7>, 2> buttonColumns;

public:
    EntrancePage();
    
    std::string getName() const override { return "Entrances"; }
    std::string getDesc() const override { return "These settings control entrance randomization."; }

    void open() override;
    void close() override;
    bool update() override;
    void drawTV() const override;
    void drawDRC() const override;
};

class ConveniencePage final : public EmptyPage {
private:
    size_t curCol = 0;
    size_t curRow = 0;
    std::array<std::array<std::unique_ptr<BasicButton>, 7>, 2> buttonColumns;

public:
    ConveniencePage();
    
    std::string getName() const override { return "Convenience"; }
    std::string getDesc() const override { return "These settings control convenience tweaks and other customization."; }

    void open() override;
    void close() override;
    bool update() override;
    void drawTV() const override;
    void drawDRC() const override;
};

class AdvancedPage final : public EmptyPage {
private:
    size_t curCol = 0;
    size_t curRow = 0;
    std::array<std::array<std::unique_ptr<BasicButton>, 3>, 2> buttonColumns;

public:
    AdvancedPage();
    
    std::string getName() const override { return "Advanced"; }
    std::string getDesc() const override { return "Various options that don't fit into the other categories."; }

    void open() override;
    void close() override;
    bool update() override;
    void drawTV() const override;
    void drawDRC() const override;
};

class ItemsPage final : public EmptyPage {
private:
    static constexpr size_t LIST_HEIGHT = 20;

    enum struct Column {
        LIST = 0,
        BUTTONS = 1
    };

    Column curCol = Column::LIST;
    size_t curRow = 0;
    size_t listScrollPos = 0;

    std::vector<ItemButton> listButtons; //sorted alphabetically, sometimes has items added/removed
    std::array<std::unique_ptr<BasicButton>, 11> countButtons;

public:
    ItemsPage();
    
    std::string getName() const override { return "Starting Items"; }
    std::string getDesc() const override { return "Selected items will be given to Link at the start of the game and won't be placed in the world."; }

    void open() override;
    void close() override;
    bool update() override;
    void drawTV() const override;
    void drawDRC() const override;
};

class ColorPage final : public EmptyPage {
private:
    enum struct Subpage {
        PRESETS = 0,
        COLOR_PICKER = 1
    };

    class PresetsSubpage final : public EmptyPage {
    private:
        ColorPage& parent;

        static constexpr size_t LIST_HEIGHT = 20;

        enum struct Column {
            LIST = 0,
            BUTTONS = 1
        };

        Column curCol = Column::LIST;
        size_t curRow = 0;
        size_t listScrollPos = 0;
        size_t selectedListIdx = 0;

        std::array<std::unique_ptr<BasicButton>, 4> toggles;
        
    public:
        PresetsSubpage(ColorPage& parent_);
    
        std::string getName() const override { return "Presets"; }
        std::string getDesc() const override { return "Change presets and model options."; }

        void open() override;
        void close() override;
        bool update() override;
        void drawTV() const override;
        void drawDRC() const override;
    };

    class ColorPickerSubpage final : public EmptyPage {
    private:
        ColorPage& parent;

        static constexpr size_t LIST_HEIGHT = 20;

        size_t curCol = 0;
        size_t curRow = 0;
        size_t listScrollPos = 0;
        size_t selectedListIdx = 0;

        HexKeyboard board;

        bool picking = false;
        void setPicking(const bool& enable_, const std::string& color_ = "") { picking = enable_; }

        std::array<ColorButton, 3> actions;
        
    public:
        ColorPickerSubpage(ColorPage& parent_);
    
        std::string getName() const override { return "Color List"; }
        std::string getDesc() const override { return "Individually set custom colors."; }

        void open() override;
        void close() override;
        bool update() override;
        void drawTV() const override;
        void drawDRC() const override;

        bool updateList();
        void drawListTV() const;
        void drawListDRC() const;

        bool updatePicker();
        void drawPickerTV() const;
        void drawPickerDRC() const;
    };

    void setSubpage(const Subpage& sub_) {
        curSubpage = sub_;

        switch(curSubpage) {
            case Subpage::PRESETS:
                picker.close();
                presets.open();
                break;
            case Subpage::COLOR_PICKER:
                presets.close();
                picker.open();
                break;
        }
    }

    Subpage curSubpage;

    PresetsSubpage presets;
    ColorPickerSubpage picker;

public:
    ColorPage();
    
    std::string getName() const override { return "Colors"; }
    std::string getDesc() const override { return "Controls custom colors that get applied to the player model. Custom models are not yet supported."; }

    void open() override;
    void close() override;
    bool update() override;
    void drawTV() const override;
    void drawDRC() const override;
};

class MetaPage final : public EmptyPage {
private:
    // these are too new for the Wii U browser :(
    //static inline std::string GITHUB_URL = "https://github.com/SuperDude88/TWWHD-Randomizer";
    //static inline std::string DISCORD_URL = "https://discord.gg/wPvdQ2Krrm";
    bool rpxLoaderInit = false;
    std::string savePath = "sd:/wiiu/apps/save/ ... (TWWHD Randomizer)";

public:
    MetaPage();
    ~MetaPage();
    
    std::string getName() const override { return "About"; }
    std::string getDesc() const override { return "Patcher info and settings, unrelated to randomization."; }

    void open() override;
    void close() override;
    bool update() override;
    void drawTV() const override;
    void drawDRC() const override;
};<|MERGE_RESOLUTION|>--- conflicted
+++ resolved
@@ -65,11 +65,7 @@
 private:
     size_t curCol = 0;
     size_t curRow = 0;
-<<<<<<< HEAD
-    std::array<std::array<std::unique_ptr<BasicButton>, 5>, 2> buttonColumns;
-=======
     std::array<std::vector<std::unique_ptr<BasicButton>>, 2> buttonColumns;
->>>>>>> 67fe8085
 
 public:
     HintsPage();
