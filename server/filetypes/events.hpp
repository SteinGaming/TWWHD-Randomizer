#pragma once

#include <fstream>
#include <memory>
#include <vector>
#include <unordered_map>
#include <string>
#include <array>
#include <variant>
#include <optional>

#include "../utility/common.hpp"



enum struct [[nodiscard]] EventlistError
{
	NONE = 0,
	COULD_NOT_OPEN,
	UNEXPECTED_EVENT_OFFSET,
	NONZERO_PADDING_BYTE,
	REACHED_EOF,
	DUPLICATE_EVENT_NAME,
	NON_BLANK_ACTOR_FOLLOWING_BLANK,
	UNKNOWN_PROPERTY_DATA_TYPE,
	CANT_READ_DATA_TYPE,
	NO_UNUSED_FLAGS_TO_USE,
	CANNOT_SAVE_ACTOR_WITH_NO_ACTIONS,
	UNKNOWN,
	COUNT
};

//class Action;
//class Actor;
//class Event;
namespace FileTypes {
	class EventList; //forward declare
}

struct Prop {
	std::string prop_name;
	std::variant<std::vector<float>, std::vector<vec3<float>>, std::vector<int>, std::string> prop_value;
};

class Property {
public:
	static constexpr int DATA_SIZE = 0x40; //could be a define?

	std::string name;
	std::shared_ptr<Property> next_property; //Pointer because of initialization stuff
	std::variant<std::vector<float>, std::vector<vec3<float>>, std::vector<int>, std::string> value;

	EventlistError read(std::istream& in, const unsigned int offset);
	void save_changes(std::ostream& out);
private:
	unsigned int offset;

	int32_t property_index;
	uint32_t data_type;
	uint32_t data_index;
	uint32_t data_size;
	int32_t next_property_index;
	char zero_initialized_runtime_data[0xC] = { "\x00\x00\x00\x00\x00\x00\x00\x00\x00\x00\x00" };

	friend class FileTypes::EventList;
	friend class Action;
	friend class Actor;
	friend class Event;
};

class Action {
public:
	static constexpr int DATA_SIZE = 0x50; //could be a define?

	std::string name;
	std::array<int32_t, 3> starting_flags = { -1, -1, -1 };
	int32_t flag_id_to_set;
	std::vector<std::shared_ptr<Property>> properties;
	std::shared_ptr<Action> next_action; //Pointer because of initialization stuff

	EventlistError read(std::istream& in, const unsigned int offset);
	void save_changes(std::ostream& out);
	std::shared_ptr<Property> get_prop(const std::string& prop_name);
	Property& add_property(const std::string& name);
private:
	unsigned int offset;
	
	uint32_t duplicate_id = 0;
	int32_t action_index;
	int32_t first_property_index;
	int32_t next_action_index;
	char zero_initialized_runtime_data[0x10] = { "\x00\x00\x00\x00\x00\x00\x00\x00\x00\x00\x00\x00\x00\x00\x00" };
	
	friend class FileTypes::EventList;
	friend class Actor;
	friend class Event;
};

namespace FileTypes {
	class EventList;
}

class Actor {
public:
	static constexpr int DATA_SIZE = 0x50; //could be a define?

	std::string name;
	uint32_t staff_identifier = 0;
	int32_t flag_id_to_set;
	uint32_t staff_type = 0;
	std::vector<std::shared_ptr<Action>> actions;
	std::shared_ptr<Action> initial_action;

	EventlistError read(std::istream& in, const unsigned int offset);
	EventlistError save_changes(std::ostream& out);
	std::shared_ptr<Action> add_action(const FileTypes::EventList* const list, const std::string& name, const std::vector<Prop>& properties);
private:
	unsigned int offset;

	int32_t actor_index;
	int32_t initial_action_index;
	char zero_initialized_runtime_data[0x1C] = { "\x00\x00\x00\x00\x00\x00\x00\x00\x00\x00\x00\x00\x00\x00\x00\x00\x00\x00\x00\x00\x00\x00\x00\x00\x00\x00\x00" };
	
	friend class FileTypes::EventList;
	friend class Action;
	friend class Event;
};

class Event {
public:
	static constexpr int DATA_SIZE = 0xB0; //could be a define?

	std::string name;
	uint32_t unknown_1 = 0;
	uint32_t priority = 0;
	std::array<int32_t, 2> starting_flags = { -1, -1 };
	std::array<int32_t, 3> ending_flags = { -1, -1, -1 };
	bool play_jingle = false;
	std::vector<std::shared_ptr<Actor>> actors;

	EventlistError read(std::istream& in, const unsigned int offset);
	void save_changes(std::ostream& out);
	std::shared_ptr<Actor> get_actor(const std::string& name);
	std::shared_ptr<Actor> add_actor(const FileTypes::EventList* const list, const std::string& name);
private:
	unsigned int offset;
	int32_t event_index;
	std::array<int32_t, 0x14> actor_indexes = { -1, -1, -1, -1, -1, -1, -1, -1, -1, -1, -1, -1, -1, -1, -1, -1, -1, -1, -1, -1 };
	uint32_t num_actors = 0;
	char zero_initialized_runtime_data[0x1B] = { "\x00\x00\x00\x00\x00\x00\x00\x00\x00\x00\x00\x00\x00\x00\x00\x00\x00\x00\x00\x00\x00\x00\x00\x00\x00\x00" };
	
	friend class FileTypes::EventList;
	friend class Action;
	friend class Actor;
};

namespace FileTypes
{

	const char* EventlistErrorGetName(EventlistError err);

	class EventList {
	public:
		static constexpr int32_t TOTAL_NUM_FLAGS = 0x2800; //could be a define?

		std::unordered_map<std::string, std::shared_ptr<Event>> Events_By_Name;

		EventList();
		static EventList createNew(const std::string& filename);
		EventlistError loadFromBinary(std::istream& in);
		EventlistError loadFromFile(const std::string& filePath);
		EventlistError writeToStream(std::ostream& out);
		EventlistError writeToFile(const std::string& outFilePath);
		Event& add_event(const std::string& name);
		std::optional<int32_t> get_unused_flag_id() const;
	private:
		uint32_t event_list_offset;
		uint32_t num_events;
		uint32_t actor_list_offset;
		uint32_t num_actors;
		uint32_t action_list_offset;
		uint32_t num_actions;
		uint32_t property_list_offset;
		uint32_t num_properties;
		uint32_t float_list_offset;
		uint32_t num_floats;
		uint32_t integer_list_offset;
		uint32_t num_integers;
		uint32_t string_list_offset;
		uint32_t string_list_total_size;
		char padding[8];

		std::vector<std::shared_ptr<Event>> Events;

		std::vector<std::shared_ptr<Actor>> All_Actors;
		std::vector<std::shared_ptr<Action>> All_Actions;
		std::vector<std::shared_ptr<Property>> All_Properties;
		std::vector<float> All_Floats;
		std::vector<int32_t> All_Integers;
		std::unordered_map<uint32_t, std::string> All_Strings_By_Offset;

		mutable std::vector<int32_t> unused_flag_ids;

<<<<<<< HEAD
		EventList();
		static EventList createNew(const std::string& filename);
		EventlistError loadFromBinary(std::istream& file_entry);
		EventlistError loadFromFile(const std::string& filePath);
		EventlistError writeToStream(std::ostream& file_entry);
		EventlistError writeToFile(const std::string& outFilePath);
		Event& add_event(const std::string& name);
		std::optional<int32_t> get_unused_flag_id() const;
	private:
=======
>>>>>>> a6bc52ae
		void initNew();
	};
}<|MERGE_RESOLUTION|>--- conflicted
+++ resolved
@@ -201,18 +201,6 @@
 
 		mutable std::vector<int32_t> unused_flag_ids;
 
-<<<<<<< HEAD
-		EventList();
-		static EventList createNew(const std::string& filename);
-		EventlistError loadFromBinary(std::istream& file_entry);
-		EventlistError loadFromFile(const std::string& filePath);
-		EventlistError writeToStream(std::ostream& file_entry);
-		EventlistError writeToFile(const std::string& outFilePath);
-		Event& add_event(const std::string& name);
-		std::optional<int32_t> get_unused_flag_id() const;
-	private:
-=======
->>>>>>> a6bc52ae
 		void initNew();
 	};
 }