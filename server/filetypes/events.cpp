--- conflicted
+++ resolved
@@ -6,14 +6,11 @@
 #include <memory>
 
 #include "../utility/endian.hpp"
-<<<<<<< HEAD
-=======
 
 using eType = Utility::Endian::Type;
->>>>>>> a6bc52ae
+
 
 using eType = Utility::Endian::Type;
-
 
 EventlistError Property::read(std::istream& in, const unsigned int offset) {
 	this->offset = offset;
@@ -23,23 +20,6 @@
 	if(!in.read(&name[0], 0x20)) {
 		return EventlistError::REACHED_EOF;
 	}
-<<<<<<< HEAD
-	if(!file.read(reinterpret_cast<char*>(&property_index), 4)) {
-		return EventlistError::REACHED_EOF;
-	}
-	if(!file.read(reinterpret_cast<char*>(&data_type), 4)) {
-		return EventlistError::REACHED_EOF;
-	}
-	if(!file.read(reinterpret_cast<char*>(&data_index), 4)) {
-		return EventlistError::REACHED_EOF;
-	}
-	if(!file.read(reinterpret_cast<char*>(&data_size), 4)) {
-		return EventlistError::REACHED_EOF;
-	}
-	if(!file.read(reinterpret_cast<char*>(&next_property_index), 4)) {
-		return EventlistError::REACHED_EOF;
-	}
-=======
 	if(!in.read(reinterpret_cast<char*>(&property_index), 4)) {
 		return EventlistError::REACHED_EOF;
 	}
@@ -56,7 +36,6 @@
 		return EventlistError::REACHED_EOF;
 	}
 	name = name.substr(0, name.find('\0')); //remove null characters so we can work with the string
->>>>>>> a6bc52ae
 	Utility::Endian::toPlatform_inplace(eType::Big, property_index);
 	Utility::Endian::toPlatform_inplace(eType::Big, data_type);
 	Utility::Endian::toPlatform_inplace(eType::Big, data_index);
@@ -69,33 +48,20 @@
 	return EventlistError::NONE;
 }
 
-<<<<<<< HEAD
-void Property::save_changes(std::ostream& fptr) {
-	fptr.seekp(offset, std::ios::beg);
-	fptr.write(&name[0], 0x20);
-=======
 void Property::save_changes(std::ostream& out) {
 	out.seekp(offset, std::ios::beg);
 
 	name.resize(0x20, '\0'); //pad to length with null
->>>>>>> a6bc52ae
 	Utility::Endian::toPlatform_inplace(eType::Big, property_index);
 	Utility::Endian::toPlatform_inplace(eType::Big, data_type);
 	Utility::Endian::toPlatform_inplace(eType::Big, data_index);
 	Utility::Endian::toPlatform_inplace(eType::Big, data_size);
-<<<<<<< HEAD
-	fptr.write(reinterpret_cast<const char*>(&property_index), 4);
-	fptr.write(reinterpret_cast<const char*>(&data_type), 4);
-	fptr.write(reinterpret_cast<const char*>(&data_index), 4);
-	fptr.write(reinterpret_cast<const char*>(&data_size), 4);
-=======
 
 	out.write(&name[0], 0x20);
 	out.write(reinterpret_cast<const char*>(&property_index), 4);
 	out.write(reinterpret_cast<const char*>(&data_type), 4);
 	out.write(reinterpret_cast<const char*>(&data_index), 4);
 	out.write(reinterpret_cast<const char*>(&data_size), 4);
->>>>>>> a6bc52ae
 
 	if (next_property == nullptr) {
 		next_property_index = -1;
@@ -104,13 +70,8 @@
 		next_property_index = next_property->property_index;
 	}
 	Utility::Endian::toPlatform_inplace(eType::Big, next_property_index);
-<<<<<<< HEAD
-	fptr.write((char*)&next_property_index, 4);
-	fptr.write(zero_initialized_runtime_data, sizeof(zero_initialized_runtime_data));
-=======
 	out.write(reinterpret_cast<const char*>(&next_property_index), 4);
 	out.write(zero_initialized_runtime_data, sizeof(zero_initialized_runtime_data));
->>>>>>> a6bc52ae
 	return;
 }
 
@@ -123,14 +84,6 @@
 	if(!in.read(&name[0], 0x20)) {
 		return EventlistError::REACHED_EOF;
 	}
-<<<<<<< HEAD
-	if(!file.read(reinterpret_cast<char*>(&duplicate_id), 4)) {
-		return EventlistError::REACHED_EOF;
-	}
-	if(!file.read(reinterpret_cast<char*>(&action_index), 4)) {
-		return EventlistError::REACHED_EOF;
-	}
-=======
 	if(!in.read(reinterpret_cast<char*>(&duplicate_id), 4)) {
 		return EventlistError::REACHED_EOF;
 	}
@@ -138,18 +91,13 @@
 		return EventlistError::REACHED_EOF;
 	}
 	name = name.substr(0, name.find('\0')); //remove null characters so we can work with the string
->>>>>>> a6bc52ae
 	Utility::Endian::toPlatform_inplace(eType::Big, duplicate_id);
 	Utility::Endian::toPlatform_inplace(eType::Big, action_index);
 
 	for (unsigned int i = 0; i < 3; i++) {
 		int32_t flag_id;
 		fptr.seekg(this->offset + 0x28 + i * 4, std::ios::beg);
-<<<<<<< HEAD
-		if(!file.read(reinterpret_cast<char*>(&flag_id), 4)) {
-=======
 		if(!in.read(reinterpret_cast<char*>(&flag_id), 4)) {
->>>>>>> a6bc52ae
 			return EventlistError::REACHED_EOF;
 		}
 		Utility::Endian::toPlatform_inplace(eType::Big, flag_id);
@@ -176,26 +124,6 @@
 	return EventlistError::NONE;
 }
 
-<<<<<<< HEAD
-void Action::save_changes(std::ostream& fptr) {
-	fptr.seekp(offset, std::ios::beg);
-	fptr.write(&name[0], 0x20);
-	Utility::Endian::toPlatform_inplace(eType::Big, duplicate_id);
-	Utility::Endian::toPlatform_inplace(eType::Big, action_index);
-	fptr.write(reinterpret_cast<const char*>(&duplicate_id), 4);
-	fptr.write(reinterpret_cast<const char*>(&action_index), 4);
-
-	for (int i = 0; i < 3; i++) {
-		int flag_id = starting_flags[i];
-		Utility::Endian::toPlatform_inplace(eType::Big, flag_id);
-		fptr.seekp(offset + 0x28 + i * 4, std::ios::beg);
-		fptr.write(reinterpret_cast<const char*>(&flag_id), 4);
-	}
-
-	fptr.seekp(offset + 0x34, std::ios::beg);
-	Utility::Endian::toPlatform_inplace(eType::Big, flag_id_to_set);
-	fptr.write(reinterpret_cast<const char*>(&flag_id_to_set), 4);
-=======
 void Action::save_changes(std::ostream& out) {
 	out.seekp(offset, std::ios::beg);
 
@@ -217,7 +145,6 @@
 	out.seekp(offset + 0x34, std::ios::beg);
 	Utility::Endian::toPlatform_inplace(eType::Big, flag_id_to_set);
 	out.write(reinterpret_cast<const char*>(&flag_id_to_set), 4);
->>>>>>> a6bc52ae
 	if (properties.size() == 0) {
 		first_property_index = -1;
 	}
@@ -225,13 +152,8 @@
 		first_property_index = properties[0]->property_index;
 	}
 	Utility::Endian::toPlatform_inplace(eType::Big, first_property_index);
-<<<<<<< HEAD
-	fptr.seekp(offset + 0x38, std::ios::beg);
-	fptr.write(reinterpret_cast<const char*>(&first_property_index), 4);
-=======
 	out.seekp(offset + 0x38, std::ios::beg);
 	out.write(reinterpret_cast<const char*>(&first_property_index), 4);
->>>>>>> a6bc52ae
 
 	if (next_action == nullptr) {
 		next_action_index = -1;
@@ -239,17 +161,10 @@
 	else {
 		next_action_index = next_action->action_index;
 	}
-<<<<<<< HEAD
-	fptr.seekp(offset + 0x3C, std::ios::beg);
-	Utility::Endian::toPlatform_inplace(eType::Big, next_action_index);
-	fptr.write(reinterpret_cast<const char*>(&next_action_index), 4);
-	fptr.write(zero_initialized_runtime_data, sizeof(zero_initialized_runtime_data));
-=======
 	out.seekp(offset + 0x3C, std::ios::beg);
 	Utility::Endian::toPlatform_inplace(eType::Big, next_action_index);
 	out.write(reinterpret_cast<const char*>(&next_action_index), 4);
 	out.write(zero_initialized_runtime_data, sizeof(zero_initialized_runtime_data));
->>>>>>> a6bc52ae
 	return;
 }
 
@@ -277,23 +192,6 @@
 	if(!in.read(&name[0], 0x20)) {
 		return EventlistError::REACHED_EOF;
 	}
-<<<<<<< HEAD
-	if(!file.read(reinterpret_cast<char*>(&staff_identifier), 4)) {
-		return EventlistError::REACHED_EOF;
-	}
-	if(!file.read(reinterpret_cast<char*>(&actor_index), 4)) {
-		return EventlistError::REACHED_EOF;
-	}
-	if(!file.read(reinterpret_cast<char*>(&flag_id_to_set), 4)) {
-		return EventlistError::REACHED_EOF;
-	}
-	if(!file.read(reinterpret_cast<char*>(&staff_type), 4)) {
-		return EventlistError::REACHED_EOF;
-	}
-	if(!file.read(reinterpret_cast<char*>(&initial_action_index), 4)) {
-		return EventlistError::REACHED_EOF;
-	}
-=======
 	if(!in.read(reinterpret_cast<char*>(&staff_identifier), 4)) {
 		return EventlistError::REACHED_EOF;
 	}
@@ -310,18 +208,13 @@
 		return EventlistError::REACHED_EOF;
 	}
 	name = name.substr(0, name.find('\0')); //remove null characters so we can work with the string
->>>>>>> a6bc52ae
 	Utility::Endian::toPlatform_inplace(eType::Big, staff_identifier);
 	Utility::Endian::toPlatform_inplace(eType::Big, actor_index);
 	Utility::Endian::toPlatform_inplace(eType::Big, flag_id_to_set);
 	Utility::Endian::toPlatform_inplace(eType::Big, staff_type);
 	Utility::Endian::toPlatform_inplace(eType::Big, initial_action_index);
 
-<<<<<<< HEAD
-	if(!file.read(reinterpret_cast<char*>(&zero_initialized_runtime_data), 0x1C)) {
-=======
 	if(!in.read(reinterpret_cast<char*>(&zero_initialized_runtime_data), 0x1C)) {
->>>>>>> a6bc52ae
 		return EventlistError::REACHED_EOF;
 	}
 	return EventlistError::NONE;
@@ -332,29 +225,13 @@
 		return EventlistError::CANNOT_SAVE_ACTOR_WITH_NO_ACTIONS;
 	}
 
-<<<<<<< HEAD
-	fptr.seekp(offset, std::ios::beg);
-	fptr.write(&name[0], 0x20);
-=======
 	out.seekp(offset, std::ios::beg);
 	
 	name.resize(0x20, '\0'); //pad to length with null
->>>>>>> a6bc52ae
 	Utility::Endian::toPlatform_inplace(eType::Big, staff_identifier);
 	Utility::Endian::toPlatform_inplace(eType::Big, actor_index);
 	Utility::Endian::toPlatform_inplace(eType::Big, flag_id_to_set);
 	Utility::Endian::toPlatform_inplace(eType::Big, staff_type);
-<<<<<<< HEAD
-	fptr.write(reinterpret_cast<const char*>(&staff_identifier), 4);
-	fptr.write(reinterpret_cast<const char*>(&actor_index), 4);
-	fptr.write(reinterpret_cast<const char*>(&flag_id_to_set), 4);
-	fptr.write(reinterpret_cast<const char*>(&staff_type), 4);
-
-	initial_action = actions[0];
-	initial_action_index = initial_action.action_index;
-	Utility::Endian::toPlatform_inplace(eType::Big, initial_action_index);
-	fptr.write(reinterpret_cast<const char*>(&initial_action_index), 4);
-=======
 
 	out.write(&name[0], 0x20);
 	out.write(reinterpret_cast<const char*>(&staff_identifier), 4);
@@ -366,7 +243,6 @@
 	initial_action_index = initial_action->action_index;
 	Utility::Endian::toPlatform_inplace(eType::Big, initial_action_index);
 	out.write(reinterpret_cast<const char*>(&initial_action_index), 4);
->>>>>>> a6bc52ae
 
 	out.write(zero_initialized_runtime_data, sizeof(zero_initialized_runtime_data));
 	return EventlistError::NONE;
@@ -396,17 +272,6 @@
 	if(!in.read(&name[0], 0x20)) {
 		return EventlistError::REACHED_EOF;
 	}
-<<<<<<< HEAD
-	if(!file.read(reinterpret_cast<char*>(&event_index), 4)) {
-		return EventlistError::REACHED_EOF;
-	}
-	if(!file.read(reinterpret_cast<char*>(&unknown_1), 4)) {
-		return EventlistError::REACHED_EOF;
-	}
-	if(!file.read(reinterpret_cast<char*>(&priority), 4)) {
-		return EventlistError::REACHED_EOF;
-	}
-=======
 	if(!in.read(reinterpret_cast<char*>(&event_index), 4)) {
 		return EventlistError::REACHED_EOF;
 	}
@@ -417,7 +282,6 @@
 		return EventlistError::REACHED_EOF;
 	}
 	name = name.substr(0, name.find('\0')); //remove null characters so we can work with the string
->>>>>>> a6bc52ae
 	Utility::Endian::toPlatform_inplace(eType::Big, event_index);
 	Utility::Endian::toPlatform_inplace(eType::Big, unknown_1);
 	Utility::Endian::toPlatform_inplace(eType::Big, priority);
@@ -425,22 +289,14 @@
 	for (unsigned int i = 0; i < 0x14; i++) {
 		int32_t actor_index;
 		fptr.seekg(this->offset + 0x2C + i * 4, std::ios::beg);
-<<<<<<< HEAD
-		if(!file.read(reinterpret_cast<char*>(&actor_index), 4)) {
-=======
 		if(!in.read(reinterpret_cast<char*>(&actor_index), 4)) {
->>>>>>> a6bc52ae
 			return EventlistError::REACHED_EOF;
 		}
 		Utility::Endian::toPlatform_inplace(eType::Big, actor_index);
 		actor_indexes[i] = actor_index;
 	}
 	fptr.seekg(this->offset + 0x7C, std::ios::beg);
-<<<<<<< HEAD
-	if(!file.read(reinterpret_cast<char*>(&num_actors), 4)) {
-=======
 	if(!in.read(reinterpret_cast<char*>(&num_actors), 4)) {
->>>>>>> a6bc52ae
 		return EventlistError::REACHED_EOF;
 	}
 	Utility::Endian::toPlatform_inplace(eType::Big, num_actors);
@@ -448,11 +304,7 @@
 	for (unsigned int i = 0; i < 2; i++) {
 		int32_t flag_id;
 		fptr.seekg(this->offset + 0x80 + i * 4, std::ios::beg);
-<<<<<<< HEAD
-		if(!file.read(reinterpret_cast<char*>(&flag_id), 4)) {
-=======
 		if(!in.read(reinterpret_cast<char*>(&flag_id), 4)) {
->>>>>>> a6bc52ae
 			return EventlistError::REACHED_EOF;
 		}
 		Utility::Endian::toPlatform_inplace(eType::Big, flag_id);
@@ -462,11 +314,7 @@
 	for (unsigned int i = 0; i < 3; i++) {
 		int32_t flag_id;
 		fptr.seekg(this->offset + 0x88 + i * 4, std::ios::beg);
-<<<<<<< HEAD
-		if(!file.read(reinterpret_cast<char*>(&flag_id), 4)) {
-=======
 		if(!in.read(reinterpret_cast<char*>(&flag_id), 4)) {
->>>>>>> a6bc52ae
 			return EventlistError::REACHED_EOF;
 		}
 		Utility::Endian::toPlatform_inplace(eType::Big, flag_id);
@@ -474,11 +322,7 @@
 	}
 
 	fptr.seekg(this->offset + 0x94, std::ios::beg);
-<<<<<<< HEAD
-	if(!file.read(reinterpret_cast<char*>(&play_jingle), 1)) {
-=======
 	if(!in.read(reinterpret_cast<char*>(&play_jingle), 1)) {
->>>>>>> a6bc52ae
 		return EventlistError::REACHED_EOF;
 	}
 
@@ -490,17 +334,6 @@
 	return EventlistError::NONE;
 }
 
-<<<<<<< HEAD
-void Event::save_changes(std::ostream& fptr) {
-	fptr.seekp(offset, std::ios::beg);
-	fptr.write(&name[0], 0x20);
-	Utility::Endian::toPlatform_inplace(eType::Big, event_index);
-	Utility::Endian::toPlatform_inplace(eType::Big, unknown_1);
-	Utility::Endian::toPlatform_inplace(eType::Big, priority);
-	fptr.write(reinterpret_cast<const char*>(&event_index), 4);
-	fptr.write(reinterpret_cast<const char*>(&unknown_1), 4);
-	fptr.write(reinterpret_cast<const char*>(&priority), 4);
-=======
 void Event::save_changes(std::ostream& out) {
 	out.seekp(offset, std::ios::beg);
 
@@ -513,7 +346,6 @@
 	out.write(reinterpret_cast<const char*>(&event_index), 4);
 	out.write(reinterpret_cast<const char*>(&unknown_1), 4);
 	out.write(reinterpret_cast<const char*>(&priority), 4);
->>>>>>> a6bc52ae
 
 	for (unsigned int i = 0; i < 0x14; i++) {
 		int32_t actor_index;
@@ -524,23 +356,6 @@
 			actor_index = actors[i]->actor_index;
 		}
 		actor_indexes[i] = actor_index;
-<<<<<<< HEAD
-		fptr.seekp(offset + 0x2C + i * 4, std::ios::beg);
-		Utility::Endian::toPlatform_inplace(eType::Big, actor_index);
-		fptr.write(reinterpret_cast<const char*>(&actor_index), 4);
-	}
-
-	num_actors = actors.size();
-	fptr.seekp(offset + 0x7C, std::ios::beg);
-	Utility::Endian::toPlatform_inplace(eType::Big, num_actors);
-	fptr.write(reinterpret_cast<const char*>(&num_actors), 4);
-
-	for (unsigned int i = 0; i < 2; i++) {
-		int flag_id = starting_flags[i];
-		fptr.seekp(offset + 0x80 + i * 4, std::ios::beg);
-		Utility::Endian::toPlatform_inplace(eType::Big, flag_id);
-		fptr.write(reinterpret_cast<const char*>(&flag_id), 4);
-=======
 		out.seekp(offset + 0x2C + i * 4, std::ios::beg);
 		Utility::Endian::toPlatform_inplace(eType::Big, actor_index);
 		out.write(reinterpret_cast<const char*>(&actor_index), 4);
@@ -556,21 +371,10 @@
 		out.seekp(offset + 0x80 + i * 4, std::ios::beg);
 		Utility::Endian::toPlatform_inplace(eType::Big, flag_id);
 		out.write(reinterpret_cast<const char*>(&flag_id), 4);
->>>>>>> a6bc52ae
 	}
 
 	for (unsigned int i = 0; i < 3; i++) {
 		int32_t flag_id = ending_flags[i];
-<<<<<<< HEAD
-		fptr.seekp(offset + 0x88 + i * 4, std::ios::beg);
-		Utility::Endian::toPlatform_inplace(eType::Big, flag_id);
-		fptr.write(reinterpret_cast<const char*>(&flag_id), 4);
-	}
-
-	fptr.seekp(offset + 0x94, std::ios::beg);
-	fptr.write(reinterpret_cast<const char*>(&play_jingle), 1);
-	fptr.write(zero_initialized_runtime_data, sizeof(zero_initialized_runtime_data));
-=======
 		out.seekp(offset + 0x88 + i * 4, std::ios::beg);
 		Utility::Endian::toPlatform_inplace(eType::Big, flag_id);
 		out.write(reinterpret_cast<const char*>(&flag_id), 4);
@@ -579,7 +383,6 @@
 	out.seekp(offset + 0x94, std::ios::beg);
 	out.write(reinterpret_cast<const char*>(&play_jingle), 1);
 	out.write(zero_initialized_runtime_data, sizeof(zero_initialized_runtime_data));
->>>>>>> a6bc52ae
 	return;
 }
 
@@ -688,51 +491,6 @@
 
 		EventlistError err = EventlistError::NONE;
 
-<<<<<<< HEAD
-		if(!file_entry.read(reinterpret_cast<char*>(&event_list_offset), 4)) {
-			return EventlistError::REACHED_EOF;
-		}
-		if(!file_entry.read(reinterpret_cast<char*>(&num_events), 4)) {
-			return EventlistError::REACHED_EOF;
-		}
-		if(!file_entry.read(reinterpret_cast<char*>(&actor_list_offset), 4)) {
-			return EventlistError::REACHED_EOF;
-		}
-		if(!file_entry.read(reinterpret_cast<char*>(&num_actors), 4)) {
-			return EventlistError::REACHED_EOF;
-		}
-		if(!file_entry.read(reinterpret_cast<char*>(&action_list_offset), 4)) {
-			return EventlistError::REACHED_EOF;
-		}
-		if(!file_entry.read(reinterpret_cast<char*>(&num_actions), 4)) {
-			return EventlistError::REACHED_EOF;
-		}
-		if(!file_entry.read(reinterpret_cast<char*>(&property_list_offset), 4)) {
-			return EventlistError::REACHED_EOF;
-		}
-		if(!file_entry.read(reinterpret_cast<char*>(&num_properties), 4)) {
-			return EventlistError::REACHED_EOF;
-		}
-		if(!file_entry.read(reinterpret_cast<char*>(&float_list_offset), 4)) {
-			return EventlistError::REACHED_EOF;
-		}
-		if(!file_entry.read(reinterpret_cast<char*>(&num_floats), 4)) {
-			return EventlistError::REACHED_EOF;
-		}
-		if(!file_entry.read(reinterpret_cast<char*>(&integer_list_offset), 4)) {
-			return EventlistError::REACHED_EOF;
-		}
-		if(!file_entry.read(reinterpret_cast<char*>(&num_integers), 4)) {
-			return EventlistError::REACHED_EOF;
-		}
-		if(!file_entry.read(reinterpret_cast<char*>(&string_list_offset), 4)) {
-			return EventlistError::REACHED_EOF;
-		}
-		if(!file_entry.read(reinterpret_cast<char*>(&string_list_total_size), 4)) {
-			return EventlistError::REACHED_EOF;
-		}
-		if(!file_entry.read(padding, 8)) {
-=======
 		if(!in.read(reinterpret_cast<char*>(&event_list_offset), 4)) {
 			return EventlistError::REACHED_EOF;
 		}
@@ -776,7 +534,6 @@
 			return EventlistError::REACHED_EOF;
 		}
 		if(!in.read(padding, 8)) {
->>>>>>> a6bc52ae
 			return EventlistError::REACHED_EOF;
 		}
 
@@ -847,11 +604,7 @@
 		All_Floats.reserve(num_floats); //Minimize copies
 		for (uint32_t float_index = 0; float_index < num_floats; float_index++) {
 			float float_val;
-<<<<<<< HEAD
-			if(!file_entry.read(reinterpret_cast<char*>(&float_val), 4)) {
-=======
 			if(!in.read(reinterpret_cast<char*>(&float_val), 4)) {
->>>>>>> a6bc52ae
 				return EventlistError::REACHED_EOF;
 			}
 			Utility::Endian::toPlatform_inplace(eType::Big, float_val);
@@ -861,11 +614,7 @@
 		All_Integers.reserve(num_integers); //Minimize copies
 		for (uint32_t integer_index = 0; integer_index < num_integers; integer_index++) {
 			int32_t integer;
-<<<<<<< HEAD
-			if(!file_entry.read(reinterpret_cast<char*>(&integer), 4)) {
-=======
 			if(!in.read(reinterpret_cast<char*>(&integer), 4)) {
->>>>>>> a6bc52ae
 				return EventlistError::REACHED_EOF;
 			}
 			Utility::Endian::toPlatform_inplace(eType::Big, integer);
@@ -879,18 +628,10 @@
 				return EventlistError::REACHED_EOF; //only error that can happen in read_str
 			}
 			All_Strings_By_Offset[offset - string_list_offset] = string;
-<<<<<<< HEAD
-			unsigned int string_length_with_null = string.length();
-			offset += string_length_with_null;
-
-			if (string_length_with_null % 8 != 0) {
-				unsigned int padding_bytes_to_skip = 8 - (string_length_with_null % 8);
-=======
 			offset += string.length();
 
 			if (string.length() % 8 != 0) {
 				unsigned int padding_bytes_to_skip = 8 - (string.length() % 8);
->>>>>>> a6bc52ae
 
 				for (unsigned int i = 0; i < padding_bytes_to_skip; i++) {
 					char padding_byte;
@@ -902,20 +643,6 @@
 						return EventlistError::NONZERO_PADDING_BYTE;
 					}
 				}
-<<<<<<< HEAD
-
-				offset += padding_bytes_to_skip;
-
-			}
-		}
-
-		for (Property& property : All_Properties) {
-			if (property.data_type == 0) {
-				std::vector<float> value; //Minimize copies
-				value.reserve(property.data_size);
-				for (unsigned int i = 0; i < property.data_size; i++) {
-					value.push_back(All_Floats[property.data_index + i]);
-=======
 				offset += padding_bytes_to_skip;
 			}
 		}
@@ -926,40 +653,24 @@
 				value.reserve(property->data_size); //Minimize copies
 				for (unsigned int i = 0; i < property->data_size; i++) {
 					value.push_back(All_Floats[property->data_index + i]);
->>>>>>> a6bc52ae
 				}
 				property->value = value;
 			}
-<<<<<<< HEAD
-			else if (property.data_type == 1) {
-				std::vector<vec3<float>> value;
-				value.reserve(property.data_size);
-				for (unsigned int i = 0; i < property.data_size; i++) {
-=======
 			else if (property->data_type == 1) {
 				std::vector<vec3<float>>& value = property->value.emplace<std::vector<vec3<float>>>();
 				value.reserve(property->data_size);
 				for (unsigned int i = 0; i < property->data_size; i++) {
->>>>>>> a6bc52ae
 					vec3<float>& temp = value.emplace_back();
 					temp.X = All_Floats[property->data_index + i * 3];
 					temp.Y = All_Floats[property->data_index + i * 3 + 1];
 					temp.Z = All_Floats[property->data_index + i * 3 + 2];
 				}
 			}
-<<<<<<< HEAD
-			else if (property.data_type == 3) {
-				std::vector<int32_t> value;
-				value.reserve(property.data_size);
-				for (uint32_t i = 0; i < property.data_size; i++) {
-					value.push_back(All_Integers[property.data_index + i]);
-=======
 			else if (property->data_type == 3) {
 				std::vector<int32_t>& value = property->value.emplace<std::vector<int32_t>>();
 				value.reserve(property->data_size);
 				for (uint32_t i = 0; i < property->data_size; i++) {
 					value.push_back(All_Integers[property->data_index + i]);
->>>>>>> a6bc52ae
 				}
 			}
 			else if (property->data_type == 4) {
@@ -1032,8 +743,185 @@
 		return EventlistError::NONE;
 	}
 
-<<<<<<< HEAD
-	EventlistError EventList::writeToStream(std::ostream& file_entry) {
+	EventlistError EventList::writeToStream(std::ostream& out) {
+		All_Actors.clear();
+		All_Actions.clear();
+		All_Properties.clear();
+		All_Floats.clear();
+		All_Integers.clear();
+		std::vector<std::string> All_Strings;
+
+		uint32_t offset = 0x40;
+		out.seekp(0x40, std::ios::beg);
+
+		event_list_offset = offset;
+		num_events = Events_By_Name.size();
+		for (uint32_t i = 0; i < num_events; i++) {
+			auto event = Events[i];
+			event->offset = offset;
+			event->event_index = i;
+
+			offset += Event::DATA_SIZE;
+
+			All_Actors.insert(All_Actors.end(), event->actors.begin(), event->actors.end());
+		}
+
+		actor_list_offset = offset;
+		num_actors = All_Actors.size();
+		for (uint32_t i = 0; i < num_actors; i++) {
+			auto actor = All_Actors[i];
+			actor->offset = offset;
+			actor->actor_index = i;
+
+			offset += Actor::DATA_SIZE;
+
+			All_Actions.reserve(actor->actions.size()); //Minimize copies
+			for (unsigned int x = 0; x < actor->actions.size(); x++) {
+				auto action = actor->actions[x];
+				if (x == actor->actions.size() - 1) {
+					action->next_action = nullptr;
+				}
+				else {
+					action->next_action = actor->actions[x + 1];
+				}
+				All_Actions.push_back(action);
+			}
+
+		}
+
+		action_list_offset = offset;
+		num_actions = All_Actions.size();
+		for (uint32_t i = 0; i < num_actions; i++) {
+			auto action = All_Actions[i];
+			action->offset = offset;
+			action->action_index = i;
+
+			offset += Action::DATA_SIZE;
+
+			for (unsigned int x = 0; x < action->properties.size(); x++) {
+				auto property = action->properties[x];
+				if (x == action->properties.size() - 1) {
+					property->next_property = nullptr;
+				}
+				else {
+					property->next_property = action->properties[x + 1];
+				}
+				All_Properties.push_back(property);
+			}
+		}
+
+		property_list_offset = offset;
+		num_properties = All_Properties.size();
+		for (uint32_t i = 0; i < num_properties; i++) {
+			auto property = All_Properties[i];
+			property->offset = offset;
+			property->property_index = i;
+
+			offset += Property::DATA_SIZE;
+
+			const auto& property_value = property->value;
+			if (property_value.index() != 3) {
+				if (property_value.index() == 0) {
+					property->data_size = std::get<std::vector<float>>(property_value).size();
+					property->data_type = 0;
+					property->data_index = All_Floats.size();
+
+					for (const float& float_val : std::get<std::vector<float>>(property_value)) {
+						All_Floats.push_back(float_val);
+					}
+				}
+				else if (property_value.index() == 1) {
+					property->data_size = std::get<std::vector<vec3<float>>>(property_value).size();
+					property->data_type = 1;
+					property->data_index = All_Floats.size();
+
+					for (const vec3<float>& vector3 : std::get<std::vector<vec3<float>>>(property_value)) {
+						All_Floats.push_back(vector3.X);
+						All_Floats.push_back(vector3.Y);
+						All_Floats.push_back(vector3.Z);
+					}
+				}
+				else if (property_value.index() == 2) {
+					property->data_size = std::get<std::vector<int32_t>>(property_value).size();
+					property->data_type = 3;
+					property->data_index = All_Integers.size();
+
+					for (const int32_t& integer : std::get<std::vector<int32_t>>(property_value)) {
+						All_Integers.push_back(integer);
+					}
+				}
+				else {
+					return EventlistError::UNKNOWN_PROPERTY_DATA_TYPE;
+				}
+			}
+			else if (property_value.index() == 3) {
+				property->data_type = 4;
+				property->data_index = 0; //gets set later
+				property->data_size = 0; //gets set later
+
+				All_Strings.push_back(std::get<std::string>(property_value));
+			}
+
+		}
+
+		float_list_offset = offset;
+		num_floats = All_Floats.size();
+		for (float& float_val : All_Floats) {
+			out.seekp(offset, std::ios::beg);
+			uint32_t value = reinterpret_cast<uint32_t&>(float_val); //byteswap as uint32 because casting it back to float in reversed order can make it NaN and change the value
+			Utility::Endian::toPlatform_inplace(eType::Big, value);
+			out.write(reinterpret_cast<const char*>(&value), 4);
+			offset += 4;
+		}
+
+		integer_list_offset = offset;
+		num_integers = All_Integers.size();
+		for (int32_t& integer : All_Integers) {
+			out.seekp(offset, std::ios::beg);
+			Utility::Endian::toPlatform_inplace(eType::Big, integer);
+			out.write(reinterpret_cast<const char*>(&integer), 4);
+			offset += 4;
+		}
+
+		string_list_offset = offset;
+		for (auto property : All_Properties) {
+			if (property->data_type == 4) {
+				uint32_t new_relative_string_offset = offset - string_list_offset;
+
+				std::string string = std::get<std::string>(property->value);
+				if (string.length() % 8 != 0) {
+					unsigned int padding_bytes_needed = (8 - (string.length() % 8));
+					string.resize(string.length() + padding_bytes_needed, '\0');
+				}
+
+				out.write(&string[0], string.length()); //Write string
+				offset += string.length();
+
+				property->data_index = new_relative_string_offset;
+				property->data_size = string.length();
+
+			}
+		}
+
+		string_list_total_size = offset - string_list_offset;
+
+		for (auto event : Events) {
+			event->save_changes(out);
+		}
+		for (auto actor : All_Actors) {
+			EventlistError err = actor->save_changes(out);
+			if(err != EventlistError::NONE) {
+				return err;
+			}
+		}
+		for (auto action : All_Actions) {
+			action->save_changes(out);
+		}
+		for (auto property : All_Properties) {
+			property->save_changes(out);
+		}
+
+		out.seekp(0, std::ios::beg);
 		Utility::Endian::toPlatform_inplace(eType::Big, event_list_offset);
 		Utility::Endian::toPlatform_inplace(eType::Big, num_events);
 		Utility::Endian::toPlatform_inplace(eType::Big, actor_list_offset);
@@ -1048,297 +936,7 @@
 		Utility::Endian::toPlatform_inplace(eType::Big, num_integers);
 		Utility::Endian::toPlatform_inplace(eType::Big, string_list_offset);
 		Utility::Endian::toPlatform_inplace(eType::Big, string_list_total_size);
-		file_entry.write(reinterpret_cast<const char*>(&event_list_offset), 4);
-		file_entry.write(reinterpret_cast<const char*>(&num_events), 4);
-		file_entry.write(reinterpret_cast<const char*>(&actor_list_offset), 4);
-		file_entry.write(reinterpret_cast<const char*>(&num_actors), 4);
-		file_entry.write(reinterpret_cast<const char*>(&action_list_offset), 4);
-		file_entry.write(reinterpret_cast<const char*>(&num_actions), 4);
-		file_entry.write(reinterpret_cast<const char*>(&property_list_offset), 4);
-		file_entry.write(reinterpret_cast<const char*>(&num_properties), 4);
-		file_entry.write(reinterpret_cast<const char*>(&float_list_offset), 4);
-		file_entry.write(reinterpret_cast<const char*>(&num_floats), 4);
-		file_entry.write(reinterpret_cast<const char*>(&integer_list_offset), 4);
-		file_entry.write(reinterpret_cast<const char*>(&num_integers), 4);
-		file_entry.write(reinterpret_cast<const char*>(&string_list_offset), 4);
-		file_entry.write(reinterpret_cast<const char*>(&string_list_total_size), 4);
-		file_entry.write(padding, 8);
-
-		std::vector<Event> All_Events = Events;
-=======
-	EventlistError EventList::writeToStream(std::ostream& out) {
->>>>>>> a6bc52ae
-		All_Actors.clear();
-		All_Actions.clear();
-		All_Properties.clear();
-		All_Floats.clear();
-		All_Integers.clear();
-		std::vector<std::string> All_Strings;
-
-		uint32_t offset = 0x40;
-		out.seekp(0x40, std::ios::beg);
-
-		event_list_offset = offset;
-		num_events = Events_By_Name.size();
-		for (uint32_t i = 0; i < num_events; i++) {
-			auto event = Events[i];
-			event->offset = offset;
-			event->event_index = i;
-
-			offset += Event::DATA_SIZE;
-
-			All_Actors.insert(All_Actors.end(), event->actors.begin(), event->actors.end());
-		}
-
-		actor_list_offset = offset;
-		num_actors = All_Actors.size();
-		for (uint32_t i = 0; i < num_actors; i++) {
-			auto actor = All_Actors[i];
-			actor->offset = offset;
-			actor->actor_index = i;
-
-			offset += Actor::DATA_SIZE;
-
-			All_Actions.reserve(actor->actions.size()); //Minimize copies
-			for (unsigned int x = 0; x < actor->actions.size(); x++) {
-				auto action = actor->actions[x];
-				if (x == actor->actions.size() - 1) {
-					action->next_action = nullptr;
-				}
-				else {
-					action->next_action = actor->actions[x + 1];
-				}
-				All_Actions.push_back(action);
-			}
-
-		}
-
-		action_list_offset = offset;
-		num_actions = All_Actions.size();
-		for (uint32_t i = 0; i < num_actions; i++) {
-			auto action = All_Actions[i];
-			action->offset = offset;
-			action->action_index = i;
-
-			offset += Action::DATA_SIZE;
-
-			for (unsigned int x = 0; x < action->properties.size(); x++) {
-				auto property = action->properties[x];
-				if (x == action->properties.size() - 1) {
-					property->next_property = nullptr;
-				}
-				else {
-					property->next_property = action->properties[x + 1];
-				}
-				All_Properties.push_back(property);
-			}
-		}
-
-		property_list_offset = offset;
-		num_properties = All_Properties.size();
-		for (uint32_t i = 0; i < num_properties; i++) {
-			auto property = All_Properties[i];
-			property->offset = offset;
-			property->property_index = i;
-
-			offset += Property::DATA_SIZE;
-
-			const auto& property_value = property->value;
-			if (property_value.index() != 3) {
-				if (property_value.index() == 0) {
-<<<<<<< HEAD
-					property.data_size = std::get<std::vector<float>>(property_value).size();
-					property.data_type = 0;
-					property.data_index = All_Floats.size();
-=======
-					property->data_size = std::get<std::vector<float>>(property_value).size();
-					property->data_type = 0;
-					property->data_index = All_Floats.size();
->>>>>>> a6bc52ae
-
-					for (const float& float_val : std::get<std::vector<float>>(property_value)) {
-						All_Floats.push_back(float_val);
-					}
-				}
-				else if (property_value.index() == 1) {
-<<<<<<< HEAD
-					property.data_size = std::get<std::vector<vec3<float>>>(property_value).size();
-					property.data_type = 1;
-					property.data_index = All_Floats.size();
-=======
-					property->data_size = std::get<std::vector<vec3<float>>>(property_value).size();
-					property->data_type = 1;
-					property->data_index = All_Floats.size();
->>>>>>> a6bc52ae
-
-					for (const vec3<float>& vector3 : std::get<std::vector<vec3<float>>>(property_value)) {
-						All_Floats.push_back(vector3.X);
-						All_Floats.push_back(vector3.Y);
-						All_Floats.push_back(vector3.Z);
-					}
-				}
-				else if (property_value.index() == 2) {
-<<<<<<< HEAD
-					property.data_size = std::get<std::vector<int32_t>>(property_value).size();
-					property.data_type = 3;
-					property.data_index = All_Integers.size();
-=======
-					property->data_size = std::get<std::vector<int32_t>>(property_value).size();
-					property->data_type = 3;
-					property->data_index = All_Integers.size();
->>>>>>> a6bc52ae
-
-					for (const int32_t& integer : std::get<std::vector<int32_t>>(property_value)) {
-						All_Integers.push_back(integer);
-					}
-				}
-				else {
-					return EventlistError::UNKNOWN_PROPERTY_DATA_TYPE;
-				}
-			}
-			else if (property_value.index() == 3) {
-				property->data_type = 4;
-				property->data_index = 0; //gets set later
-				property->data_size = 0; //gets set later
-
-				All_Strings.push_back(std::get<std::string>(property_value));
-			}
-
-		}
-
-		float_list_offset = offset;
-		num_floats = All_Floats.size();
-		for (float& float_val : All_Floats) {
-<<<<<<< HEAD
-			file_entry.seekp(offset, std::ios::beg);
-			int32_t value = reinterpret_cast<uint32_t&>(float_val); //byteswap as a uint32 because casting it back to float in reversed order treats it as NaN and changes the value
-			Utility::Endian::toPlatform_inplace(eType::Big, value);
-			file_entry.write(reinterpret_cast<const char*>(&value), 4);
-			offset = offset + 4;
-=======
-			out.seekp(offset, std::ios::beg);
-			uint32_t value = reinterpret_cast<uint32_t&>(float_val); //byteswap as uint32 because casting it back to float in reversed order can make it NaN and change the value
-			Utility::Endian::toPlatform_inplace(eType::Big, value);
-			out.write(reinterpret_cast<const char*>(&value), 4);
-			offset += 4;
->>>>>>> a6bc52ae
-		}
-
-		integer_list_offset = offset;
-		num_integers = All_Integers.size();
-		for (int32_t& integer : All_Integers) {
-<<<<<<< HEAD
-			file_entry.seekp(offset, std::ios::beg);
-			Utility::Endian::toPlatform_inplace(eType::Big, integer);
-			file_entry.write((char*)&integer, 4);
-			offset = offset + 4;
-		}
-
-		string_list_offset = offset;
-		for (Property& property : All_Properties) {
-			if (property.data_type == 4) {
-				std::string string = std::get<std::string>(property.value);
-				file_entry.write(&string[0], string.length()); //Write string
-				uint32_t new_relative_string_offset = offset - string_list_offset;
-
-				uint32_t string_length_with_null = string.length();
-				offset = offset + string_length_with_null;
-
-				uint32_t string_length_with_padding = string_length_with_null;
-				if (string_length_with_null % 8 != 0) {
-					unsigned int padding_bytes_needed = padToLen(file_entry, 8);
-					offset = offset + padding_bytes_needed;
-					string_length_with_padding = string_length_with_null + padding_bytes_needed;
-=======
-			out.seekp(offset, std::ios::beg);
-			Utility::Endian::toPlatform_inplace(eType::Big, integer);
-			out.write(reinterpret_cast<const char*>(&integer), 4);
-			offset += 4;
-		}
-
-		string_list_offset = offset;
-		for (auto property : All_Properties) {
-			if (property->data_type == 4) {
-				uint32_t new_relative_string_offset = offset - string_list_offset;
-
-				std::string string = std::get<std::string>(property->value);
-				if (string.length() % 8 != 0) {
-					unsigned int padding_bytes_needed = (8 - (string.length() % 8));
-					string.resize(string.length() + padding_bytes_needed, '\0');
->>>>>>> a6bc52ae
-				}
-
-				out.write(&string[0], string.length()); //Write string
-				offset += string.length();
-
-				property->data_index = new_relative_string_offset;
-				property->data_size = string.length();
-
-			}
-		}
-
-		string_list_total_size = offset - string_list_offset;
-
-		for (auto event : Events) {
-			event->save_changes(out);
-		}
-		for (auto actor : All_Actors) {
-			EventlistError err = actor->save_changes(out);
-			if(err != EventlistError::NONE) {
-				return err;
-			}
-		}
-<<<<<<< HEAD
-		for (Action& action : All_Actions) {
-			action.save_changes(file_entry);
-		}
-		for (Property& property : All_Properties) {
-			property.save_changes(file_entry);
-		}
-
-		file_entry.seekp(0, std::ios::beg);
-=======
-		for (auto action : All_Actions) {
-			action->save_changes(out);
-		}
-		for (auto property : All_Properties) {
-			property->save_changes(out);
-		}
-
-		out.seekp(0, std::ios::beg);
->>>>>>> a6bc52ae
-		Utility::Endian::toPlatform_inplace(eType::Big, event_list_offset);
-		Utility::Endian::toPlatform_inplace(eType::Big, num_events);
-		Utility::Endian::toPlatform_inplace(eType::Big, actor_list_offset);
-		Utility::Endian::toPlatform_inplace(eType::Big, num_actors);
-		Utility::Endian::toPlatform_inplace(eType::Big, action_list_offset);
-		Utility::Endian::toPlatform_inplace(eType::Big, num_actions);
-		Utility::Endian::toPlatform_inplace(eType::Big, property_list_offset);
-		Utility::Endian::toPlatform_inplace(eType::Big, num_properties);
-		Utility::Endian::toPlatform_inplace(eType::Big, float_list_offset);
-		Utility::Endian::toPlatform_inplace(eType::Big, num_floats);
-		Utility::Endian::toPlatform_inplace(eType::Big, integer_list_offset);
-		Utility::Endian::toPlatform_inplace(eType::Big, num_integers);
-		Utility::Endian::toPlatform_inplace(eType::Big, string_list_offset);
-		Utility::Endian::toPlatform_inplace(eType::Big, string_list_total_size);
-
-<<<<<<< HEAD
-		file_entry.write(reinterpret_cast<const char*>(&event_list_offset), 4);
-		file_entry.write(reinterpret_cast<const char*>(&num_events), 4);
-		file_entry.write(reinterpret_cast<const char*>(&actor_list_offset), 4);
-		file_entry.write(reinterpret_cast<const char*>(&num_actors), 4);
-		file_entry.write(reinterpret_cast<const char*>(&action_list_offset), 4);
-		file_entry.write(reinterpret_cast<const char*>(&num_actions), 4);
-		file_entry.write(reinterpret_cast<const char*>(&property_list_offset), 4);
-		file_entry.write(reinterpret_cast<const char*>(&num_properties), 4);
-		file_entry.write(reinterpret_cast<const char*>(&float_list_offset), 4);
-		file_entry.write(reinterpret_cast<const char*>(&num_floats), 4);
-		file_entry.write(reinterpret_cast<const char*>(&integer_list_offset), 4);
-		file_entry.write(reinterpret_cast<const char*>(&num_integers), 4);
-		file_entry.write(reinterpret_cast<const char*>(&string_list_offset), 4);
-		file_entry.write(reinterpret_cast<const char*>(&string_list_total_size), 4);
-		file_entry.write(padding, sizeof(padding));
-=======
+
 		out.write(reinterpret_cast<const char*>(&event_list_offset), 4);
 		out.write(reinterpret_cast<const char*>(&num_events), 4);
 		out.write(reinterpret_cast<const char*>(&actor_list_offset), 4);
@@ -1354,7 +952,6 @@
 		out.write(reinterpret_cast<const char*>(&string_list_offset), 4);
 		out.write(reinterpret_cast<const char*>(&string_list_total_size), 4);
 		out.write(padding, 8);
->>>>>>> a6bc52ae
 		return EventlistError::NONE;
 	}
 
