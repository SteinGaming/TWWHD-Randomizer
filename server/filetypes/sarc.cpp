--- conflicted
+++ resolved
@@ -34,11 +34,7 @@
 			return alignments.at(fileExt);
 		}
 		else if (fileExt == "bflim" && file.data.substr(file.data.size() - 0x28, 4) == "FLIM") {
-<<<<<<< HEAD
-			uint16_t alignment = *(uint16_t*)&file.data[(file.data.size() - 8)];
-=======
 			uint16_t alignment = *reinterpret_cast<const uint16_t*>(&file.data[(file.data.size() - 8)]);
->>>>>>> a6bc52ae
 			Utility::Endian::toPlatform_inplace(eType::Big, alignment);
 			return alignment;
 		}
