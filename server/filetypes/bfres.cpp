#include "bfres.hpp"

#include <cstring>
#include <algorithm>
#include <filesystem>
#include <variant>

#include "../utility/endian.hpp"
#include "../utility/common.hpp"

//This code should probably be optimized a bit, minimize loops etc, it runs quite often
using eType = Utility::Endian::Type;

namespace {
    std::variant<FRESError, std::string> readStringTableEntry(std::istream& bfres, unsigned int offset) {
        bfres.seekg(offset - 4, std::ios::beg); //BFRES stores offsets to strings directly, but the 4 bytes preceding it store length which we want
        uint32_t len;
        if (!bfres.read(reinterpret_cast<char*>(&len), sizeof(len))) {
            return FRESError::REACHED_EOF;
        }
        Utility::Endian::toPlatform_inplace(eType::Big, len);

        if (std::string str = readNullTerminatedStr(bfres, offset); str.empty()) {
    		return FRESError::REACHED_EOF; //empty string means it could not read a character from file
    	}
        else {
            str.pop_back(); //remove null terminator because it breaks length
            if (len != str.length()) return FRESError::STRING_LEN_MISMATCH;
    		return str;
    	}
    }

    FRESError readFRESHeader(std::istream& bfres, FRESHeader& hdr) {
        // magicFRES
        if (!bfres.read(hdr.magicFRES, 4)) return FRESError::REACHED_EOF;
        if (std::strncmp(hdr.magicFRES, "FRES", 4) != 0)
        {
            return FRESError::NOT_FRES;
        }
        // version number, doesn't affect much
        if (!bfres.read(reinterpret_cast<char*>(&hdr.version), sizeof(hdr.version)))
        {
            return FRESError::REACHED_EOF;
        }
        // byteOrderMarker
        if (!bfres.read(reinterpret_cast<char*>(&hdr.byteOrderMarker), sizeof(hdr.byteOrderMarker)))
        {
            return FRESError::REACHED_EOF;
        }
        // headerLength_0x10
        if (!bfres.read(reinterpret_cast<char*>(&hdr.headerLength_0x10), sizeof(hdr.headerLength_0x10)))
        {
            return FRESError::REACHED_EOF;
        }
        // fileSize
        if (!bfres.read(reinterpret_cast<char*>(&hdr.fileSize), sizeof(hdr.fileSize)))
        {
            return FRESError::REACHED_EOF;
        }
        // fileAlignment
        if (!bfres.read(reinterpret_cast<char*>(&hdr.fileAlignment), sizeof(hdr.fileAlignment)))
        {
            return FRESError::REACHED_EOF;
        }
        // nameOffset
        if (!bfres.read(reinterpret_cast<char*>(&hdr.nameOffset), sizeof(hdr.nameOffset)))
        {
            return FRESError::REACHED_EOF;
        }
        // stringTableSize
        if (!bfres.read(reinterpret_cast<char*>(&hdr.stringTableSize), sizeof(hdr.stringTableSize)))
        {
            return FRESError::REACHED_EOF;
        }
        // stringTableOffset
        if (!bfres.read(reinterpret_cast<char*>(&hdr.stringTableOffset), sizeof(hdr.stringTableOffset)))
        {
            return FRESError::REACHED_EOF;
        }
        // Index group info
        for (int i = 0; i < 12; i++) {
            if (!bfres.read(reinterpret_cast<char*>(&hdr.groupOffsets[i]), sizeof(hdr.groupOffsets[i])))
            {
                return FRESError::REACHED_EOF;
            }
            Utility::Endian::toPlatform_inplace(eType::Big, hdr.groupOffsets[i]);
            //calculate global offset
        }
        for (int i = 0; i < 12; i++) {
            if (!bfres.read(reinterpret_cast<char*>(&hdr.groupCounts[i]), sizeof(hdr.groupCounts[i])))
            {
                return FRESError::REACHED_EOF;
            }
            Utility::Endian::toPlatform_inplace(eType::Big, hdr.groupCounts[i]);
        }
        // userPointer
        if (!bfres.read(reinterpret_cast<char*>(&hdr.userPointer), sizeof(hdr.userPointer)))
        {
            return FRESError::REACHED_EOF;
        }
        Utility::Endian::toPlatform_inplace(eType::Big, hdr.byteOrderMarker);
        Utility::Endian::toPlatform_inplace(eType::Big, hdr.headerLength_0x10);
        Utility::Endian::toPlatform_inplace(eType::Big, hdr.fileSize);
        Utility::Endian::toPlatform_inplace(eType::Big, hdr.fileAlignment);
        Utility::Endian::toPlatform_inplace(eType::Big, hdr.nameOffset);
        Utility::Endian::toPlatform_inplace(eType::Big, hdr.stringTableSize);
        Utility::Endian::toPlatform_inplace(eType::Big, hdr.stringTableOffset);
        Utility::Endian::toPlatform_inplace(eType::Big, hdr.userPointer);
        return FRESError::NONE;
    }

    //Not finished used because of partial implementation, they're not needed yet
    /*
    std::variant<FRESError, std::vector<FRESFileSpec>> readFMDL(std::istream& bfres, FRESHeader& hdr) {
        hdr.groupOffsets[0];
    }

    std::variant<FRESError, std::vector<FRESFileSpec>> readFTEX(std::istream& bfres, FRESHeader& hdr) {

    }

    std::variant<FRESError, std::vector<FRESFileSpec>> readFSKA(std::istream& bfres, FRESHeader& hdr) {

    }

    std::variant<FRESError, std::vector<FRESFileSpec>> readFSHUShader(std::istream& bfres, FRESHeader& hdr) {

    }

    std::variant<FRESError, std::vector<FRESFileSpec>> readFSHUColor(std::istream& bfres, FRESHeader& hdr) {

    }

    std::variant<FRESError, std::vector<FRESFileSpec>> readFSHUTex(std::istream& bfres, FRESHeader& hdr) {

    }

    std::variant<FRESError, std::vector<FRESFileSpec>> readFTXP(std::istream& bfres, FRESHeader& hdr) {

    }

    std::variant<FRESError, std::vector<FRESFileSpec>> readFVISBone(std::istream& bfres, FRESHeader& hdr) {

    }

    std::variant<FRESError, std::vector<FRESFileSpec>> readFVISMat(std::istream& bfres, FRESHeader& hdr) {

    }

    std::variant<FRESError, std::vector<FRESFileSpec>> readFSHA(std::istream& bfres, FRESHeader& hdr) {

    }

    std::variant<FRESError, std::vector<FRESFileSpec>> readFSCN(std::istream& bfres, FRESHeader& hdr) {

    }*/

    std::variant<FRESError, std::vector<FRESFileSpec>> readEmbedded(std::istream& bfres, FRESHeader& hdr) {
        if (hdr.groupCounts[11] != 0) {
            std::vector<FRESFileSpec> fileList;
            bfres.seekg(0x20 + (11 * 0x4) + hdr.groupOffsets[11], std::ios::beg);
            GroupHeader group;
            if (!bfres.read(reinterpret_cast<char*>(&group.groupLength), sizeof(group.groupLength))) {
                return FRESError::REACHED_EOF;
            }
            if (!bfres.read(reinterpret_cast<char*>(&group.entryCount), sizeof(group.entryCount))) {
                return FRESError::REACHED_EOF;
            }

            Utility::Endian::toPlatform_inplace(eType::Big, group.groupLength);
            Utility::Endian::toPlatform_inplace(eType::Big, group.entryCount);

            for (int entry_index = 0; entry_index < group.entryCount; entry_index++) {
                GroupEntry entry;
                bfres.seekg(0x20 + 11 * 0x4 + hdr.groupOffsets[11] + 0x8 + 0x10 * (1 + entry_index), std::ios::beg);
                entry.location = bfres.tellg();
<<<<<<< HEAD
                if (!bfres.read((char*)&entry.searchValue, sizeof(entry.searchValue))) {
=======
                if (!bfres.read(reinterpret_cast<char*>(&entry.searchValue), sizeof(entry.searchValue))) {
>>>>>>> a6bc52ae
                    return FRESError::REACHED_EOF;
                }
                if (!bfres.read(reinterpret_cast<char*>(&entry.leftIndex), sizeof(entry.leftIndex))) {
                    return FRESError::REACHED_EOF;
                }
                if (!bfres.read(reinterpret_cast<char*>(&entry.rightIndex), sizeof(entry.rightIndex))) {
                    return FRESError::REACHED_EOF;
                }
                if (!bfres.read(reinterpret_cast<char*>(&entry.namePointer), sizeof(entry.namePointer))) {
                    return FRESError::REACHED_EOF;
                }
                if (!bfres.read(reinterpret_cast<char*>(&entry.dataPointer), sizeof(entry.dataPointer))) {
                    return FRESError::REACHED_EOF;
                }

                Utility::Endian::toPlatform_inplace(eType::Big, entry.searchValue);
                Utility::Endian::toPlatform_inplace(eType::Big, entry.leftIndex);
                Utility::Endian::toPlatform_inplace(eType::Big, entry.rightIndex);
                Utility::Endian::toPlatform_inplace(eType::Big, entry.namePointer);
                Utility::Endian::toPlatform_inplace(eType::Big, entry.dataPointer);
                group.entries.push_back(entry);

                FRESFileSpec file;
                std::variant<FRESError, std::string> name = readStringTableEntry(bfres, entry.location + 0x8 + entry.namePointer);
                if (name.index() == 0) {
                    return std::get<FRESError>(name);
                }
                file.fileName = std::get<std::string>(name);

                EmbeddedFileSpec fileInfo;
                bfres.seekg(entry.location + 0xC + entry.dataPointer, std::ios::beg);
                fileInfo.location = bfres.tellg();
                if (!bfres.read(reinterpret_cast<char*>(&fileInfo.dataOffset), sizeof(fileInfo.dataOffset))) {
                    return FRESError::REACHED_EOF;
                }
                if (!bfres.read(reinterpret_cast<char*>(&fileInfo.fileLength), sizeof(fileInfo.fileLength))) {
                    return FRESError::REACHED_EOF;
                }
                Utility::Endian::toPlatform_inplace(eType::Big, fileInfo.dataOffset);
                Utility::Endian::toPlatform_inplace(eType::Big, fileInfo.fileLength);

                file.fileLength = fileInfo.fileLength;
                file.fileOffset = fileInfo.location + fileInfo.dataOffset;

                hdr.embeddedFiles.push_back(fileInfo); //Add the embedded files to the header

                fileList.push_back(file);
            }
            return fileList;
        }
        return FRESError::GROUP_IS_EMPTY; //Not sure the best way to handle this error, it isnt really an error but still useful info that doesnt fit elsewhere
    }

    FRESError writeFRESHeader(std::ostream& out, FRESHeader& hdr) {
        auto BOM = Utility::Endian::toPlatform(eType::Big, hdr.byteOrderMarker);
        auto headerLength = Utility::Endian::toPlatform(eType::Big, hdr.headerLength_0x10);
        auto fileSize = Utility::Endian::toPlatform(eType::Big, hdr.fileSize);
        auto Alignment = Utility::Endian::toPlatform(eType::Big, hdr.fileAlignment);
        auto nameOffset = Utility::Endian::toPlatform(eType::Big, hdr.nameOffset);
        auto stringTableSize = Utility::Endian::toPlatform(eType::Big, hdr.stringTableSize);
        auto stringTableOffset = Utility::Endian::toPlatform(eType::Big, hdr.stringTableOffset);
        auto userPointer = Utility::Endian::toPlatform(eType::Big, hdr.userPointer);
        out.write(hdr.magicFRES, 4);
        for (int i = 0; i < 4; i++) {
            out.write(reinterpret_cast<const char*>(&hdr.version[i]), 1);
        }
        out.write(reinterpret_cast<const char*>(&BOM), 2);
        out.write(reinterpret_cast<const char*>(&headerLength), 2);
        out.write(reinterpret_cast<const char*>(&fileSize), 4);
        out.write(reinterpret_cast<const char*>(&Alignment), 4);
        out.write(reinterpret_cast<const char*>(&nameOffset), 4);
        out.write(reinterpret_cast<const char*>(&stringTableSize), 4);
        out.write(reinterpret_cast<const char*>(&stringTableOffset), 4);
        for (int i = 0; i < 12; i++) {
            auto fileOffset = Utility::Endian::toPlatform(eType::Big, hdr.groupOffsets[i]);
            out.write(reinterpret_cast<const char*>(&fileOffset), 4);
        }
        for (int i = 0; i < 12; i++) {
            auto fileCount = Utility::Endian::toPlatform(eType::Big, hdr.groupCounts[i]);
            out.write(reinterpret_cast<const char*>(&fileCount), 2);
        }
        out.write(reinterpret_cast<const char*>(&userPointer), 4);

        for (const EmbeddedFileSpec& file : hdr.embeddedFiles) {
            auto offset = Utility::Endian::toPlatform(eType::Big, file.dataOffset);
            auto length = Utility::Endian::toPlatform(eType::Big, file.fileLength);
            out.write(reinterpret_cast<const char*>(&offset), 4);
            out.write(reinterpret_cast<const char*>(&length), 4);
        }

        return FRESError::NONE;
    }
}

namespace FileTypes {
    const char* FRESErrorGetName(FRESError err) {
        switch (err)
        {
        case FRESError::NONE:
            return "NONE";
        case FRESError::COULD_NOT_OPEN:
            return "COULD_NOT_OPEN";
        case FRESError::NOT_FRES:
            return "NOT_FRES";
        case FRESError::REACHED_EOF:
            return "REACHED_EOF";
        case FRESError::STRING_LEN_MISMATCH:
            return "STRING_LEN_MISMATCH";
        case FRESError::GROUP_IS_EMPTY:
            return "GROUP_IS_EMPTY";
        default:
            return "UNKNOWN";
        }
    }

    resFile::resFile() {
        
    }

    FRESError resFile::loadFromBinary(std::istream& bfres) {
        FRESError err;

        err = readFRESHeader(bfres, fresHeader);
        if (err != FRESError::NONE) {
            return err;
        }
        
        /*Loop will be used for more complete implementation later
        std::variant<FRESError, std::vector<FRESFileSpec>>(*fun_ptr_array[])(std::istream & bfres, FRESHeader & hdr) = {readFMDL, readFTEX, readFSKA, readFSHUShader, readFSHUColor, readFSHUTex, readFTXP, readFVISBone, readFVISMat, readFSHA, readFSCN, readEmbedded};
        for (int index = 0; index < 12; index++) {
            if (fresHeader.groupCounts[index] != 0) {
            }
        }*/

        std::variant<FRESError, std::vector<FRESFileSpec>> readFiles = readEmbedded(bfres, fresHeader);
        if (readFiles.index() == 0) {
            if (std::get<FRESError>(readFiles) != FRESError::GROUP_IS_EMPTY) { //ignore the group is empty error since we can still continue execution
                return std::get<FRESError>(readFiles);
            }
        }
        files.insert(files.end(), std::get<std::vector<FRESFileSpec>>(readFiles).begin(), std::get<std::vector<FRESFileSpec>>(readFiles).end());

        // sort file specs by offset (may already be sorted by nintendo, but they don't HAVE to be in theory)
        std::sort(files.begin(), files.end(), [](const FRESFileSpec& a, const FRESFileSpec& b) {return a.fileOffset < b.fileOffset; });

        bfres.seekg(0x6C, std::ios::beg);
        fileData.resize(fresHeader.fileSize - 0x6C); //Exclude header size since it doesn't get included in this data
        if (!bfres.read(&fileData[0], fresHeader.fileSize - 0x6C)) {
            return FRESError::REACHED_EOF;
        }

        return FRESError::NONE;
    }

    FRESError resFile::loadFromFile(const std::string& filePath) {
        std::ifstream file(filePath, std::ios::binary);
        if (!file.is_open()) {
            return FRESError::COULD_NOT_OPEN;
        }
        return loadFromBinary(file);
    }

    FRESError resFile::replaceEmbeddedFile(const unsigned int fileIndex, const std::string& newFile) {
        uint32_t originalLen = fresHeader.embeddedFiles[fileIndex].fileLength;

        std::ifstream inFile(newFile, std::ios::binary);
        if (!inFile.is_open()) {
            return FRESError::COULD_NOT_OPEN;
        }
        std::string inData;
        inFile.seekg(0, std::ios::end);
        inData.resize(inFile.tellg());
        inFile.seekg(0, std::ios::beg);
        if (!inFile.read(&inData[0], inData.size())) {
            return FRESError::REACHED_EOF;
        }

        fresHeader.embeddedFiles[fileIndex].fileLength = inData.size();

        if (fileIndex != fresHeader.embeddedFiles.size() - 1) { //Check if it is the last embedded file
            for (unsigned int i = fileIndex + 1; i < fresHeader.embeddedFiles.size(); i++) {
                fresHeader.embeddedFiles[i].dataOffset = fresHeader.embeddedFiles[i].dataOffset + (inData.size() - originalLen); //Change offset based on how much the previous file shifted it
            }
        }

        fileData.replace(fresHeader.embeddedFiles[fileIndex].dataOffset + fresHeader.embeddedFiles[fileIndex].location - 0x6C, originalLen, inData); //Offset is relative to the location it's stored in the file, location is relative to file start so we take away the header size
        return FRESError::NONE;
    }

    FRESError resFile::replaceEmbeddedFile(const std::string& fileName, const std::string& newFile) {
        GroupHeader group;
        group.groupLength = *reinterpret_cast<int32_t*>(&fileData[0x20 + (11 * 0x4) + fresHeader.groupOffsets[11] - 0x6C]);
        group.entryCount = *reinterpret_cast<int32_t*>(&fileData[0x20 + (11 * 0x4) + fresHeader.groupOffsets[11] - 0x6C] + 4);

        Utility::Endian::toPlatform_inplace(eType::Big, group.groupLength);
        Utility::Endian::toPlatform_inplace(eType::Big, group.entryCount);

        int offset = 0x20 + (11 * 0x4) + fresHeader.groupOffsets[11] - 0x6C + 8;
        for (int entry_index = 0; entry_index <= group.entryCount; entry_index++) {
            GroupEntry entry;
            entry.searchValue = *reinterpret_cast<uint32_t*>(&fileData[offset]);
            entry.leftIndex = *reinterpret_cast<uint16_t*>(&fileData[offset + 4]);
            entry.rightIndex = *reinterpret_cast<uint16_t*>(&fileData[offset + 6]);
            entry.namePointer = *reinterpret_cast<int32_t*>(&fileData[offset + 8]);
            entry.dataPointer = *reinterpret_cast<int32_t*>(&fileData[offset + 12]);

            Utility::Endian::toPlatform_inplace(eType::Big, entry.searchValue);
            Utility::Endian::toPlatform_inplace(eType::Big, entry.leftIndex);
            Utility::Endian::toPlatform_inplace(eType::Big, entry.rightIndex);
            Utility::Endian::toPlatform_inplace(eType::Big, entry.namePointer);
            Utility::Endian::toPlatform_inplace(eType::Big, entry.dataPointer);
            group.entries.push_back(entry);
            offset += 0x10;
        }

        uint32_t searchVal = group.entries[0].searchValue;
        uint32_t nextSearchVal = group.entries[group.entries[0].leftIndex].searchValue;
        uint16_t entryIndex = group.entries[0].leftIndex;

        while (searchVal > nextSearchVal) {
            searchVal = nextSearchVal;
            uint32_t charpos = searchVal >> 3;
            uint32_t bitpos = searchVal & 0b111;
            uint32_t direction;

            if (charpos >= fileName.size()) {
                direction = 0;
            } else {
                direction = (fileName[charpos] >> bitpos) & 1U; //unsigned to resolve a compiler warning, makes no functional difference
            }

            if (direction == 0) {
                entryIndex = group.entries[entryIndex].leftIndex;
            }
            else {
                entryIndex = group.entries[entryIndex].rightIndex;
            }
            nextSearchVal = group.entries[entryIndex].searchValue;
        }

        auto err = replaceEmbeddedFile(entryIndex - 1, newFile); //Entry index includes the root entry, we don't need it
        if (err != FRESError::NONE) {
            return err;
        }
        return FRESError::NONE;
    }

    FRESError resFile::replaceFromDir(const std::string& dirPath) {
        for (const auto& p : std::filesystem::directory_iterator(dirPath)) {
            if(FRESError err = replaceEmbeddedFile(p.path().string().substr(dirPath.size()), p.path().string()); err != FRESError::NONE) return err;
        }
        return FRESError::NONE;
    }

    FRESError resFile::extractToDir(const std::string& dirPath) {
        for (const FRESFileSpec& file : files) {
            std::ofstream outFile(dirPath + '/' + file.fileName, std::ios::binary);
            if (!outFile.is_open()) {
                return FRESError::COULD_NOT_OPEN;
            }
            outFile.write(&fileData[file.fileOffset - 0x6C], file.fileLength); //Offsets are relative to file start but the data doesnt include the header
        }
        return FRESError::NONE;
    }
    
    FRESError resFile::writeToStream(std::ostream& out) {
        FRESError err;
        err = writeFRESHeader(out, fresHeader);
        if (err != FRESError::NONE) {
            return err;
        }
        out.write(&fileData[fresHeader.embeddedFiles.size() * 0x8], fileData.size() - fresHeader.embeddedFiles.size() * 0x8); //Skip over the embedded file info at the start of the file
        uint32_t fileLen = out.tellp();
        out.seekp(0xC, std::ios::beg);
        Utility::Endian::toPlatform_inplace(eType::Big, fileLen);
        out.write(reinterpret_cast<const char*>(&fileLen), sizeof(fileLen));
        return FRESError::NONE;
    }

    FRESError resFile::writeToFile(const std::string& outFilePath) {
        std::ofstream outFile(outFilePath, std::ios::binary);
        if (!outFile.is_open()) {
            return FRESError::COULD_NOT_OPEN;
        }
        return writeToStream(outFile);
    }

}<|MERGE_RESOLUTION|>--- conflicted
+++ resolved
@@ -174,11 +174,7 @@
                 GroupEntry entry;
                 bfres.seekg(0x20 + 11 * 0x4 + hdr.groupOffsets[11] + 0x8 + 0x10 * (1 + entry_index), std::ios::beg);
                 entry.location = bfres.tellg();
-<<<<<<< HEAD
-                if (!bfres.read((char*)&entry.searchValue, sizeof(entry.searchValue))) {
-=======
                 if (!bfres.read(reinterpret_cast<char*>(&entry.searchValue), sizeof(entry.searchValue))) {
->>>>>>> a6bc52ae
                     return FRESError::REACHED_EOF;
                 }
                 if (!bfres.read(reinterpret_cast<char*>(&entry.leftIndex), sizeof(entry.leftIndex))) {
