#include "bflyt.hpp"

#include <cstring>
#include <unordered_set>

#include "../utility/endian.hpp"
<<<<<<< HEAD
=======
#include "../utility/stringUtil.hpp"
>>>>>>> a6bc52ae
#include "../command/Log.hpp"

using eType = Utility::Endian::Type;

static const std::unordered_set<std::string> sections = {
	"cnt1",
	"usd1",
	"pan1",
	"bnd1",
	"wnd1",
	"txt1",
	"pic1",
	"prt1",
	"grp1"
};



namespace NintendoWare::Layout { //"official" name was nw::lyt
	FLYTError lyt1::read(std::istream& bflyt, const unsigned int offset) {
		bflyt.seekg(offset, std::ios::beg);
		this->offset = offset;

		if (!bflyt.read(magicLYT1, 4)) {
			LOG_ERR_AND_RETURN(FLYTError::REACHED_EOF)
		}
		if (std::strncmp(magicLYT1, "lyt1", 4) != 0) {
			LOG_ERR_AND_RETURN(FLYTError::UNKNOWN_SECTION)
		}
		if (!bflyt.read(reinterpret_cast<char*>(&sectionSize), sizeof(sectionSize))) {
			LOG_ERR_AND_RETURN(FLYTError::REACHED_EOF)
		}
		if (!bflyt.read(reinterpret_cast<char*>(&drawCentered), sizeof(drawCentered))) {
			LOG_ERR_AND_RETURN(FLYTError::REACHED_EOF)
		}
		if (!bflyt.read(reinterpret_cast<char*>(&padding_0x00), sizeof(padding_0x00))) {
			LOG_ERR_AND_RETURN(FLYTError::REACHED_EOF)
		}
		if (!bflyt.read(reinterpret_cast<char*>(&width), sizeof(width))) {
			LOG_ERR_AND_RETURN(FLYTError::REACHED_EOF)
		}
		if (!bflyt.read(reinterpret_cast<char*>(&height), sizeof(height))) {
			LOG_ERR_AND_RETURN(FLYTError::REACHED_EOF)
		}
		if (!bflyt.read(reinterpret_cast<char*>(&maxPartWidth), sizeof(maxPartWidth))) {
			LOG_ERR_AND_RETURN(FLYTError::REACHED_EOF)
		}
		if (!bflyt.read(reinterpret_cast<char*>(&maxPartHeight), sizeof(maxPartHeight))) {
			LOG_ERR_AND_RETURN(FLYTError::REACHED_EOF)
		}

		if (padding_0x00[0] != 0x00 || padding_0x00[1] != 0x00 || padding_0x00[2] != 0x00) {
			LOG_ERR_AND_RETURN(FLYTError::UNEXPECTED_VALUE)
		}

		if (std::string name = readNullTerminatedStr(bflyt, bflyt.tellg()); name.empty()) {
			LOG_ERR_AND_RETURN(FLYTError::REACHED_EOF) //empty string means it could not read a character from file
		}
		else {
			layoutName = name; //read the name properly
		}

		Utility::Endian::toPlatform_inplace(eType::Big, sectionSize);
		Utility::Endian::toPlatform_inplace(eType::Big, width);
		Utility::Endian::toPlatform_inplace(eType::Big, height);
		Utility::Endian::toPlatform_inplace(eType::Big, maxPartWidth);
		Utility::Endian::toPlatform_inplace(eType::Big, maxPartHeight);

		bflyt.seekg(this->offset + sectionSize, std::ios::beg);
		return FLYTError::NONE;
	}

	FLYTError lyt1::save_changes(std::ostream& out) {
		this->offset = out.tellp();

		sectionSize = 0x1C + layoutName.size();
		unsigned int padLen = 4 - ((static_cast<uint32_t>(out.tellp()) + sectionSize) % 4); //dont use padToLen function so we can calculate the length ahead of time (removes a seek later)
		if (padLen == 4) padLen = 0;
		sectionSize += padLen;

		Utility::Endian::toPlatform_inplace(eType::Big, sectionSize);
		Utility::Endian::toPlatform_inplace(eType::Big, width);
		Utility::Endian::toPlatform_inplace(eType::Big, height);
		Utility::Endian::toPlatform_inplace(eType::Big, maxPartWidth);
		Utility::Endian::toPlatform_inplace(eType::Big, maxPartHeight);

		out.write(magicLYT1, 4);
		out.write(reinterpret_cast<char*>(&sectionSize), sizeof(sectionSize));
		out.write(reinterpret_cast<char*>(&drawCentered), sizeof(drawCentered));
		out.write(reinterpret_cast<char*>(&padding_0x00), sizeof(padding_0x00));
		out.write(reinterpret_cast<char*>(&width), sizeof(width));
		out.write(reinterpret_cast<char*>(&height), sizeof(height));
		out.write(reinterpret_cast<char*>(&maxPartWidth), sizeof(maxPartWidth));
		out.write(reinterpret_cast<char*>(&maxPartHeight), sizeof(maxPartHeight));
		out.write(&layoutName[0], layoutName.size());
		padToLen(out, 4);

		return FLYTError::NONE;
	}


	FLYTError txl1::read(std::istream& bflyt, const unsigned int offset) {
		bflyt.seekg(offset, std::ios::beg);
		this->offset = offset;

		if (!bflyt.read(magicTXL1, 4)) LOG_ERR_AND_RETURN(FLYTError::REACHED_EOF)
		if (std::strncmp(magicTXL1, "txl1", 4) != 0) {
			LOG_ERR_AND_RETURN(FLYTError::UNKNOWN_SECTION)
		}
		if (!bflyt.read(reinterpret_cast<char*>(&sectionSize), sizeof(sectionSize))) {
			LOG_ERR_AND_RETURN(FLYTError::REACHED_EOF)
		}
		if (!bflyt.read(reinterpret_cast<char*>(&numTextures), sizeof(numTextures))) {
			LOG_ERR_AND_RETURN(FLYTError::REACHED_EOF)
		}
		if (!bflyt.read(reinterpret_cast<char*>(&padding_0x00), sizeof(padding_0x00))) {
			LOG_ERR_AND_RETURN(FLYTError::REACHED_EOF)
		}

		Utility::Endian::toPlatform_inplace(eType::Big, sectionSize);
		Utility::Endian::toPlatform_inplace(eType::Big, numTextures);

		texStrOffsets.reserve(numTextures);
		for (unsigned int i = 0; i < numTextures; i++) {
			uint32_t strOffset = 0;
			if (!bflyt.read(reinterpret_cast<char*>(&strOffset), sizeof(strOffset))) {
				LOG_ERR_AND_RETURN(FLYTError::REACHED_EOF)
			}

			Utility::Endian::toPlatform_inplace(eType::Big, strOffset);
			texStrOffsets.push_back(strOffset);
		}

		texNames.reserve(numTextures);
		for (uint32_t strOffset : texStrOffsets) {
			if (std::string name = readNullTerminatedStr(bflyt, this->offset + 0xC + strOffset); name.empty()) {
				LOG_ERR_AND_RETURN(FLYTError::REACHED_EOF) //empty string means it could not read a character from file
			}
			else {
				texNames.push_back(name);
			}
		}

		bflyt.seekg(this->offset + sectionSize, std::ios::beg);
		return FLYTError::NONE;
	}

	FLYTError txl1::save_changes(std::ostream& out) {
		this->offset = out.tellp();

		numTextures = texNames.size();
		texStrOffsets.clear();
		texStrOffsets.reserve(numTextures);

		Utility::Endian::toPlatform_inplace(eType::Big, sectionSize);
		Utility::Endian::toPlatform_inplace(eType::Big, numTextures);

		out.write(magicTXL1, 4);
		out.write(reinterpret_cast<char*>(&sectionSize), sizeof(sectionSize)); //will be inaccurate
		out.write(reinterpret_cast<char*>(&numTextures), sizeof(numTextures));
		out.write(reinterpret_cast<char*>(&padding_0x00), sizeof(padding_0x00));

		{
			uint32_t strOffset = 0x4 * texNames.size();
			out.seekp(this->offset + 0xC + strOffset, std::ios::beg);
			for (const std::string& name : texNames) {
				texStrOffsets.push_back(strOffset);
				out.write(&name[0], name.size());
				strOffset += name.size();
			}
			padToLen(out, 4);
			sectionSize = static_cast<uint32_t>(out.tellp()) - this->offset; //section ends after names
		}

		out.seekp(this->offset + 0xC);
		for (uint32_t& strOffset : texStrOffsets) { //write updated offsets
			Utility::Endian::toPlatform_inplace(eType::Big, strOffset);
			out.write(reinterpret_cast<const char*>(&strOffset), sizeof(strOffset));
		}

		uint32_t sectionSize_BE = Utility::Endian::toPlatform(eType::Big, sectionSize);
		out.seekp(this->offset + 0x4, std::ios::beg);
		out.write(reinterpret_cast<char*>(&sectionSize_BE), sizeof(sectionSize_BE)); //update value

		out.seekp(this->offset + sectionSize, std::ios::beg);
		return FLYTError::NONE;
	}


	FLYTError fnl1::read(std::istream& bflyt, const unsigned int offset) {
		bflyt.seekg(offset, std::ios::beg);
		this->offset = offset;

		if (!bflyt.read(magicFNL1, 4)) LOG_ERR_AND_RETURN(FLYTError::REACHED_EOF)
		if (std::strncmp(magicFNL1, "fnl1", 4) != 0) {
			LOG_ERR_AND_RETURN(FLYTError::UNKNOWN_SECTION)
		}
		if (!bflyt.read(reinterpret_cast<char*>(&sectionSize), sizeof(sectionSize))) {
			LOG_ERR_AND_RETURN(FLYTError::REACHED_EOF)
		}
		if (!bflyt.read(reinterpret_cast<char*>(&numFonts), sizeof(numFonts))) {
			LOG_ERR_AND_RETURN(FLYTError::REACHED_EOF)
		}
		if (!bflyt.read(reinterpret_cast<char*>(&padding_0x00), sizeof(padding_0x00))) {
			LOG_ERR_AND_RETURN(FLYTError::REACHED_EOF)
		}

		Utility::Endian::toPlatform_inplace(eType::Big, sectionSize);
		Utility::Endian::toPlatform_inplace(eType::Big, numFonts);

		fontStrOffsets.reserve(numFonts);
		for (unsigned int i = 0; i < numFonts; i++) {
			uint32_t strOffset = 0;
			if (!bflyt.read(reinterpret_cast<char*>(&strOffset), sizeof(strOffset))) {
				LOG_ERR_AND_RETURN(FLYTError::REACHED_EOF)
			}

			Utility::Endian::toPlatform_inplace(eType::Big, strOffset);
			fontStrOffsets.push_back(strOffset);
		}

		fontNames.reserve(numFonts);
		for (uint32_t strOffset : fontStrOffsets) {
			if (std::string name = readNullTerminatedStr(bflyt, this->offset + 0xC + strOffset); name.empty()) {
				LOG_ERR_AND_RETURN(FLYTError::REACHED_EOF) //empty string means it could not read a character from file
			}
			else {
				fontNames.push_back(name);
			}
		}

		bflyt.seekg(this->offset + sectionSize, std::ios::beg);
		return FLYTError::NONE;
	}

	FLYTError fnl1::save_changes(std::ostream& out) {
		this->offset = out.tellp();

		numFonts = fontNames.size();
		fontStrOffsets.clear();
		fontStrOffsets.reserve(numFonts);

		Utility::Endian::toPlatform_inplace(eType::Big, sectionSize);
		Utility::Endian::toPlatform_inplace(eType::Big, numFonts);

		out.write(magicFNL1, 4);
		out.write(reinterpret_cast<char*>(&sectionSize), sizeof(sectionSize)); //will be inaccurate
		out.write(reinterpret_cast<char*>(&numFonts), sizeof(numFonts));
		out.write(reinterpret_cast<char*>(&padding_0x00), sizeof(padding_0x00));

		{
			uint32_t strOffset = 0x4 * fontNames.size();
			out.seekp(this->offset + 0xC + strOffset, std::ios::beg);
			for (const std::string& name : fontNames) {
				fontStrOffsets.push_back(strOffset);
				out.write(&name[0], name.size());
				strOffset += name.size();
			}
			padToLen(out, 4);
			sectionSize = static_cast<uint32_t>(out.tellp()) - this->offset; //section ends after names
		}

		out.seekp(this->offset + 0xC);
		for (uint32_t& strOffset : fontStrOffsets) { //write updated offsets
			Utility::Endian::toPlatform_inplace(eType::Big, strOffset);
			out.write(reinterpret_cast<const char*>(&strOffset), sizeof(strOffset));
		}

		uint32_t sectionSize_BE = Utility::Endian::toPlatform(eType::Big, sectionSize);
		out.seekp(this->offset + 0x4, std::ios::beg);
		out.write(reinterpret_cast<char*>(&sectionSize_BE), sizeof(sectionSize_BE)); //update value

		out.seekp(this->offset + sectionSize, std::ios::beg);
		return FLYTError::NONE;
	}


	FLYTError material::read(std::istream& bflyt, const unsigned int offset) {
		bflyt.seekg(offset, std::ios::beg);

		name.resize(0x1C);
		if (!bflyt.read(&name[0], 0x1C)) LOG_ERR_AND_RETURN(FLYTError::REACHED_EOF)

		if (!readRGBA8(bflyt, bflyt.tellg(), blackColor)) {
			LOG_ERR_AND_RETURN(FLYTError::REACHED_EOF) //returns false if read fails
		}

		if (!readRGBA8(bflyt, bflyt.tellg(), whiteColor)) {
			LOG_ERR_AND_RETURN(FLYTError::REACHED_EOF) //returns false if read fails
		}

		if (!bflyt.read(reinterpret_cast<char*>(&flags), sizeof(flags))) LOG_ERR_AND_RETURN(FLYTError::REACHED_EOF)

		Utility::Endian::toPlatform_inplace(eType::Big, flags);

		uint32_t texCount = flags & 3;
		uint32_t mtxCount = (flags >> 2) & 3;
		uint32_t texCoordGenCount = (flags >> 4) & 3;
		uint32_t tevStageCount = (flags >> 6) & 7;
		uint32_t enableAlphaCompare = (flags >> 9) & 1;
		uint32_t enableBlend = (flags >> 10) & 1;
		textureOnly = (flags >> 11) & 1;
		uint32_t blendLogic = (flags >> 12) & 1;
		uint32_t indParams = (flags >> 14) & 1;
		uint32_t projMapCount = (flags >> 15) & 3;
		uint32_t fontShadowParams = (flags >> 17) & 1;
		alphaInterpolation = (flags >> 18) & 1;

		texRefs.reserve(texCount);
		for (unsigned int i = 0; i < texCount; i++) {
			texRef ref;
			if (!bflyt.read(reinterpret_cast<char*>(&ref.nameIndex), sizeof(ref.nameIndex))) LOG_ERR_AND_RETURN(FLYTError::REACHED_EOF)
			if (!bflyt.read(reinterpret_cast<char*>(&ref.wrapModeU), 1)) LOG_ERR_AND_RETURN(FLYTError::REACHED_EOF)
			if (!bflyt.read(reinterpret_cast<char*>(&ref.wrapModeV), 1)) LOG_ERR_AND_RETURN(FLYTError::REACHED_EOF)

			Utility::Endian::toPlatform_inplace(eType::Big, ref.nameIndex);

			texRefs.push_back(ref);
		}

		texTransforms.reserve(mtxCount);
		for (unsigned int i = 0; i < mtxCount; i++) {
			texTransform& transform = texTransforms.emplace_back();

			if (!readVec2(bflyt, bflyt.tellg(), transform.translation)) {
				LOG_ERR_AND_RETURN(FLYTError::REACHED_EOF)
			}

			if (!bflyt.read(reinterpret_cast<char*>(&transform.rotation), sizeof(transform.rotation))) LOG_ERR_AND_RETURN(FLYTError::REACHED_EOF)

			if (!readVec2(bflyt, bflyt.tellg(), transform.scale)) {
				LOG_ERR_AND_RETURN(FLYTError::REACHED_EOF)
			}

			Utility::Endian::toPlatform_inplace(eType::Big, transform.rotation);
		}

		texCoordGens.reserve(texCoordGenCount);
		for (unsigned int i = 0; i < texCoordGenCount; i++) {
			texCoordGen coordGen;
			if (!bflyt.read(reinterpret_cast<char*>(&coordGen.matrix), 1)) LOG_ERR_AND_RETURN(FLYTError::REACHED_EOF)
			if (!bflyt.read(reinterpret_cast<char*>(&coordGen.source), 1)) LOG_ERR_AND_RETURN(FLYTError::REACHED_EOF)
			if (!bflyt.read(reinterpret_cast<char*>(&coordGen.unk), sizeof(coordGen.unk))) LOG_ERR_AND_RETURN(FLYTError::REACHED_EOF)

			texCoordGens.push_back(coordGen);
		}

		tevStages.reserve(tevStageCount);
		for (unsigned int i = 0; i < tevStageCount; i++) {
			tevStage stage;
			if (!bflyt.read(reinterpret_cast<char*>(&stage.colorMode), 1)) LOG_ERR_AND_RETURN(FLYTError::REACHED_EOF)
			if (!bflyt.read(reinterpret_cast<char*>(&stage.alphaMode), 1)) LOG_ERR_AND_RETURN(FLYTError::REACHED_EOF)
			if (!bflyt.read(reinterpret_cast<char*>(&stage.padding_0x00), sizeof(stage.padding_0x00))) LOG_ERR_AND_RETURN(FLYTError::REACHED_EOF)

			tevStages.push_back(stage);
		}

		if (enableAlphaCompare) {
			alphaCompare compare;
			if (!bflyt.read(reinterpret_cast<char*>(&compare.compareMode), 1)) LOG_ERR_AND_RETURN(FLYTError::REACHED_EOF)
			if (!bflyt.read(reinterpret_cast<char*>(&compare.unk), 3)) LOG_ERR_AND_RETURN(FLYTError::REACHED_EOF)
			if (!bflyt.read(reinterpret_cast<char*>(&compare.value), sizeof(compare.value))) LOG_ERR_AND_RETURN(FLYTError::REACHED_EOF)

			Utility::Endian::toPlatform_inplace(eType::Big, compare.value);

			alphaComparison = compare;
		}

		if (enableBlend) {
			blendMode blend;
			if (!bflyt.read(reinterpret_cast<char*>(&blend.blendOp), 1)) LOG_ERR_AND_RETURN(FLYTError::REACHED_EOF)
			if (!bflyt.read(reinterpret_cast<char*>(&blend.sourceFactor), 1)) LOG_ERR_AND_RETURN(FLYTError::REACHED_EOF)
			if (!bflyt.read(reinterpret_cast<char*>(&blend.destFactor), 1)) LOG_ERR_AND_RETURN(FLYTError::REACHED_EOF)
			if (!bflyt.read(reinterpret_cast<char*>(&blend.logicOp), 1)) LOG_ERR_AND_RETURN(FLYTError::REACHED_EOF)

			blendingMode = blend;
		}

		if (blendLogic) {
			blendMode blend;
			if (!bflyt.read(reinterpret_cast<char*>(&blend.blendOp), 1)) LOG_ERR_AND_RETURN(FLYTError::REACHED_EOF)
			if (!bflyt.read(reinterpret_cast<char*>(&blend.sourceFactor), 1)) LOG_ERR_AND_RETURN(FLYTError::REACHED_EOF)
			if (!bflyt.read(reinterpret_cast<char*>(&blend.destFactor), 1)) LOG_ERR_AND_RETURN(FLYTError::REACHED_EOF)
			if (!bflyt.read(reinterpret_cast<char*>(&blend.logicOp), 1)) LOG_ERR_AND_RETURN(FLYTError::REACHED_EOF)

			blendModeLogic = blend;
		}

		if (indParams) {
			indirectParam param;
			if (!bflyt.read(reinterpret_cast<char*>(&param.rotation), sizeof(param.rotation))) LOG_ERR_AND_RETURN(FLYTError::REACHED_EOF)
			if (!bflyt.read(reinterpret_cast<char*>(&param.scaleX), sizeof(param.scaleX))) LOG_ERR_AND_RETURN(FLYTError::REACHED_EOF)
			if (!bflyt.read(reinterpret_cast<char*>(&param.scaleY), sizeof(param.scaleY))) LOG_ERR_AND_RETURN(FLYTError::REACHED_EOF)

			Utility::Endian::toPlatform_inplace(eType::Big, param.rotation);
			Utility::Endian::toPlatform_inplace(eType::Big, param.scaleX);
			Utility::Endian::toPlatform_inplace(eType::Big, param.scaleY);

			indParameter = param;
		}

		projectionMaps.reserve(projMapCount);
		for (unsigned int i = 0; i < projMapCount; i++) {
			projectionMap map;
			if (!bflyt.read(reinterpret_cast<char*>(&map.posX), sizeof(map.posX))) LOG_ERR_AND_RETURN(FLYTError::REACHED_EOF)
			if (!bflyt.read(reinterpret_cast<char*>(&map.posY), sizeof(map.posY))) LOG_ERR_AND_RETURN(FLYTError::REACHED_EOF)
			if (!bflyt.read(reinterpret_cast<char*>(&map.scaleX), sizeof(map.scaleX))) LOG_ERR_AND_RETURN(FLYTError::REACHED_EOF)
			if (!bflyt.read(reinterpret_cast<char*>(&map.scaleY), sizeof(map.scaleY))) LOG_ERR_AND_RETURN(FLYTError::REACHED_EOF)
			if (!bflyt.read(reinterpret_cast<char*>(&map.flags), sizeof(map.flags))) LOG_ERR_AND_RETURN(FLYTError::REACHED_EOF)

			Utility::Endian::toPlatform_inplace(eType::Big, map.posX);
			Utility::Endian::toPlatform_inplace(eType::Big, map.posY);
			Utility::Endian::toPlatform_inplace(eType::Big, map.scaleX);
			Utility::Endian::toPlatform_inplace(eType::Big, map.scaleY);

			projectionMaps.push_back(map);
		}

		if (fontShadowParams) {
			fontShadowParameter& param = fontShadowParam.emplace();

			if (!readRGBA8(bflyt, bflyt.tellg(), param.blackColor)) {
				LOG_ERR_AND_RETURN(FLYTError::REACHED_EOF) //returns false if read fails
			}

			if (!readRGBA8(bflyt, bflyt.tellg(), param.whiteColor)) {
				LOG_ERR_AND_RETURN(FLYTError::REACHED_EOF) //returns false if read fails
			}
		}

		return FLYTError::NONE;
	}

	FLYTError material::save_changes(std::ostream& out) {
		std::streamoff beg = out.tellp();
		out.write(&name[0], 0x1C);

		writeRGBA8(out, blackColor);
		writeRGBA8(out, whiteColor);

		out.seekp(4, std::ios::cur); //skip over flags for now

		setFlag(texRefs.size(), 0x00000003, 0);
		for (texRef& ref : texRefs) {
			Utility::Endian::toPlatform_inplace(eType::Big, ref.nameIndex);

			out.write(reinterpret_cast<const char*>(&ref.nameIndex), sizeof(ref.nameIndex));
			out.write(reinterpret_cast<const char*>(&ref.wrapModeU), 1);
			out.write(reinterpret_cast<const char*>(&ref.wrapModeV), 1);
		}

		setFlag(texTransforms.size(), 0x0000000C, 2);
		for (texTransform& transform : texTransforms) {
			Utility::Endian::toPlatform_inplace(eType::Big, transform.rotation);

			writeVec2(out, transform.translation);

			out.write(reinterpret_cast<const char*>(&transform.rotation), sizeof(transform.rotation));

			writeVec2(out, transform.scale);
		}

		setFlag(texCoordGens.size(), 0x00000030, 4);
		for (const texCoordGen& coordGen : texCoordGens) {
			out.write(reinterpret_cast<const char*>(&coordGen.matrix), 1);
			out.write(reinterpret_cast<const char*>(&coordGen.source), 1);
			out.write(reinterpret_cast<const char*>(&coordGen.unk), sizeof(coordGen.unk));
		}

		setFlag(tevStages.size(), 0x000001C0, 6);
		for (const tevStage& stage : tevStages) {
			out.write(reinterpret_cast<const char*>(&stage.colorMode), 1);
			out.write(reinterpret_cast<const char*>(&stage.alphaMode), 1);
			out.write(reinterpret_cast<const char*>(&stage.padding_0x00), sizeof(stage.padding_0x00));
		}

		setFlag(false, 0x00000200, 9);
		if (alphaComparison.has_value()) {
			setFlag(true, 0x00000200, 9);
			alphaCompare& compare = alphaComparison.value();

			Utility::Endian::toPlatform_inplace(eType::Big, compare.value);

			out.write(reinterpret_cast<char*>(&compare.compareMode), 1);
			out.write(reinterpret_cast<char*>(&compare.unk), 3);
			out.write(reinterpret_cast<char*>(&compare.value), sizeof(compare.value));
		}

		setFlag(false, 0x00000400, 10);
		if (blendingMode.has_value()) {
			setFlag(true, 0x00000400, 10);
			const blendMode& blend = blendingMode.value();

			out.write(reinterpret_cast<const char*>(&blend.blendOp), 1);
			out.write(reinterpret_cast<const char*>(&blend.sourceFactor), 1);
			out.write(reinterpret_cast<const char*>(&blend.destFactor), 1);
			out.write(reinterpret_cast<const char*>(&blend.logicOp), 1);
		}

		setFlag(textureOnly, 0x00000800, 11);

		setFlag(false, 0x00001000, 12);
		if (blendModeLogic.has_value()) {
			setFlag(true, 0x00001000, 12);
			const blendMode& blend = blendModeLogic.value();

			out.write(reinterpret_cast<const char*>(&blend.blendOp), 1);
			out.write(reinterpret_cast<const char*>(&blend.sourceFactor), 1);
			out.write(reinterpret_cast<const char*>(&blend.destFactor), 1);
			out.write(reinterpret_cast<const char*>(&blend.logicOp), 1);
		}

		setFlag(false, 0x00004000, 14);
		if (indParameter.has_value()) {
			setFlag(true, 0x00004000, 14);
			indirectParam& param = indParameter.value();

			Utility::Endian::toPlatform_inplace(eType::Big, param.rotation);
			Utility::Endian::toPlatform_inplace(eType::Big, param.scaleX);
			Utility::Endian::toPlatform_inplace(eType::Big, param.scaleY);

			out.write(reinterpret_cast<char*>(&param.rotation), sizeof(param.rotation));
			out.write(reinterpret_cast<char*>(&param.scaleX), sizeof(param.scaleX));
			out.write(reinterpret_cast<char*>(&param.scaleY), sizeof(param.scaleY));
		}

		setFlag(projectionMaps.size(), 0x00018000, 15);
		for (projectionMap& map : projectionMaps) {
			Utility::Endian::toPlatform_inplace(eType::Big, map.posX);
			Utility::Endian::toPlatform_inplace(eType::Big, map.posY);
			Utility::Endian::toPlatform_inplace(eType::Big, map.scaleX);
			Utility::Endian::toPlatform_inplace(eType::Big, map.scaleY);

			out.write(reinterpret_cast<char*>(&map.posX), sizeof(map.posX));
			out.write(reinterpret_cast<char*>(&map.posY), sizeof(map.posY));
			out.write(reinterpret_cast<char*>(&map.scaleX), sizeof(map.scaleX));
			out.write(reinterpret_cast<char*>(&map.scaleY), sizeof(map.scaleY));
			out.write(reinterpret_cast<char*>(&map.flags), sizeof(map.flags));
		}

		setFlag(false, 0x00020000, 17);
		if (fontShadowParam.has_value()) {
			setFlag(true, 0x00020000, 17);

			writeRGBA8(out, blackColor);
			writeRGBA8(out, whiteColor);
		}

		setFlag(alphaInterpolation, 0x00040000, 18);

		std::streamoff end = out.tellp();
		out.seekp(beg + 0x24, std::ios::beg);

		Utility::Endian::toPlatform_inplace(eType::Big, flags);
		out.write(reinterpret_cast<char*>(&flags), sizeof(flags)); //write flags

		out.seekp(end, std::ios::beg); //seek back to end of material so things are written sequentially
		return FLYTError::NONE;
	}


	FLYTError mat1::read(std::istream& bflyt, const unsigned int offset) {
		bflyt.seekg(offset, std::ios::beg);
		this->offset = offset;

		if (!bflyt.read(magicMAT1, 4)) LOG_ERR_AND_RETURN(FLYTError::REACHED_EOF)
		if (std::strncmp(magicMAT1, "mat1", 4) != 0) {
			LOG_ERR_AND_RETURN(FLYTError::UNKNOWN_SECTION)
		}
		if (!bflyt.read(reinterpret_cast<char*>(&sectionSize), sizeof(sectionSize))) {
			LOG_ERR_AND_RETURN(FLYTError::REACHED_EOF)
		}
		if (!bflyt.read(reinterpret_cast<char*>(&numMats), sizeof(numMats))) {
			LOG_ERR_AND_RETURN(FLYTError::REACHED_EOF)
		}
		if (!bflyt.read(reinterpret_cast<char*>(&padding_0x00), sizeof(padding_0x00))) {
			LOG_ERR_AND_RETURN(FLYTError::REACHED_EOF)
		}

		Utility::Endian::toPlatform_inplace(eType::Big, sectionSize);
		Utility::Endian::toPlatform_inplace(eType::Big, numMats);

		matOffsets.reserve(numMats);
		for (unsigned int i = 0; i < numMats; i++) {
			uint32_t matOffset;
			if (!bflyt.read(reinterpret_cast<char*>(&matOffset), sizeof(matOffset))) {
				LOG_ERR_AND_RETURN(FLYTError::REACHED_EOF)
			}

			Utility::Endian::toPlatform_inplace(eType::Big, matOffset);
			matOffsets.push_back(matOffset);
		}

		FLYTError err = FLYTError::NONE;
		materials.reserve(numMats);
		for (uint32_t matOffset : matOffsets) {
			err = materials.emplace_back().read(bflyt, this->offset + matOffset);
			if (err != FLYTError::NONE) {
				return err;
			}
		}

		bflyt.seekg(this->offset + sectionSize, std::ios::beg);
		return FLYTError::NONE;
	}

	FLYTError mat1::save_changes(std::ostream& out) {
		this->offset = out.tellp();

		numMats = materials.size();
		matOffsets.clear();
		matOffsets.reserve(numMats);

		Utility::Endian::toPlatform_inplace(eType::Big, sectionSize);
		Utility::Endian::toPlatform_inplace(eType::Big, numMats);

		out.write(magicMAT1, 4);
		out.write(reinterpret_cast<char*>(&sectionSize), sizeof(sectionSize)); //will be inaccurate
		out.write(reinterpret_cast<char*>(&numMats), sizeof(numMats));
		out.write(reinterpret_cast<char*>(&padding_0x00), sizeof(padding_0x00));

		{
			uint32_t matOffset = 0xC + 0x4 * materials.size();
			out.seekp(this->offset + matOffset, std::ios::beg);
			for (material& mat : materials) {
				matOffsets.push_back(matOffset);
				if (FLYTError err = mat.save_changes(out); err != FLYTError::NONE) {
					return err;
				}

				matOffset = static_cast<uint32_t>(out.tellp()) - this->offset;
			}
			padToLen(out, 4);
			sectionSize = static_cast<uint32_t>(out.tellp()) - this->offset; //section ends after materials
		}

		out.seekp(this->offset + 0xC);
		for (uint32_t& matOffset : matOffsets) { //write updated offsets
			Utility::Endian::toPlatform_inplace(eType::Big, matOffset);
			out.write(reinterpret_cast<const char*>(&matOffset), sizeof(matOffset));
		}

		uint32_t sectionSize_BE = Utility::Endian::toPlatform(eType::Big, sectionSize);
		out.seekp(this->offset + 0x4, std::ios::beg);
		out.write(reinterpret_cast<char*>(&sectionSize_BE), sizeof(sectionSize_BE)); //update value

		out.seekp(this->offset + sectionSize, std::ios::beg);
		return FLYTError::NONE;
	}


	FLYTError usd1::read(std::istream& bflyt, const unsigned int offset) {
		bflyt.seekg(offset, std::ios::beg);
		this->offset = offset;

		if (!bflyt.read(magic, 4)) LOG_ERR_AND_RETURN(FLYTError::REACHED_EOF)
		if (std::strncmp(magic, "usd1", 4) != 0) {
			LOG_ERR_AND_RETURN(FLYTError::UNKNOWN_SECTION)
		}
		if (!bflyt.read(reinterpret_cast<char*>(&sectionSize), sizeof(sectionSize))) {
			LOG_ERR_AND_RETURN(FLYTError::REACHED_EOF)
		}
		if (!bflyt.read(reinterpret_cast<char*>(&numEntries), sizeof(numEntries))) {
			LOG_ERR_AND_RETURN(FLYTError::REACHED_EOF)
		}
		if (!bflyt.read(reinterpret_cast<char*>(&padding_0x00), sizeof(padding_0x00))) {
			LOG_ERR_AND_RETURN(FLYTError::REACHED_EOF)
		}

		Utility::Endian::toPlatform_inplace(eType::Big, sectionSize);
		Utility::Endian::toPlatform_inplace(eType::Big, numEntries);

		for (unsigned int i = 0; i < numEntries; i++) {
			std::streamoff entryStart = bflyt.tellg();
			userDataEntry entry;
			if (!bflyt.read(reinterpret_cast<char*>(&entry.nameOffset), sizeof(entry.nameOffset))) {
				LOG_ERR_AND_RETURN(FLYTError::REACHED_EOF)
			}
			if (!bflyt.read(reinterpret_cast<char*>(&entry.dataOffset), sizeof(entry.dataOffset))) {
				LOG_ERR_AND_RETURN(FLYTError::REACHED_EOF)
			}
			if (!bflyt.read(reinterpret_cast<char*>(&entry.dataLen), sizeof(entry.dataLen))) {
				LOG_ERR_AND_RETURN(FLYTError::REACHED_EOF)
			}
			if (!bflyt.read(reinterpret_cast<char*>(&entry.dataType), 1)) {
				LOG_ERR_AND_RETURN(FLYTError::REACHED_EOF)
			}
			if (!bflyt.read(reinterpret_cast<char*>(&entry.unk), sizeof(entry.unk))) {
				LOG_ERR_AND_RETURN(FLYTError::REACHED_EOF)
			}

			Utility::Endian::toPlatform_inplace(eType::Big, entry.nameOffset);
			Utility::Endian::toPlatform_inplace(eType::Big, entry.dataOffset);
			Utility::Endian::toPlatform_inplace(eType::Big, entry.dataLen);

			if (entry.nameOffset != 0) {
				if (std::string name = readNullTerminatedStr(bflyt, entryStart + entry.nameOffset); name.empty()) {
					LOG_ERR_AND_RETURN(FLYTError::REACHED_EOF) //empty string means it could not read a character from file
				}
				else {
					entry.name = name;
				}
			}

			if (entry.dataOffset != 0) {
				bflyt.seekg(entryStart + entry.dataOffset, std::ios::beg);
				switch (entry.dataType) {
				case UserDataType::STRING:
					if (entry.dataLen != 0) {
						std::string data;
						data.resize(entry.dataLen);
						if (!bflyt.read(reinterpret_cast<char*>(&data[0]), entry.dataLen)) {
							LOG_ERR_AND_RETURN(FLYTError::REACHED_EOF)
						}
						entry.data = data;
					}
					else {
						if (std::string data = readNullTerminatedStr(bflyt, this->offset + entry.dataOffset); data.empty()) {
							LOG_ERR_AND_RETURN(FLYTError::REACHED_EOF) //empty string means it could not read a character from file
						}
						else {
							entry.data = data;
						}
					}
					break;
				case UserDataType::INT:
					entry.data.emplace<std::vector<int32_t>>();
					std::get<std::vector<int32_t>>(entry.data).reserve(entry.dataLen);
					for (unsigned int x = 0; x < entry.dataLen; x++) {
						int32_t value;
						if (!bflyt.read(reinterpret_cast<char*>(&value), sizeof(value))) {
							LOG_ERR_AND_RETURN(FLYTError::REACHED_EOF)
						}

						Utility::Endian::toPlatform_inplace(eType::Big, value);

						std::get<std::vector<int32_t>>(entry.data).push_back(value);
					}
					break;
				case UserDataType::FLOAT:
					entry.data.emplace<std::vector<float>>();
					std::get<std::vector<float>>(entry.data).reserve(entry.dataLen);
					for (unsigned int x = 0; x < entry.dataLen; x++) {
						float value;
						if (!bflyt.read(reinterpret_cast<char*>(&value), sizeof(value))) {
							LOG_ERR_AND_RETURN(FLYTError::REACHED_EOF)
						}

						Utility::Endian::toPlatform_inplace(eType::Big, value);

						std::get<std::vector<float>>(entry.data).push_back(value);
					}
					break;
				case UserDataType::STRUCT:
					break; //type not implemented, should not appear in Wii U files
				}
			}

			entries.push_back(entry);
		}

		bflyt.seekg(this->offset + sectionSize, std::ios::beg);
		return FLYTError::NONE;
	}

	FLYTError usd1::save_changes(std::ostream& out) {
		this->offset = out.tellp();

		numEntries = entries.size();
		Utility::Endian::toPlatform_inplace(eType::Big, numEntries);

		out.write(magic, 4);
		out.seekp(4, std::ios::cur); //skip section size for now
		out.write(reinterpret_cast<char*>(&numEntries), sizeof(numEntries));
		out.write(reinterpret_cast<char*>(&padding_0x00), sizeof(padding_0x00));
		for (userDataEntry& entry : entries) {
			std::streamoff entryStart = out.tellp();
			entry.dataType = static_cast<UserDataType>(entry.data.index());
			out.seekp(0xA, std::ios::cur);
			out.write(reinterpret_cast<char*>(&entry.dataType), 1);
			out.write(reinterpret_cast<char*>(&entry.unk), sizeof(entry.unk));
			entry.dataOffset = out.tellp() - entryStart;
			switch (entry.dataType) {
			case UserDataType::STRING:
				out.write(&std::get<std::string>(entry.data)[0], std::get<std::string>(entry.data).size());
				padToLen(out, 4); //might not be padded, probably is though
				entry.dataLen = static_cast<uint32_t>(out.tellp()) - entry.dataOffset - entryStart;
				break;
			case UserDataType::INT:
				entry.dataLen = std::get<std::vector<int32_t>>(entry.data).size();
				for (int32_t& value : std::get<std::vector<int32_t>>(entry.data)) {
					Utility::Endian::toPlatform_inplace(eType::Big, value);
					out.write(reinterpret_cast<char*>(&value), sizeof(value));
				}
				break;
			case UserDataType::FLOAT:
				entry.dataLen = std::get<std::vector<float>>(entry.data).size();
				for (float& value : std::get<std::vector<float>>(entry.data)) {
					Utility::Endian::toPlatform_inplace(eType::Big, value);
					out.write(reinterpret_cast<char*>(&value), sizeof(value));
				}
				break;
			case UserDataType::STRUCT:
				LOG_ERR_AND_RETURN(FLYTError::UNEXPECTED_VALUE)
			}
			entry.nameOffset = out.tellp() - entryStart;
			out.write(&entry.name[0], entry.name.size());
			padToLen(out, 4);
			std::streamoff entryEnd = out.tellp();
			out.seekp(entryStart, std::ios::beg);

			Utility::Endian::toPlatform_inplace(eType::Big, entry.nameOffset);
			Utility::Endian::toPlatform_inplace(eType::Big, entry.dataOffset);
			Utility::Endian::toPlatform_inplace(eType::Big, entry.dataLen);

			out.write(reinterpret_cast<char*>(&entry.nameOffset), sizeof(entry.nameOffset));
			out.write(reinterpret_cast<char*>(&entry.dataOffset), sizeof(entry.dataOffset));
			out.write(reinterpret_cast<char*>(&entry.dataLen), sizeof(entry.dataLen));
			out.seekp(entryEnd, std::ios::beg);
		}

		sectionSize = static_cast<uint32_t>(out.tellp()) - this->offset;
		out.seekp(this->offset + 0x4, std::ios::beg);
		uint32_t sectionSize_BE = Utility::Endian::toPlatform(eType::Big, sectionSize);
		out.write(reinterpret_cast<char*>(&sectionSize_BE), sizeof(sectionSize_BE)); //update value

		out.seekp(this->offset + sectionSize, std::ios::beg);
		return FLYTError::NONE;
	}


	FLYTError cnt1::read(std::istream& bflyt, const unsigned int offset) {
		bflyt.seekg(offset, std::ios::beg);
		this->offset = offset;

		if (!bflyt.read(magic, 4)) LOG_ERR_AND_RETURN(FLYTError::REACHED_EOF)
		if (std::strncmp(magic, "cnt1", 4) != 0) {
			LOG_ERR_AND_RETURN(FLYTError::UNKNOWN_SECTION)
		}
		if (!bflyt.read(reinterpret_cast<char*>(&sectionSize), sizeof(sectionSize))) {
			LOG_ERR_AND_RETURN(FLYTError::REACHED_EOF)
		}
		if (!bflyt.read(reinterpret_cast<char*>(&paneNamesOffset), sizeof(paneNamesOffset))) {
			LOG_ERR_AND_RETURN(FLYTError::REACHED_EOF)
		}
		if (!bflyt.read(reinterpret_cast<char*>(&paneCount), sizeof(paneCount))) {
			LOG_ERR_AND_RETURN(FLYTError::REACHED_EOF)
		}
		if (!bflyt.read(reinterpret_cast<char*>(&animCount), sizeof(animCount))) {
			LOG_ERR_AND_RETURN(FLYTError::REACHED_EOF)
		}

		Utility::Endian::toPlatform_inplace(eType::Big, sectionSize);
		Utility::Endian::toPlatform_inplace(eType::Big, paneNamesOffset);
		Utility::Endian::toPlatform_inplace(eType::Big, paneCount);
		Utility::Endian::toPlatform_inplace(eType::Big, animCount);

		if (std::string name = readNullTerminatedStr(bflyt, bflyt.tellg()); name.empty()) {
			LOG_ERR_AND_RETURN(FLYTError::REACHED_EOF) //empty string means it could not read a character from file
		}
		else {
			this->name = name;
		}

		bflyt.seekg(this->offset + paneNamesOffset, std::ios::beg);
		paneNames.reserve(paneCount);
		for (unsigned int i = 0; i < paneCount; i++) {
			std::string paneName;
			paneName.resize(0x18);
			if (!bflyt.read(&paneName[0], 0x18)) {
				LOG_ERR_AND_RETURN(FLYTError::REACHED_EOF)
			}

			paneNames.push_back(paneName);
		}

		unsigned int numPaddingBytes = 4 - (bflyt.tellg() % 4);
		if (numPaddingBytes == 4) {
			numPaddingBytes = 0;
		}
		bflyt.seekg(numPaddingBytes, std::ios::cur);
		animNameTableOffset = static_cast<uint32_t>(bflyt.tellg()) - this->offset;

		animNameOffsets.reserve(animCount);
		for (unsigned int i = 0; i < animCount; i++) {
			uint32_t nameOffset = 0;
			if (!bflyt.read(reinterpret_cast<char*>(&nameOffset), sizeof(nameOffset))) {
				LOG_ERR_AND_RETURN(FLYTError::REACHED_EOF)
			}

			Utility::Endian::toPlatform_inplace(eType::Big, nameOffset);
			animNameOffsets.push_back(nameOffset);
		}

		animNames.reserve(animCount);
		for (const uint32_t nameOffset : animNameOffsets) {
			if (std::string name = readNullTerminatedStr(bflyt, this->offset + animNameTableOffset + nameOffset); name.empty()) {
				LOG_ERR_AND_RETURN(FLYTError::REACHED_EOF) //empty string means it could not read a character from file
			}
			else {
				animNames.push_back(name);
			}
		}

		bflyt.seekg(this->offset + sectionSize, std::ios::beg);
		return FLYTError::NONE;
	}

	FLYTError cnt1::save_changes(std::ostream& out) {
		this->offset = out.tellp();

		paneCount = paneNames.size();
		animCount = animNames.size();

		//Utility::Endian::toPlatform_inplace(eType::Big, paneNamesOffset);
		Utility::Endian::toPlatform_inplace(eType::Big, paneCount);
		Utility::Endian::toPlatform_inplace(eType::Big, animCount);

		out.write(magic, 4);
		out.seekp(8, std::ios::cur); //skip section size and pane names offset
		out.write(reinterpret_cast<char*>(&paneCount), sizeof(paneCount));
		out.write(reinterpret_cast<char*>(&animCount), sizeof(animCount));
		out.write(&name[0], name.size());
		padToLen(out, 4);

		paneNamesOffset = static_cast<uint32_t>(out.tellp()) - this->offset;

		for (const std::string& paneName : paneNames) {
			out.write(&paneName[0], 0x18);
		}

		padToLen(out, 4);
		animNameTableOffset = static_cast<uint32_t>(out.tellp()) - this->offset;

		animNameOffsets.clear();
		animNameOffsets.reserve(animCount);
		{
			uint32_t nameOffset = animNames.size() * 0x4;
			for (const std::string& animName : animNames) {
				animNameOffsets.push_back(nameOffset);
				out.write(&animName[0], animName.size());
				nameOffset += animName.size();
			}
			padToLen(out, 4);
			sectionSize = static_cast<uint32_t>(out.tellp()) - this->offset; //section ends after materials
		}

		uint32_t sectionSize_BE = Utility::Endian::toPlatform(eType::Big, sectionSize);
		out.seekp(this->offset + 0x4, std::ios::beg);
		out.write(reinterpret_cast<char*>(&sectionSize_BE), sizeof(sectionSize_BE)); //update value

		Utility::Endian::toPlatform_inplace(eType::Big, paneNamesOffset);
		out.write(reinterpret_cast<char*>(&paneNamesOffset), sizeof(paneNamesOffset));

		out.seekp(this->offset + animNameTableOffset, std::ios::beg);
		for (uint32_t nameOffset : animNameOffsets) {
			Utility::Endian::toPlatform_inplace(eType::Big, nameOffset);
			out.write(reinterpret_cast<char*>(&nameOffset), sizeof(nameOffset));
		}

		out.seekp(this->offset + sectionSize, std::ios::beg);
		return FLYTError::NONE;
	}


	FLYTError grp1::read(std::istream& bflyt, const unsigned int offset) {
		bflyt.seekg(offset, std::ios::beg);
		this->offset = offset;

		if (!bflyt.read(magic, 4)) LOG_ERR_AND_RETURN(FLYTError::REACHED_EOF)
		if (std::strncmp(magic, "grp1", 4) != 0) {
			LOG_ERR_AND_RETURN(FLYTError::UNKNOWN_SECTION)
		}
		if (!bflyt.read(reinterpret_cast<char*>(&sectionSize), sizeof(sectionSize))) {
			LOG_ERR_AND_RETURN(FLYTError::REACHED_EOF)
		}
		groupName.resize(0x18);
		if (!bflyt.read(reinterpret_cast<char*>(&groupName[0]), 0x18)) {
			LOG_ERR_AND_RETURN(FLYTError::REACHED_EOF)
		}
		if (!bflyt.read(reinterpret_cast<char*>(&numPanes), sizeof(numPanes))) {
			LOG_ERR_AND_RETURN(FLYTError::REACHED_EOF)
		}
		if (!bflyt.read(reinterpret_cast<char*>(&padding_0x00), sizeof(padding_0x00))) {
			LOG_ERR_AND_RETURN(FLYTError::REACHED_EOF)
		}

		Utility::Endian::toPlatform_inplace(eType::Big, sectionSize);
		Utility::Endian::toPlatform_inplace(eType::Big, numPanes);

		paneNames.reserve(numPanes);
		for (unsigned int i = 0; i < numPanes; i++) {
			std::string paneName;
			paneName.resize(0x18);
			if (!bflyt.read(reinterpret_cast<char*>(&paneName[0]), 0x18)) {
				LOG_ERR_AND_RETURN(FLYTError::REACHED_EOF)
			}

			paneNames.push_back(paneName);
		}

		char nextSection[4];
		if (!bflyt.read(reinterpret_cast<char*>(&nextSection), sizeof(nextSection))) {
			LOG_ERR_AND_RETURN(FLYTError::REACHED_EOF)
		}
		if (std::strncmp(nextSection, "grs1", 4) == 0) {
			uint32_t grs1Size;
			if (!bflyt.read(reinterpret_cast<char*>(&grs1Size), sizeof(grs1Size))) {
				LOG_ERR_AND_RETURN(FLYTError::REACHED_EOF)
			}
			Utility::Endian::toPlatform_inplace(eType::Big, grs1Size);
			if (grs1Size != 0x8) {
				LOG_ERR_AND_RETURN(FLYTError::UNEXPECTED_VALUE)
			}

			if (!bflyt.read(reinterpret_cast<char*>(&nextSection), sizeof(nextSection))) {
				LOG_ERR_AND_RETURN(FLYTError::REACHED_EOF)
			}

			while (std::strncmp(nextSection, "gre1", 4) != 0) {
				bflyt.seekg(-4, std::ios::cur);

				if (std::strncmp(nextSection, "grp1", 4) != 0) LOG_ERR_AND_RETURN(FLYTError::UNKNOWN_SECTION) //should never happen

				grp1 child;
				FLYTError err = FLYTError::NONE;

				err = child.read(bflyt, bflyt.tellg());
				if (err != FLYTError::NONE) {
					return err;
				}
				children.push_back(child);

				if (!bflyt.read(reinterpret_cast<char*>(&nextSection), sizeof(nextSection))) {
					LOG_ERR_AND_RETURN(FLYTError::REACHED_EOF)
				}
			}

			uint32_t gre1Size;
			if (!bflyt.read(reinterpret_cast<char*>(&gre1Size), sizeof(gre1Size))) {
				LOG_ERR_AND_RETURN(FLYTError::REACHED_EOF)
			}
			Utility::Endian::toPlatform_inplace(eType::Big, gre1Size);
			if (gre1Size != 0x8) {
				LOG_ERR_AND_RETURN(FLYTError::UNEXPECTED_VALUE)
			}
		}
		else {
			bflyt.seekg(-4, std::ios::cur);
		}

		return FLYTError::NONE;
	}

	FLYTError grp1::save_changes(std::ostream& out, uint16_t& sectionNum) {
		sectionNum += 1; //add each group to section count
		this->offset = out.tellp();

		numPanes = paneNames.size();
		sectionSize = 0x24 + numPanes * 0x18;

		Utility::Endian::toPlatform_inplace(eType::Big, numPanes);
		Utility::Endian::toPlatform_inplace(eType::Big, sectionSize);

		out.write(magic, 4);
		out.write(reinterpret_cast<char*>(&sectionSize), sizeof(sectionSize));
		out.write(&groupName[0], 0x18);
		out.write(reinterpret_cast<char*>(&numPanes), sizeof(numPanes));
		out.write(reinterpret_cast<char*>(&padding_0x00), sizeof(padding_0x00));

		for (const std::string& paneName : paneNames) {
			out.write(&paneName[0], 0x18);
		}

		if (children.size() > 0) {
			uint32_t size = 0x8;
			Utility::Endian::toPlatform_inplace(eType::Big, size);

			out.write("grs1", 4);
			out.write(reinterpret_cast<char*>(&size), sizeof(size));
			sectionNum += 1; //grs counts as section

			for (grp1& group : children) {
				if (FLYTError err = group.save_changes(out, sectionNum); err != FLYTError::NONE) {
					return err;
				}
			}

			out.write("gre1", 4);
			out.write(reinterpret_cast<char*>(&size), sizeof(size));
			sectionNum += 1; //gre counts as section
		}

		return FLYTError::NONE;
	}
	
	PaneBase::~PaneBase() {

	}

	FLYTError PaneBase::read(std::istream& bflyt, const unsigned int offset) {
				bflyt.seekg(offset, std::ios::beg);
				this->offset = offset;
			
				if (!bflyt.read(magic, 4)) LOG_ERR_AND_RETURN(FLYTError::REACHED_EOF)
				if (!bflyt.read(reinterpret_cast<char*>(&sectionSize), sizeof(sectionSize))) {
					LOG_ERR_AND_RETURN(FLYTError::REACHED_EOF)
				}
				if (!bflyt.read(reinterpret_cast<char*>(&bitFlags), 1)) {
					LOG_ERR_AND_RETURN(FLYTError::REACHED_EOF)
				}
				if (!bflyt.read(reinterpret_cast<char*>(&originFlags), 1)) {
					LOG_ERR_AND_RETURN(FLYTError::REACHED_EOF)
				}
				if (!bflyt.read(reinterpret_cast<char*>(&alpha), 1)) {
					LOG_ERR_AND_RETURN(FLYTError::REACHED_EOF)
				}
				if (!bflyt.read(reinterpret_cast<char*>(&paneMagFlags), 1)) {
					LOG_ERR_AND_RETURN(FLYTError::REACHED_EOF)
				}
				name.resize(0x18);
				userInfo.resize(0x8);
				if (!bflyt.read(&name[0], 0x18)) {
					LOG_ERR_AND_RETURN(FLYTError::REACHED_EOF)
				}
				if (!bflyt.read(&userInfo[0], 0x8)) {
					LOG_ERR_AND_RETURN(FLYTError::REACHED_EOF)
				}
				
				if (!readVec3(bflyt, bflyt.tellg(), translation)) {
					LOG_ERR_AND_RETURN(FLYTError::REACHED_EOF)
				}
			
				if (!readVec3(bflyt, bflyt.tellg(), rotation)) {
					LOG_ERR_AND_RETURN(FLYTError::REACHED_EOF)
				}
			
				if (!readVec2(bflyt, bflyt.tellg(), scale)) {
					LOG_ERR_AND_RETURN(FLYTError::REACHED_EOF)
				}
			
				if (!bflyt.read(reinterpret_cast<char*>(&width), sizeof(width))) {
					LOG_ERR_AND_RETURN(FLYTError::REACHED_EOF)
				}
				if (!bflyt.read(reinterpret_cast<char*>(&height), sizeof(height))) {
					LOG_ERR_AND_RETURN(FLYTError::REACHED_EOF)
				}
			
				Utility::Endian::toPlatform_inplace(eType::Big, sectionSize);
				Utility::Endian::toPlatform_inplace(eType::Big, width);
				Utility::Endian::toPlatform_inplace(eType::Big, height);
			
				return FLYTError::NONE;
			}

	std::unique_ptr<PaneBase> PaneBase::clonePane() {
		return std::make_unique<PaneBase>(*this);
	}

	FLYTError PaneBase::save_changes(std::ostream& out) {
		this->offset = out.tellp();

		Utility::Endian::toPlatform_inplace(eType::Big, sectionSize);
		Utility::Endian::toPlatform_inplace(eType::Big, width);
		Utility::Endian::toPlatform_inplace(eType::Big, height);

		out.write(magic, 4);
		out.write(reinterpret_cast<char*>(&sectionSize), sizeof(sectionSize));
		out.write(reinterpret_cast<char*>(&bitFlags), sizeof(bitFlags));
		out.write(reinterpret_cast<char*>(&originFlags), sizeof(originFlags));
		out.write(reinterpret_cast<char*>(&alpha), sizeof(alpha));
		out.write(reinterpret_cast<char*>(&paneMagFlags), sizeof(paneMagFlags));
		out.write(&name[0], 0x18);
		out.write(&userInfo[0], 0x8);

		writeVec3(out, translation);
		writeVec3(out, rotation);
		writeVec2(out, scale);

		out.write(reinterpret_cast<char*>(&width), sizeof(width));
		out.write(reinterpret_cast<char*>(&height), sizeof(height));

		return FLYTError::NONE;
	}


	pan1::~pan1() {

	}

	FLYTError pan1::read(std::istream& bflyt, const unsigned int offset) {
		if (FLYTError err = PaneBase::read(bflyt, offset); err != FLYTError::NONE) {
			return err;
		}
		if (std::strncmp(magic, "pan1", 4) != 0) {
			LOG_ERR_AND_RETURN(FLYTError::UNKNOWN_SECTION)
		}
		if (sectionSize != 0x54) {
			LOG_ERR_AND_RETURN(FLYTError::UNEXPECTED_VALUE)
		}

		bflyt.seekg(this->offset + sectionSize, std::ios::beg);
		return FLYTError::NONE;
	}

	std::unique_ptr<PaneBase> pan1::clonePane() {
		return std::make_unique<pan1>(*this);
	}

	FLYTError pan1::save_changes(std::ostream& out) {
		return PaneBase::save_changes(out);
	}


	bnd1::~bnd1() {

	}

	FLYTError bnd1::read(std::istream& bflyt, const unsigned int offset) {
		if (FLYTError err = PaneBase::read(bflyt, offset); err != FLYTError::NONE) {
			return err;
		}
		if (std::strncmp(magic, "bnd1", 4) != 0) {
			LOG_ERR_AND_RETURN(FLYTError::UNKNOWN_SECTION)
		}
		if (sectionSize != 0x54) {
			LOG_ERR_AND_RETURN(FLYTError::UNEXPECTED_VALUE)
		}

		bflyt.seekg(this->offset + sectionSize, std::ios::beg);
		return FLYTError::NONE;
	}

	std::unique_ptr<PaneBase> bnd1::clonePane() {
		return std::make_unique<bnd1>(*this);
	}

	FLYTError bnd1::save_changes(std::ostream& out) {
		return PaneBase::save_changes(out);
	}


	wnd1::~wnd1() {

	}

	FLYTError wnd1::read(std::istream& bflyt, const unsigned int offset) {
		if (FLYTError err = PaneBase::read(bflyt, offset); err != FLYTError::NONE) {
			return err;
		}
		if (std::strncmp(magic, "wnd1", 4) != 0) {
			LOG_ERR_AND_RETURN(FLYTError::UNKNOWN_SECTION)
		}

		if (!bflyt.read(reinterpret_cast<char*>(&leftStretch), sizeof(leftStretch))) {
			LOG_ERR_AND_RETURN(FLYTError::REACHED_EOF)
		}
		if (!bflyt.read(reinterpret_cast<char*>(&rightStretch), sizeof(rightStretch))) {
			LOG_ERR_AND_RETURN(FLYTError::REACHED_EOF)
		}
		if (!bflyt.read(reinterpret_cast<char*>(&topStretch), sizeof(topStretch))) {
			LOG_ERR_AND_RETURN(FLYTError::REACHED_EOF)
		}
		if (!bflyt.read(reinterpret_cast<char*>(&bottomStretch), sizeof(bottomStretch))) {
			LOG_ERR_AND_RETURN(FLYTError::REACHED_EOF)
		}
		if (!bflyt.read(reinterpret_cast<char*>(&frameSizeLeft), sizeof(frameSizeLeft))) {
			LOG_ERR_AND_RETURN(FLYTError::REACHED_EOF)
		}
		if (!bflyt.read(reinterpret_cast<char*>(&frameSizeRight), sizeof(frameSizeRight))) {
			LOG_ERR_AND_RETURN(FLYTError::REACHED_EOF)
		}
		if (!bflyt.read(reinterpret_cast<char*>(&frameSizeTop), sizeof(frameSizeTop))) {
			LOG_ERR_AND_RETURN(FLYTError::REACHED_EOF)
		}
		if (!bflyt.read(reinterpret_cast<char*>(&frameSizeBottom), sizeof(frameSizeBottom))) {
			LOG_ERR_AND_RETURN(FLYTError::REACHED_EOF)
		}
		if (!bflyt.read(reinterpret_cast<char*>(&frameNum), sizeof(frameNum))) {
			LOG_ERR_AND_RETURN(FLYTError::REACHED_EOF)
		}
		if (!bflyt.read(reinterpret_cast<char*>(&bitFlags), sizeof(bitFlags))) {
			LOG_ERR_AND_RETURN(FLYTError::REACHED_EOF)
		}
		if (!bflyt.read(reinterpret_cast<char*>(&padding_0x00), sizeof(padding_0x00))) {
			LOG_ERR_AND_RETURN(FLYTError::REACHED_EOF)
		}
		if (!bflyt.read(reinterpret_cast<char*>(&contentOffset), sizeof(contentOffset))) {
			LOG_ERR_AND_RETURN(FLYTError::REACHED_EOF)
		}
		if (!bflyt.read(reinterpret_cast<char*>(&frameTableOffset), sizeof(frameTableOffset))) {
			LOG_ERR_AND_RETURN(FLYTError::REACHED_EOF)
		}

		Utility::Endian::toPlatform_inplace(eType::Big, leftStretch);
		Utility::Endian::toPlatform_inplace(eType::Big, rightStretch);
		Utility::Endian::toPlatform_inplace(eType::Big, topStretch);
		Utility::Endian::toPlatform_inplace(eType::Big, bottomStretch);
		Utility::Endian::toPlatform_inplace(eType::Big, frameSizeLeft);
		Utility::Endian::toPlatform_inplace(eType::Big, frameSizeRight);
		Utility::Endian::toPlatform_inplace(eType::Big, frameSizeTop);
		Utility::Endian::toPlatform_inplace(eType::Big, frameSizeBottom);
		Utility::Endian::toPlatform_inplace(eType::Big, contentOffset);
		Utility::Endian::toPlatform_inplace(eType::Big, frameTableOffset);

		bflyt.seekg(this->offset + contentOffset, std::ios::beg);
		if (!readRGBA8(bflyt, bflyt.tellg(), content.vertexColorTL)) {
			LOG_ERR_AND_RETURN(FLYTError::REACHED_EOF) //returns false if read fails
		}

		if (!readRGBA8(bflyt, bflyt.tellg(), content.vertexColorTR)) {
			LOG_ERR_AND_RETURN(FLYTError::REACHED_EOF) //returns false if read fails
		}

		if (!readRGBA8(bflyt, bflyt.tellg(), content.vertexColorBL)) {
			LOG_ERR_AND_RETURN(FLYTError::REACHED_EOF) //returns false if read fails
		}

		if (!readRGBA8(bflyt, bflyt.tellg(), content.vertexColorBR)) {
			LOG_ERR_AND_RETURN(FLYTError::REACHED_EOF) //returns false if read fails
		}

		if (!bflyt.read(reinterpret_cast<char*>(&content.matIndex), sizeof(content.matIndex))) {
			LOG_ERR_AND_RETURN(FLYTError::REACHED_EOF)
		}
		if (!bflyt.read(reinterpret_cast<char*>(&content.numCoords), sizeof(content.numCoords))) {
			LOG_ERR_AND_RETURN(FLYTError::REACHED_EOF)
		}
		if (!bflyt.read(reinterpret_cast<char*>(&content.padding_0x00), sizeof(content.padding_0x00))) {
			LOG_ERR_AND_RETURN(FLYTError::REACHED_EOF)
		}

		Utility::Endian::toPlatform_inplace(eType::Big, content.matIndex);

		content.coords.reserve(content.numCoords);
		for (uint8_t i = 0; i < content.numCoords; i++) {
			UVCoords& coord = content.coords.emplace_back();
			if (!readVec2(bflyt, bflyt.tellg(), coord.coordTL)) {
				LOG_ERR_AND_RETURN(FLYTError::REACHED_EOF)
			}

			if (!readVec2(bflyt, bflyt.tellg(), coord.coordTR)) {
				LOG_ERR_AND_RETURN(FLYTError::REACHED_EOF)
			}

			if (!readVec2(bflyt, bflyt.tellg(), coord.coordBL)) {
				LOG_ERR_AND_RETURN(FLYTError::REACHED_EOF)
			}

			if (!readVec2(bflyt, bflyt.tellg(), coord.coordBR)) {
				LOG_ERR_AND_RETURN(FLYTError::REACHED_EOF)
			}
		}


		bflyt.seekg(this->offset + frameTableOffset);
		frameTable.reserve(frameNum);
		for (unsigned int i = 0; i < frameNum; i++) {
			uint32_t frameOffset = 0;
			if (!bflyt.read(reinterpret_cast<char*>(&frameOffset), sizeof(frameOffset))) {
				LOG_ERR_AND_RETURN(FLYTError::REACHED_EOF)
			}

			Utility::Endian::toPlatform_inplace(eType::Big, frameOffset);
			frameTable.push_back(frameOffset);
		}

		frames.reserve(frameNum);
		for (const uint32_t frameOffset : frameTable) {
			bflyt.seekg(this->offset + frameOffset, std::ios::beg);

			windowFrame frame;
			if (!bflyt.read(reinterpret_cast<char*>(&frame.matIndex), sizeof(frame.matIndex))) {
				LOG_ERR_AND_RETURN(FLYTError::REACHED_EOF)
			}
			if (!bflyt.read(reinterpret_cast<char*>(&frame.texFlip), sizeof(frame.texFlip))) {
				LOG_ERR_AND_RETURN(FLYTError::REACHED_EOF)
			}
			if (!bflyt.read(reinterpret_cast<char*>(&frame.padding_0x00), sizeof(frame.padding_0x00))) {
				LOG_ERR_AND_RETURN(FLYTError::REACHED_EOF)
			}

			Utility::Endian::toPlatform_inplace(eType::Big, frame.matIndex);

			frames.push_back(frame);
		}

		bflyt.seekg(this->offset + sectionSize, std::ios::beg);
		return FLYTError::NONE;
	}

	std::unique_ptr<PaneBase> wnd1::clonePane() {
		return std::make_unique<wnd1>(*this);
	}

	FLYTError wnd1::save_changes(std::ostream& out) {
		if (FLYTError err = PaneBase::save_changes(out); err != FLYTError::NONE) {
			return err;
		}

		frameNum = frames.size();

		Utility::Endian::toPlatform_inplace(eType::Big, leftStretch);
		Utility::Endian::toPlatform_inplace(eType::Big, rightStretch);
		Utility::Endian::toPlatform_inplace(eType::Big, topStretch);
		Utility::Endian::toPlatform_inplace(eType::Big, bottomStretch);
		Utility::Endian::toPlatform_inplace(eType::Big, frameSizeLeft);
		Utility::Endian::toPlatform_inplace(eType::Big, frameSizeRight);
		Utility::Endian::toPlatform_inplace(eType::Big, frameSizeTop);
		Utility::Endian::toPlatform_inplace(eType::Big, frameSizeBottom);
		//update content and frame table offsets later

		out.write(reinterpret_cast<char*>(&leftStretch), sizeof(leftStretch));
		out.write(reinterpret_cast<char*>(&rightStretch), sizeof(rightStretch));
		out.write(reinterpret_cast<char*>(&topStretch), sizeof(topStretch));
		out.write(reinterpret_cast<char*>(&bottomStretch), sizeof(bottomStretch));
		out.write(reinterpret_cast<char*>(&frameSizeLeft), sizeof(frameSizeLeft));
		out.write(reinterpret_cast<char*>(&frameSizeRight), sizeof(frameSizeRight));
		out.write(reinterpret_cast<char*>(&frameSizeTop), sizeof(frameSizeTop));
		out.write(reinterpret_cast<char*>(&frameSizeBottom), sizeof(frameSizeBottom));
		out.write(reinterpret_cast<char*>(&frameNum), sizeof(frameNum));
		out.write(reinterpret_cast<char*>(&bitFlags), sizeof(bitFlags));
		out.write(reinterpret_cast<char*>(&padding_0x00), sizeof(padding_0x00));
		out.seekp(8, std::ios::cur); //skip content and frame table offsets

		contentOffset = static_cast<uint32_t>(out.tellp()) - this->offset;
		writeRGBA8(out, content.vertexColorTL);
		writeRGBA8(out, content.vertexColorTR);
		writeRGBA8(out, content.vertexColorBL);
		writeRGBA8(out, content.vertexColorBR);

		content.numCoords = content.coords.size();
		Utility::Endian::toPlatform_inplace(eType::Big, content.matIndex);

		out.write(reinterpret_cast<char*>(&content.matIndex), sizeof(content.matIndex));
		out.write(reinterpret_cast<char*>(&content.numCoords), sizeof(content.numCoords));
		out.write(reinterpret_cast<char*>(&content.padding_0x00), sizeof(content.padding_0x00));

		for (UVCoords& coord : content.coords) {
			writeVec2(out, coord.coordTL);
			writeVec2(out, coord.coordTR);
			writeVec2(out, coord.coordBL);
			writeVec2(out, coord.coordBR);
		}


		frameTableOffset = static_cast<uint32_t>(out.tellp()) - this->offset;
		frameTable.clear();
		frameTable.reserve(frameNum);

		{
			uint32_t frameOffset = frameTableOffset + (frameNum * 0x4);
			out.seekp(this->offset + frameOffset, std::ios::beg);
			for (windowFrame& frame : frames) {
				frameTable.push_back(frameOffset);
				Utility::Endian::toPlatform_inplace(eType::Big, frame.matIndex);

				out.write(reinterpret_cast<char*>(&frame.matIndex), sizeof(frame.matIndex));
				out.write(reinterpret_cast<char*>(&frame.texFlip), sizeof(frame.texFlip));
				out.write(reinterpret_cast<char*>(&frame.padding_0x00), sizeof(frame.padding_0x00));

				frameOffset = static_cast<uint32_t>(out.tellp()) - this->offset;
			}
			padToLen(out, 4);
			sectionSize = static_cast<uint32_t>(out.tellp()) - this->offset; //section ends after frames
		}

		out.seekp(this->offset + 0x4, std::ios::beg);
		uint32_t sectionSize_BE = Utility::Endian::toPlatform(eType::Big, sectionSize);
		out.write(reinterpret_cast<char*>(&sectionSize_BE), sizeof(sectionSize_BE)); //update value

		out.seekp(this->offset + 0x68, std::ios::beg);

		Utility::Endian::toPlatform_inplace(eType::Big, contentOffset);
		uint32_t frameTableOffset_BE = Utility::Endian::toPlatform(eType::Big, frameTableOffset);

		out.write(reinterpret_cast<char*>(&contentOffset), sizeof(contentOffset));
		out.write(reinterpret_cast<char*>(&frameTableOffset_BE), sizeof(frameTableOffset_BE));

		out.seekp(this->offset + frameTableOffset, std::ios::beg);

		for (uint32_t& frameOffset : frameTable) {
			Utility::Endian::toPlatform_inplace(eType::Big, frameOffset);
			out.write(reinterpret_cast<char*>(&frameOffset), sizeof(frameOffset));
		}

		out.seekp(this->offset + sectionSize, std::ios::beg);
		return FLYTError::NONE;
	}


	txt1::~txt1() {

	}

	FLYTError txt1::read(std::istream& bflyt, const unsigned int offset) {
		if (FLYTError err = PaneBase::read(bflyt, offset); err != FLYTError::NONE) {
			return err;
		}
		if (std::strncmp(magic, "txt1", 4) != 0) {
			LOG_ERR_AND_RETURN(FLYTError::UNKNOWN_SECTION)
		}

		if (!bflyt.read(reinterpret_cast<char*>(&texLen), sizeof(texLen))) {
			LOG_ERR_AND_RETURN(FLYTError::REACHED_EOF)
		}
		if (!bflyt.read(reinterpret_cast<char*>(&restrictedLen), sizeof(restrictedLen))) {
			LOG_ERR_AND_RETURN(FLYTError::REACHED_EOF)
		}
		if (!bflyt.read(reinterpret_cast<char*>(&matIndex), sizeof(matIndex))) {
			LOG_ERR_AND_RETURN(FLYTError::REACHED_EOF)
		}
		if (!bflyt.read(reinterpret_cast<char*>(&fontIndex), sizeof(fontIndex))) {
			LOG_ERR_AND_RETURN(FLYTError::REACHED_EOF)
		}
		if (!bflyt.read(reinterpret_cast<char*>(&textAlignment), sizeof(textAlignment))) {
			LOG_ERR_AND_RETURN(FLYTError::REACHED_EOF)
		}
		if (!bflyt.read(reinterpret_cast<char*>(&lineAlignment), sizeof(lineAlignment))) {
			LOG_ERR_AND_RETURN(FLYTError::REACHED_EOF)
		}
		if (!bflyt.read(reinterpret_cast<char*>(&bitflags), sizeof(bitflags))) {
			LOG_ERR_AND_RETURN(FLYTError::REACHED_EOF)
		}
		if (!bflyt.read(reinterpret_cast<char*>(&padding_0x00), sizeof(padding_0x00))) {
			LOG_ERR_AND_RETURN(FLYTError::REACHED_EOF)
		}
		if (!bflyt.read(reinterpret_cast<char*>(&italicTilt), sizeof(italicTilt))) {
			LOG_ERR_AND_RETURN(FLYTError::REACHED_EOF)
		}
		if (!bflyt.read(reinterpret_cast<char*>(&textOffset), sizeof(textOffset))) {
			LOG_ERR_AND_RETURN(FLYTError::REACHED_EOF)
		}

		if (!readRGBA8(bflyt, bflyt.tellg(), fontColorTop)) {
			LOG_ERR_AND_RETURN(FLYTError::REACHED_EOF) //returns false if read fails
		}

		if (!readRGBA8(bflyt, bflyt.tellg(), fontColorBottom)) {
			LOG_ERR_AND_RETURN(FLYTError::REACHED_EOF) //returns false if read fails
		}

		if (!bflyt.read(reinterpret_cast<char*>(&fontSizeX), sizeof(fontSizeX))) {
			LOG_ERR_AND_RETURN(FLYTError::REACHED_EOF)
		}
		if (!bflyt.read(reinterpret_cast<char*>(&fontSizeY), sizeof(fontSizeY))) {
			LOG_ERR_AND_RETURN(FLYTError::REACHED_EOF)
		}
		if (!bflyt.read(reinterpret_cast<char*>(&charSpace), sizeof(charSpace))) {
			LOG_ERR_AND_RETURN(FLYTError::REACHED_EOF)
		}
		if (!bflyt.read(reinterpret_cast<char*>(&lineSpace), sizeof(lineSpace))) {
			LOG_ERR_AND_RETURN(FLYTError::REACHED_EOF)
		}
		if (!bflyt.read(reinterpret_cast<char*>(&nameOffset), sizeof(nameOffset))) {
			LOG_ERR_AND_RETURN(FLYTError::REACHED_EOF)
		}
		if (!bflyt.read(reinterpret_cast<char*>(&shadowPosX), sizeof(shadowPosX))) {
			LOG_ERR_AND_RETURN(FLYTError::REACHED_EOF)
		}
		if (!bflyt.read(reinterpret_cast<char*>(&shadowPosY), sizeof(shadowPosY))) {
			LOG_ERR_AND_RETURN(FLYTError::REACHED_EOF)
		}
		if (!bflyt.read(reinterpret_cast<char*>(&shadowSizeX), sizeof(shadowSizeX))) {
			LOG_ERR_AND_RETURN(FLYTError::REACHED_EOF)
		}
		if (!bflyt.read(reinterpret_cast<char*>(&shadowSizeY), sizeof(shadowSizeY))) {
			LOG_ERR_AND_RETURN(FLYTError::REACHED_EOF)
		}

		if (!readRGBA8(bflyt, bflyt.tellg(), shadowColorTop)) {
			LOG_ERR_AND_RETURN(FLYTError::REACHED_EOF) //returns false if read fails
		}

		if (!readRGBA8(bflyt, bflyt.tellg(), shadowColorBottom)) {
			LOG_ERR_AND_RETURN(FLYTError::REACHED_EOF) //returns false if read fails
		}

		if (!bflyt.read(reinterpret_cast<char*>(&shadowItalicTilt), sizeof(shadowItalicTilt))) {
			LOG_ERR_AND_RETURN(FLYTError::REACHED_EOF)
		}

		Utility::Endian::toPlatform_inplace(eType::Big, texLen);
		Utility::Endian::toPlatform_inplace(eType::Big, restrictedLen);
		Utility::Endian::toPlatform_inplace(eType::Big, matIndex);
		Utility::Endian::toPlatform_inplace(eType::Big, fontIndex);
		Utility::Endian::toPlatform_inplace(eType::Big, italicTilt);
		Utility::Endian::toPlatform_inplace(eType::Big, textOffset);
		Utility::Endian::toPlatform_inplace(eType::Big, fontSizeX);
		Utility::Endian::toPlatform_inplace(eType::Big, fontSizeY);
		Utility::Endian::toPlatform_inplace(eType::Big, charSpace);
		Utility::Endian::toPlatform_inplace(eType::Big, lineSpace);
		Utility::Endian::toPlatform_inplace(eType::Big, nameOffset);
		Utility::Endian::toPlatform_inplace(eType::Big, shadowPosX);
		Utility::Endian::toPlatform_inplace(eType::Big, shadowPosY);
		Utility::Endian::toPlatform_inplace(eType::Big, shadowSizeX);
		Utility::Endian::toPlatform_inplace(eType::Big, shadowSizeY);
		Utility::Endian::toPlatform_inplace(eType::Big, shadowItalicTilt);

		if (textOffset != 0) {
			if (std::u16string name = readNullTerminatedWStr(bflyt, this->offset + textOffset); name.empty()) {
				LOG_ERR_AND_RETURN(FLYTError::REACHED_EOF) //empty string means it could not read a character from file
			}
			else {
				text = name;
<<<<<<< HEAD
=======
            	Utility::Endian::toPlatform_inplace(eType::Big, text);
>>>>>>> a6bc52ae
			}
		}
		else {
			text.clear();
		}

		if (nameOffset != 0) {
			if (std::string name = readNullTerminatedStr(bflyt, this->offset + nameOffset); name.empty()) {
				LOG_ERR_AND_RETURN(FLYTError::REACHED_EOF) //empty string means it could not read a character from file
			}
			else {
				textBoxName = name;
			}
		}
		else {
			textBoxName.clear();
		}

		if ((bitflags >> 4) & 0x01) { //per char transform flag
			uint32_t transformOffset = 0;
			bflyt.seekg(this->offset + 0xA0, std::ios::beg);
			if (!bflyt.read(reinterpret_cast<char*>(&transformOffset), sizeof(transformOffset))) {
				LOG_ERR_AND_RETURN(FLYTError::REACHED_EOF)
			}

			Utility::Endian::toPlatform_inplace(eType::Big, transformOffset);
			charTransformOffset = transformOffset;

			bflyt.seekg(this->offset + transformOffset);
			perCharTransform transform;
			if (!bflyt.read(reinterpret_cast<char*>(&transform.curveTimeOffset), sizeof(transform.curveTimeOffset))) {
				LOG_ERR_AND_RETURN(FLYTError::REACHED_EOF)
			}
			if (!bflyt.read(reinterpret_cast<char*>(&transform.animCurveWidth), sizeof(transform.animCurveWidth))) {
				LOG_ERR_AND_RETURN(FLYTError::REACHED_EOF)
			}
			if (!bflyt.read(reinterpret_cast<char*>(&transform.loopType), sizeof(transform.loopType))) {
				LOG_ERR_AND_RETURN(FLYTError::REACHED_EOF)
			}
			if (!bflyt.read(reinterpret_cast<char*>(&transform.verticalOrigin), sizeof(transform.verticalOrigin))) {
				LOG_ERR_AND_RETURN(FLYTError::REACHED_EOF)
			}
			if (!bflyt.read(reinterpret_cast<char*>(&transform.hasAnimInfo), 1)) {
				LOG_ERR_AND_RETURN(FLYTError::REACHED_EOF)
			}
			if (!bflyt.read(reinterpret_cast<char*>(&transform.padding_0x00), sizeof(transform.padding_0x00))) {
				LOG_ERR_AND_RETURN(FLYTError::REACHED_EOF)
			}

			Utility::Endian::toPlatform_inplace(eType::Big, transform.curveTimeOffset);
			Utility::Endian::toPlatform_inplace(eType::Big, transform.animCurveWidth);

			charTransform = transform;
		}
		else {
			charTransformOffset = std::nullopt;
			charTransform = std::nullopt;
		}

		bflyt.seekg(this->offset + sectionSize, std::ios::beg);
		return FLYTError::NONE;
	}

	std::unique_ptr<PaneBase> txt1::clonePane() {
		return std::make_unique<txt1>(*this);
	}

	FLYTError txt1::save_changes(std::ostream& out) {
		if (FLYTError err = PaneBase::save_changes(out); err != FLYTError::NONE) {
			return err;
		}

<<<<<<< HEAD
=======
		text = Utility::Str::assureNullTermination(text);
>>>>>>> a6bc52ae
		texLen = text.size() * 2; //need len in bytes, size returns num chars
		//might want to set restricted len?

		Utility::Endian::toPlatform_inplace(eType::Big, texLen);
		Utility::Endian::toPlatform_inplace(eType::Big, restrictedLen);
		Utility::Endian::toPlatform_inplace(eType::Big, matIndex);
		Utility::Endian::toPlatform_inplace(eType::Big, fontIndex);
		Utility::Endian::toPlatform_inplace(eType::Big, italicTilt);
		Utility::Endian::toPlatform_inplace(eType::Big, fontSizeX);
		Utility::Endian::toPlatform_inplace(eType::Big, fontSizeY);
		Utility::Endian::toPlatform_inplace(eType::Big, charSpace);
		Utility::Endian::toPlatform_inplace(eType::Big, lineSpace);
		Utility::Endian::toPlatform_inplace(eType::Big, shadowPosX);
		Utility::Endian::toPlatform_inplace(eType::Big, shadowPosY);
		Utility::Endian::toPlatform_inplace(eType::Big, shadowSizeX);
		Utility::Endian::toPlatform_inplace(eType::Big, shadowSizeY);
		Utility::Endian::toPlatform_inplace(eType::Big, shadowItalicTilt);

		out.write(reinterpret_cast<char*>(&texLen), sizeof(texLen));
		out.write(reinterpret_cast<char*>(&restrictedLen), sizeof(restrictedLen));
		out.write(reinterpret_cast<char*>(&matIndex), sizeof(matIndex));
		out.write(reinterpret_cast<char*>(&fontIndex), sizeof(fontIndex));
		out.write(reinterpret_cast<char*>(&textAlignment), sizeof(textAlignment));
		out.write(reinterpret_cast<char*>(&lineAlignment), 1);
		out.write(reinterpret_cast<char*>(&bitflags), sizeof(bitflags));
		out.write(reinterpret_cast<char*>(&padding_0x00), sizeof(padding_0x00));
		out.write(reinterpret_cast<char*>(&italicTilt), sizeof(italicTilt));
		out.seekp(4, std::ios::cur); //skip text offset

		writeRGBA8(out, fontColorTop);
		writeRGBA8(out, fontColorBottom);

		out.write(reinterpret_cast<char*>(&fontSizeX), sizeof(fontSizeX));
		out.write(reinterpret_cast<char*>(&fontSizeY), sizeof(fontSizeY));
		out.write(reinterpret_cast<char*>(&charSpace), sizeof(charSpace));
		out.write(reinterpret_cast<char*>(&lineSpace), sizeof(lineSpace));
		out.seekp(4, std::ios::cur); //skip name offset
		out.write(reinterpret_cast<char*>(&shadowPosX), sizeof(shadowPosX));
		out.write(reinterpret_cast<char*>(&shadowPosY), sizeof(shadowPosY));
		out.write(reinterpret_cast<char*>(&shadowSizeX), sizeof(shadowSizeX));
		out.write(reinterpret_cast<char*>(&shadowSizeY), sizeof(shadowSizeY));

		writeRGBA8(out, shadowColorTop);
		writeRGBA8(out, shadowColorBottom);

		out.write(reinterpret_cast<char*>(&shadowItalicTilt), sizeof(shadowItalicTilt));
		if (charTransform.has_value()) {
			out.seekp(4, std::ios::cur); //skip char transform offset
		}

		textOffset = 0;
		if (!text.empty()) {
			textOffset = static_cast<uint32_t>(out.tellp()) - this->offset;
<<<<<<< HEAD
=======
            Utility::Endian::toPlatform_inplace(eType::Big, text);
>>>>>>> a6bc52ae
			out.write(reinterpret_cast<char*>(&text[0]), text.size() * 2);
			padToLen(out, 4);
		}

		nameOffset = 0;
		if (!textBoxName.empty()) {
			nameOffset = static_cast<uint32_t>(out.tellp()) - this->offset;
			out.write(&textBoxName[0], textBoxName.size());
			padToLen(out, 4);
		}

		charTransformOffset = std::nullopt;
		if (charTransform.has_value()) {
			charTransformOffset = static_cast<uint32_t>(out.tellp()) - this->offset;
			perCharTransform& transform = charTransform.value();

			Utility::Endian::toPlatform_inplace(eType::Big, transform.curveTimeOffset);
			Utility::Endian::toPlatform_inplace(eType::Big, transform.animCurveWidth);

			out.write(reinterpret_cast<char*>(&transform.curveTimeOffset), sizeof(transform.curveTimeOffset));
			out.write(reinterpret_cast<char*>(&transform.animCurveWidth), sizeof(transform.animCurveWidth));
			out.write(reinterpret_cast<char*>(&transform.loopType), sizeof(transform.loopType));
			out.write(reinterpret_cast<char*>(&transform.verticalOrigin), sizeof(transform.verticalOrigin));
			out.write(reinterpret_cast<char*>(&transform.hasAnimInfo), 1);
			out.write(reinterpret_cast<char*>(&transform.padding_0x00), sizeof(transform.padding_0x00));
		}

		sectionSize = static_cast<uint32_t>(out.tellp()) - this->offset; //section ends after text/transform

		out.seekp(this->offset + 0x4, std::ios::beg);
		uint32_t sectionSize_BE = Utility::Endian::toPlatform(eType::Big, sectionSize);
		out.write(reinterpret_cast<char*>(&sectionSize_BE), sizeof(sectionSize_BE)); //update value

		if (textOffset != 0) {
			out.seekp(this->offset + 0x64, std::ios::beg);
			Utility::Endian::toPlatform_inplace(eType::Big, textOffset);
			out.write(reinterpret_cast<char*>(&textOffset), sizeof(textOffset)); //update value
		}

		if (nameOffset != 0) {
			out.seekp(this->offset + 0x80, std::ios::beg);
			Utility::Endian::toPlatform_inplace(eType::Big, nameOffset);
			out.write(reinterpret_cast<char*>(&nameOffset), sizeof(nameOffset)); //update value
		}

		if (charTransformOffset.has_value()) {
			uint32_t& transformOffset = charTransformOffset.value();
			out.seekp(this->offset + 0xA0, std::ios::beg);
			Utility::Endian::toPlatform_inplace(eType::Big, transformOffset);
			out.write(reinterpret_cast<char*>(&transformOffset), sizeof(transformOffset)); //update value
		}

		out.seekp(this->offset + sectionSize, std::ios::beg);
		return FLYTError::NONE;
	}


	pic1::~pic1() {

	}

	FLYTError pic1::read(std::istream& bflyt, const unsigned int offset) {
		if (FLYTError err = PaneBase::read(bflyt, offset); err != FLYTError::NONE) {
			return err;
		}
		if (std::strncmp(magic, "pic1", 4) != 0) {
			LOG_ERR_AND_RETURN(FLYTError::UNKNOWN_SECTION)
		}

		if (!readRGBA8(bflyt, bflyt.tellg(), vertexColorTL)) {
			LOG_ERR_AND_RETURN(FLYTError::REACHED_EOF) //returns false if read fails
		}

		if (!readRGBA8(bflyt, bflyt.tellg(), vertexColorTR)) {
			LOG_ERR_AND_RETURN(FLYTError::REACHED_EOF) //returns false if read fails
		}

		if (!readRGBA8(bflyt, bflyt.tellg(), vertexColorBL)) {
			LOG_ERR_AND_RETURN(FLYTError::REACHED_EOF) //returns false if read fails
		}

		if (!readRGBA8(bflyt, bflyt.tellg(), vertexColorBR)) {
			LOG_ERR_AND_RETURN(FLYTError::REACHED_EOF) //returns false if read fails
		}

		if (!bflyt.read(reinterpret_cast<char*>(&matIndex), sizeof(matIndex))) {
			LOG_ERR_AND_RETURN(FLYTError::REACHED_EOF)
		}
		if (!bflyt.read(reinterpret_cast<char*>(&numCoords), sizeof(numCoords))) {
			LOG_ERR_AND_RETURN(FLYTError::REACHED_EOF)
		}
		if (!bflyt.read(reinterpret_cast<char*>(&padding_0x00), sizeof(padding_0x00))) {
			LOG_ERR_AND_RETURN(FLYTError::REACHED_EOF)
		}

		Utility::Endian::toPlatform_inplace(eType::Big, matIndex);

		coords.reserve(numCoords);
		for (uint8_t i = 0; i < numCoords; i++) {
			UVCoords& coord = coords.emplace_back();
			if (!readVec2(bflyt, bflyt.tellg(), coord.coordTL)) {
				LOG_ERR_AND_RETURN(FLYTError::REACHED_EOF)
			}

			if (!readVec2(bflyt, bflyt.tellg(), coord.coordTR)) {
				LOG_ERR_AND_RETURN(FLYTError::REACHED_EOF)
			}

			if (!readVec2(bflyt, bflyt.tellg(), coord.coordBL)) {
				LOG_ERR_AND_RETURN(FLYTError::REACHED_EOF)
			}

			if (!readVec2(bflyt, bflyt.tellg(), coord.coordBR)) {
				LOG_ERR_AND_RETURN(FLYTError::REACHED_EOF)
			}
		}

		bflyt.seekg(this->offset + sectionSize, std::ios::beg);
		return FLYTError::NONE;
	}

	std::unique_ptr<PaneBase> pic1::clonePane() {
		return std::make_unique<pic1>(*this);
	}

	FLYTError pic1::save_changes(std::ostream& out) {
		if (FLYTError err = PaneBase::save_changes(out); err != FLYTError::NONE) {
			return err;
		}

		writeRGBA8(out, vertexColorTL);
		writeRGBA8(out, vertexColorTR);
		writeRGBA8(out, vertexColorBL);
		writeRGBA8(out, vertexColorBR);

		numCoords = coords.size();
		Utility::Endian::toPlatform_inplace(eType::Big, matIndex);

		out.write(reinterpret_cast<char*>(&matIndex), sizeof(matIndex));
		out.write(reinterpret_cast<char*>(&numCoords), sizeof(numCoords));
		out.write(reinterpret_cast<char*>(&padding_0x00), sizeof(padding_0x00));

		for (UVCoords& coord : coords) {
			writeVec2(out, coord.coordTL);
			writeVec2(out, coord.coordTR);
			writeVec2(out, coord.coordBL);
			writeVec2(out, coord.coordBR);
		}

		//doesnt need padding, length will always be a multiple of 4
		sectionSize = static_cast<uint32_t>(out.tellp()) - this->offset; //section ends after coords

		uint32_t sectionSize_BE = Utility::Endian::toPlatform(eType::Big, sectionSize);
		out.seekp(this->offset + 0x4, std::ios::beg);
		out.write(reinterpret_cast<char*>(&sectionSize_BE), sizeof(sectionSize_BE)); //update value

		out.seekp(this->offset + sectionSize, std::ios::beg);
		return FLYTError::NONE;
	}


	partProperty::partProperty(const partProperty& property) : 
		propName(property.propName),
		usageFlag(property.usageFlag),
		basicUsageFlag(property.basicUsageFlag),
		matUsageFlag(property.matUsageFlag),
		padding_0x00(property.padding_0x00),
		propOffset(property.propOffset),
		userDataOffset(property.userDataOffset),
		panelInfoOffset(property.panelInfoOffset),
		userData(property.userData),
		paneInfo(property.paneInfo)
	{
		if(prop.has_value()) {
			prop = property.prop.value()->clonePane();
		}
		else {
			prop = std::nullopt;
		}
	}


	prt1::~prt1() {

	}

	FLYTError prt1::read(std::istream& bflyt, const unsigned int offset) {
		if (FLYTError err = PaneBase::read(bflyt, offset); err != FLYTError::NONE) {
			return err;
		}
		if (std::strncmp(magic, "prt1", 4) != 0) {
			LOG_ERR_AND_RETURN(FLYTError::UNKNOWN_SECTION)
		}

		if (!bflyt.read(reinterpret_cast<char*>(&propCount), sizeof(propCount))) {
			LOG_ERR_AND_RETURN(FLYTError::REACHED_EOF)
		}
		if (!bflyt.read(reinterpret_cast<char*>(&magnifyX), sizeof(magnifyX))) {
			LOG_ERR_AND_RETURN(FLYTError::REACHED_EOF)
		}
		if (!bflyt.read(reinterpret_cast<char*>(&magnifyY), sizeof(magnifyY))) {
			LOG_ERR_AND_RETURN(FLYTError::REACHED_EOF)
		}

		Utility::Endian::toPlatform_inplace(eType::Big, propCount);
		Utility::Endian::toPlatform_inplace(eType::Big, magnifyX);
		Utility::Endian::toPlatform_inplace(eType::Big, magnifyY);

		properties.reserve(propCount);
		for (unsigned int i = 0; i < propCount; i++) {
			partProperty& prop = properties.emplace_back();
			if (!bflyt.read(reinterpret_cast<char*>(&prop.propName), 0x18)) {
				LOG_ERR_AND_RETURN(FLYTError::REACHED_EOF)
			}
			if (!bflyt.read(reinterpret_cast<char*>(&prop.usageFlag), 1)) {
				LOG_ERR_AND_RETURN(FLYTError::REACHED_EOF)
			}
			if (!bflyt.read(reinterpret_cast<char*>(&prop.basicUsageFlag), 1)) {
				LOG_ERR_AND_RETURN(FLYTError::REACHED_EOF)
			}
			if (!bflyt.read(reinterpret_cast<char*>(&prop.matUsageFlag), 1)) {
				LOG_ERR_AND_RETURN(FLYTError::REACHED_EOF)
			}
			if (!bflyt.read(reinterpret_cast<char*>(&prop.padding_0x00), 1)) {
				LOG_ERR_AND_RETURN(FLYTError::REACHED_EOF)
			}
			if (!bflyt.read(reinterpret_cast<char*>(&prop.propOffset), sizeof(prop.propOffset))) {
				LOG_ERR_AND_RETURN(FLYTError::REACHED_EOF)
			}
			if (!bflyt.read(reinterpret_cast<char*>(&prop.userDataOffset), sizeof(prop.userDataOffset))) {
				LOG_ERR_AND_RETURN(FLYTError::REACHED_EOF)
			}
			if (!bflyt.read(reinterpret_cast<char*>(&prop.panelInfoOffset), sizeof(prop.panelInfoOffset))) {
				LOG_ERR_AND_RETURN(FLYTError::REACHED_EOF)
			}

			Utility::Endian::toPlatform_inplace(eType::Big, prop.propOffset);
			Utility::Endian::toPlatform_inplace(eType::Big, prop.userDataOffset);
			Utility::Endian::toPlatform_inplace(eType::Big, prop.panelInfoOffset);

			FLYTError err = FLYTError::NONE;
			if (prop.propOffset != 0) {
				bflyt.seekg(this->offset + prop.propOffset, std::ios::beg);

				char propMagic[4];
				if (!bflyt.read(reinterpret_cast<char*>(&propMagic), sizeof(propMagic))) LOG_ERR_AND_RETURN(FLYTError::REACHED_EOF)
				bflyt.seekg(-4, std::ios::cur); //seek back to start of the section

				if (std::strncmp(propMagic, "pic1", 4) == 0) {
					prop.prop = std::make_unique<pic1>();
				}
				else if (std::strncmp(propMagic, "txt1", 4) == 0) {
					prop.prop = std::make_unique<txt1>();
				}
				else if (std::strncmp(propMagic, "wnd1", 4) == 0) {
					prop.prop = std::make_unique<wnd1>();
				}
				else if (std::strncmp(propMagic, "bnd1", 4) == 0) {
					prop.prop = std::make_unique<bnd1>();
				}
				else if (std::strncmp(propMagic, "prt1", 4) == 0) {
					prop.prop = std::make_unique<prt1>();
				}
				else {
					LOG_ERR_AND_RETURN(FLYTError::UNKNOWN_SECTION)
				}
				err = prop.prop.value()->read(bflyt, this->offset + prop.propOffset);
				if (err != FLYTError::NONE) {
					return err;
				}
			}
			else {
				prop.prop = std::nullopt;
			}

			if (prop.userDataOffset != 0) {
				err = prop.userData.emplace().read(bflyt, this->offset + prop.userDataOffset);
			}
			else {
				prop.prop = std::nullopt;
			}

			if (prop.panelInfoOffset != 0) {
				std::string& info = prop.paneInfo.emplace(0x34, '\x00');
				if (!bflyt.read(reinterpret_cast<char*>(&info[0]), 0x34)) {
					LOG_ERR_AND_RETURN(FLYTError::REACHED_EOF)
				}
			}
			else {
				prop.paneInfo = std::nullopt;
			}
		}

		if (std::string name = readNullTerminatedStr(bflyt, bflyt.tellg()); name.empty()) {
			LOG_ERR_AND_RETURN(FLYTError::REACHED_EOF) //empty string means it could not read a character from file
		}
		else {
			lytFilename = name;
		}

		bflyt.seekg(this->offset + sectionSize, std::ios::beg);
		return FLYTError::NONE;
	}

	std::unique_ptr<PaneBase> prt1::clonePane() {
		return std::make_unique<prt1>(*this);
	}

	FLYTError prt1::save_changes(std::ostream& out) {
		if (FLYTError err = PaneBase::save_changes(out); err != FLYTError::NONE) {
			return err;
		}

		propCount = properties.size();

		Utility::Endian::toPlatform_inplace(eType::Big, propCount);
		Utility::Endian::toPlatform_inplace(eType::Big, magnifyX);
		Utility::Endian::toPlatform_inplace(eType::Big, magnifyY);

		out.write(reinterpret_cast<char*>(&propCount), sizeof(propCount));
		out.write(reinterpret_cast<char*>(&magnifyX), sizeof(magnifyX));
		out.write(reinterpret_cast<char*>(&magnifyY), sizeof(magnifyY));

		for (partProperty& prop : properties) {
			std::streamoff propOffset = out.tellp();
			out.write(reinterpret_cast<char*>(&prop.propName), 0x18);
			out.write(reinterpret_cast<char*>(&prop.usageFlag), 1);
			out.write(reinterpret_cast<char*>(&prop.basicUsageFlag), 1);
			out.write(reinterpret_cast<char*>(&prop.matUsageFlag), 1);
			out.write(reinterpret_cast<char*>(&prop.padding_0x00), 1);
			out.seekp(0xC, std::ios::cur); //skip over offsets for now

			prop.propOffset = 0;
			if (prop.prop.has_value()) {
				prop.propOffset = static_cast<uint32_t>(out.tellp()) - this->offset;
				if (FLYTError err = prop.prop.value()->save_changes(out); err != FLYTError::NONE) {
					return err;
				}
			}

			prop.userDataOffset = 0;
			if (prop.userData.has_value()) {
				prop.userDataOffset = static_cast<uint32_t>(out.tellp()) - this->offset;
				if (FLYTError err = prop.userData.value().save_changes(out); err != FLYTError::NONE) {
					return err;
				}
			}

			prop.panelInfoOffset = 0;
			if (prop.paneInfo.has_value()) {
				prop.panelInfoOffset = static_cast<uint32_t>(out.tellp()) - this->offset;
				out.write(&prop.paneInfo.value()[0], 0x34);
			}

			std::streamoff propEnd = out.tellp();
			out.seekp(propOffset + 0x1C, std::ios::beg);

			Utility::Endian::toPlatform_inplace(eType::Big, prop.propOffset);
			Utility::Endian::toPlatform_inplace(eType::Big, prop.userDataOffset);
			Utility::Endian::toPlatform_inplace(eType::Big, prop.panelInfoOffset);

			out.write(reinterpret_cast<char*>(&prop.propOffset), sizeof(prop.propOffset));
			out.write(reinterpret_cast<char*>(&prop.userDataOffset), sizeof(prop.userDataOffset));
			out.write(reinterpret_cast<char*>(&prop.panelInfoOffset), sizeof(prop.panelInfoOffset));

			out.seekp(propEnd, std::ios::beg);
		}

		out.write(&lytFilename[0], lytFilename.size());
		padToLen(out, 4);
		sectionSize = static_cast<uint32_t>(out.tellp()) - this->offset;

		uint32_t sectionSize_BE = Utility::Endian::toPlatform(eType::Big, sectionSize);
		out.seekp(this->offset + 0x4, std::ios::beg);
		out.write(reinterpret_cast<char*>(&sectionSize_BE), sizeof(sectionSize_BE)); //update value

		out.seekp(this->offset + sectionSize, std::ios::beg);
		return FLYTError::NONE;
	}
}


Pane::Pane() {
	
}

FLYTError Pane::read(std::istream& bflyt, const unsigned int offset) {
	bflyt.seekg(offset, std::ios::beg);
	this->offset = offset;
	userData = std::nullopt;

	if (!bflyt.read(magic, 4)) LOG_ERR_AND_RETURN(FLYTError::REACHED_EOF)
	
	FLYTError err = FLYTError::NONE;
	if (std::strncmp(magic, "pan1", 4) == 0) {
		pane = std::make_unique<NintendoWare::Layout::pan1>();
	}
	else if (std::strncmp(magic, "bnd1", 4) == 0) {
		pane = std::make_unique<NintendoWare::Layout::bnd1>();
	}
	else if (std::strncmp(magic, "wnd1", 4) == 0) {
		pane = std::make_unique<NintendoWare::Layout::wnd1>();
	}
	else if (std::strncmp(magic, "txt1", 4) == 0) {
		pane = std::make_unique<NintendoWare::Layout::txt1>();
	}
	else if (std::strncmp(magic, "pic1", 4) == 0) {
		pane = std::make_unique<NintendoWare::Layout::pic1>();
	}
	else if (std::strncmp(magic, "prt1", 4) == 0) {
		pane = std::make_unique<NintendoWare::Layout::prt1>();
	}
	else {
		LOG_ERR_AND_RETURN(FLYTError::UNKNOWN_SECTION)
	}
	err = pane->read(bflyt, this->offset);
	if (err != FLYTError::NONE) {
		return err;
	}

	char nextSection[4];
	if (!bflyt.read(reinterpret_cast<char*>(&nextSection), sizeof(nextSection))) {
		LOG_ERR_AND_RETURN(FLYTError::REACHED_EOF)
	}
	if (std::strncmp(nextSection, "pas1", 4) == 0) {
		uint32_t pas1Size;
		if (!bflyt.read(reinterpret_cast<char*>(&pas1Size), sizeof(pas1Size))) {
			LOG_ERR_AND_RETURN(FLYTError::REACHED_EOF)
		}
		Utility::Endian::toPlatform_inplace(eType::Big, pas1Size);
		if (pas1Size != 0x8) {
			LOG_ERR_AND_RETURN(FLYTError::UNEXPECTED_VALUE)
		}

		if (!bflyt.read(reinterpret_cast<char*>(&nextSection), sizeof(nextSection))) {
			LOG_ERR_AND_RETURN(FLYTError::REACHED_EOF)
		}

		while (std::strncmp(nextSection, "pae1", 4) != 0) {
			bflyt.seekg(-4, std::ios::cur);

			Pane& child = children.emplace_back(); //do this because unique_ptr can't be copied

			err = child.read(bflyt, bflyt.tellg());
			if (err != FLYTError::NONE) {
				return err;
			}
			
			if (!bflyt.read(reinterpret_cast<char*>(&nextSection), sizeof(nextSection))) {
				LOG_ERR_AND_RETURN(FLYTError::REACHED_EOF)
			}
		}

		uint32_t pae1Size;
		if (!bflyt.read(reinterpret_cast<char*>(&pae1Size), sizeof(pae1Size))) {
			LOG_ERR_AND_RETURN(FLYTError::REACHED_EOF)
		}
		Utility::Endian::toPlatform_inplace(eType::Big, pae1Size);
		if (pae1Size != 0x8) {
			LOG_ERR_AND_RETURN(FLYTError::UNEXPECTED_VALUE)
		}
	}
	else if(std::strncmp(nextSection, "usd1", 4) == 0) {
		bflyt.seekg(-4, std::ios::cur);

		NintendoWare::Layout::usd1 & data = userData.emplace();
		err = data.read(bflyt, bflyt.tellg());
		if (err != FLYTError::NONE) {
			return err;
		}
	}
	else {
		bflyt.seekg(-4, std::ios::cur);
	}

	return FLYTError::NONE;
}

Pane& Pane::duplicateChildPane(const unsigned int originalIndex) {
	Pane& pane = children.emplace_back();
	memcpy(&pane.magic, &children[originalIndex].magic, 4);
	pane.userData = children[originalIndex].userData;
	pane.pane = children[originalIndex].pane->clonePane();
	return pane; //leaves offset unintialized
}

FLYTError Pane::save_changes(std::ostream& out, uint16_t& sectionNum) {
	sectionNum += 1; //add each pane to section num
	this->offset = out.tellp();

	if (FLYTError err = pane->save_changes(out); err != FLYTError::NONE) {
		return err;
	}

	if (userData.has_value()) {
		sectionNum += 1;
		if (FLYTError err = userData.value().save_changes(out); err != FLYTError::NONE) {
			return err;
		}
	}

	if (children.size() > 0) {
		uint32_t size = 0x8;
		Utility::Endian::toPlatform_inplace(eType::Big, size);

		out.write("pas1", 4);
		out.write(reinterpret_cast<char*>(&size), sizeof(size));
		sectionNum += 1; //pas counts as section

		for (Pane& child : children) {
			if (FLYTError err = child.save_changes(out, sectionNum); err != FLYTError::NONE) {
				return err;
			}
		}

		out.write("pae1", 4);
		out.write(reinterpret_cast<char*>(&size), sizeof(size));
		sectionNum += 1; //pae counts as section
	}

	return FLYTError::NONE;
}


namespace FileTypes {

	const char* FLYTErrorGetName(FLYTError err) {
		switch (err) {

			case FLYTError::NONE:
                return "NONE";
			case FLYTError::COULD_NOT_OPEN:
                return "COULD_NOT_OPEN";
			case FLYTError::NOT_FLYT:
                return "NOT_FLYT";
			case FLYTError::UNKNOWN_VERSION:
                return "UNKNOWN_VERSION";
			case FLYTError::UNEXPECTED_VALUE:
                return "UNEXPECTED_VALUE";
			case FLYTError::UNKNOWN_SECTION:
                return "UNKNOWN_SECTION";
			case FLYTError::REACHED_EOF:
                return "REACHED_EOF";
			default:
				return "UNKNOWN";
		}
	}

	FLYTFile::FLYTFile() {

	}

	void FLYTFile::initNew() {
		memcpy(header.magicFLYT, "FLYT", 4);
		header.byteOrderMarker = 0xFEFF;
		header.headerSize_0x14 = 0x14;
		header.version_0x0202 = 0x02020000;
		header.fileSize = 0;
		header.numSections = 0;

		LYT1.drawCentered = true;
		LYT1.width = 1280;
		LYT1.height = 720;
		LYT1.maxPartWidth = 0; //unknown purpose
		LYT1.maxPartHeight = 0; //unknown purpose
		LYT1.layoutName = "";

		textures = std::nullopt;
		fonts = std::nullopt;
		materials = std::nullopt;
		container = std::nullopt;
		userData = std::nullopt;

		//init rootPane and rootGroup?
		return;
	}

	FLYTFile FLYTFile::createNew(const std::string& filename) {
		FLYTFile newFLYT{};
		newFLYT.initNew();
		return newFLYT;
	}

	FLYTError FLYTFile::loadFromBinary(std::istream& bflyt) {
		if (!bflyt.read(header.magicFLYT, 4)) LOG_ERR_AND_RETURN(FLYTError::REACHED_EOF)
		if (std::strncmp(header.magicFLYT, "FLYT", 4) != 0) {
			LOG_ERR_AND_RETURN(FLYTError::NOT_FLYT)
		}
		if (!bflyt.read(reinterpret_cast<char*>(&header.byteOrderMarker), sizeof(header.byteOrderMarker))) {
			LOG_ERR_AND_RETURN(FLYTError::REACHED_EOF)
		}
		if (!bflyt.read(reinterpret_cast<char*>(&header.headerSize_0x14), sizeof(header.headerSize_0x14))) {
			LOG_ERR_AND_RETURN(FLYTError::REACHED_EOF)
		}
		if (!bflyt.read(reinterpret_cast<char*>(&header.version_0x0202), sizeof(header.version_0x0202))) {
			LOG_ERR_AND_RETURN(FLYTError::REACHED_EOF)
		}
		if (!bflyt.read(reinterpret_cast<char*>(&header.fileSize), sizeof(header.fileSize))) {
			LOG_ERR_AND_RETURN(FLYTError::REACHED_EOF)
		}
		if (!bflyt.read(reinterpret_cast<char*>(&header.numSections), sizeof(header.numSections))) {
			LOG_ERR_AND_RETURN(FLYTError::REACHED_EOF)
		}
		if (!bflyt.read(reinterpret_cast<char*>(&header.padding_0x00), sizeof(header.padding_0x00))) {
			LOG_ERR_AND_RETURN(FLYTError::REACHED_EOF)
		}

		Utility::Endian::toPlatform_inplace(eType::Big, header.byteOrderMarker);
		Utility::Endian::toPlatform_inplace(eType::Big, header.headerSize_0x14);
		Utility::Endian::toPlatform_inplace(eType::Big, header.version_0x0202);
		Utility::Endian::toPlatform_inplace(eType::Big, header.fileSize);
		Utility::Endian::toPlatform_inplace(eType::Big, header.numSections);

		if (header.byteOrderMarker != 0xFEFF) LOG_ERR_AND_RETURN(FLYTError::UNEXPECTED_VALUE)
		if (header.headerSize_0x14 != 0x14) LOG_ERR_AND_RETURN(FLYTError::UNEXPECTED_VALUE)
		if (header.version_0x0202 != 0x02020000) LOG_ERR_AND_RETURN(FLYTError::UNKNOWN_VERSION)
		if (header.padding_0x00[0] != 0x00 || header.padding_0x00[1] != 0x00) LOG_ERR_AND_RETURN(FLYTError::UNEXPECTED_VALUE)

		FLYTError err = FLYTError::NONE;
		err = LYT1.read(bflyt, 0x14); //should always come immediately after the header
		if (err != FLYTError::NONE) {
			return err;
		}

		std::string magic(4, '\0');
		if (!bflyt.read(reinterpret_cast<char*>(&magic[0]), 4)) LOG_ERR_AND_RETURN(FLYTError::REACHED_EOF)
		bflyt.seekg(-4, std::ios::cur); //seek back to start of the section

		if (magic == "txl1") {
			err = textures.emplace().read(bflyt, bflyt.tellg());
			if (err != FLYTError::NONE) {
				return err;
			}

			if (!bflyt.read(reinterpret_cast<char*>(&magic[0]), 4)) LOG_ERR_AND_RETURN(FLYTError::REACHED_EOF)
			bflyt.seekg(-4, std::ios::cur); //seek back to start of the section
		}

		if (magic == "fnl1") {
			err = fonts.emplace().read(bflyt, bflyt.tellg());
			if (err != FLYTError::NONE) {
				return err;
			}

			if (!bflyt.read(reinterpret_cast<char*>(&magic[0]), 4)) LOG_ERR_AND_RETURN(FLYTError::REACHED_EOF)
			bflyt.seekg(-4, std::ios::cur); //seek back to start of the section
		}

		if (magic == "mat1") {
			err = materials.emplace().read(bflyt, bflyt.tellg());
			if (err != FLYTError::NONE) {
				return err;
			}

			if (!bflyt.read(reinterpret_cast<char*>(&magic[0]), 4)) LOG_ERR_AND_RETURN(FLYTError::REACHED_EOF)
			bflyt.seekg(-4, std::ios::cur); //seek back to start of the section
		}

		while (sections.count(magic) > 0) {
			if (magic == "usd1") {
				err = userData.emplace().read(bflyt, bflyt.tellg());
				if (err != FLYTError::NONE) {
					return err;
				}
			}
			else if (magic == "cnt1") {
				err = container.emplace().read(bflyt, bflyt.tellg());
				if (err != FLYTError::NONE) {
					return err;
				}
			}
			else if (magic == "grp1") {
				err = rootGroup.read(bflyt, bflyt.tellg());
				if (err != FLYTError::NONE) {
					return err;
				}
			}
			else {
				err = rootPane.read(bflyt, bflyt.tellg());
				if (err != FLYTError::NONE) {
					return err;
				}
			}

			if (bflyt.tellg() >= header.fileSize) break; //reached end of last section
			if (!bflyt.read(reinterpret_cast<char*>(&magic[0]), 4)) {
				LOG_ERR_AND_RETURN(FLYTError::REACHED_EOF)
			}
			bflyt.seekg(-4, std::ios::cur); //seek back to start of the section
		}

		return FLYTError::NONE;
	}

	FLYTError FLYTFile::loadFromFile(const std::string& filePath) {
		std::ifstream file(filePath, std::ios::binary);
		if (!file.is_open()) {
			LOG_ERR_AND_RETURN(FLYTError::COULD_NOT_OPEN)
		}
		return loadFromBinary(file);
	}

	FLYTError FLYTFile::writeToStream(std::ostream& out) {
		out.write(header.magicFLYT, 4);

		Utility::Endian::toPlatform_inplace(eType::Big, header.byteOrderMarker);
		Utility::Endian::toPlatform_inplace(eType::Big, header.headerSize_0x14);
		Utility::Endian::toPlatform_inplace(eType::Big, header.version_0x0202);

		out.write(reinterpret_cast<char*>(&header.byteOrderMarker), sizeof(header.byteOrderMarker));
		out.write(reinterpret_cast<char*>(&header.headerSize_0x14), sizeof(header.headerSize_0x14));
		out.write(reinterpret_cast<char*>(&header.version_0x0202), sizeof(header.version_0x0202));
		out.seekp(6, std::ios::cur); //skip filesize and section count for now
		out.write(reinterpret_cast<char*>(&header.padding_0x00), sizeof(header.padding_0x00));

		header.numSections = 1;

		if (FLYTError err = LYT1.save_changes(out); err != FLYTError::NONE) {
			return err;
		}
		if (textures.has_value()) {
			if (FLYTError err = textures.value().save_changes(out); err != FLYTError::NONE) {
				return err;
			}
			header.numSections += 1;
		}
		if (fonts.has_value()) {
			if (FLYTError err = fonts.value().save_changes(out); err != FLYTError::NONE) {
				return err;
			}
			header.numSections += 1;
		}
		if (materials.has_value()) {
			if (FLYTError err = materials.value().save_changes(out); err != FLYTError::NONE) {
				return err;
			}
			header.numSections += 1;
		}

		if (FLYTError err = rootPane.save_changes(out, header.numSections); err != FLYTError::NONE) return err;
		if (FLYTError err = rootGroup.save_changes(out, header.numSections); err != FLYTError::NONE) return err;

		if (container.has_value()) {
			if (FLYTError err = container.value().save_changes(out); err != FLYTError::NONE) {
				return err;
			}
			header.numSections += 1;
		}
		if (userData.has_value()) {
			if (FLYTError err = userData.value().save_changes(out); err != FLYTError::NONE) {
				return err;
			}
			header.numSections += 1;
		}

		header.fileSize = out.tellp();

		Utility::Endian::toPlatform_inplace(eType::Big, header.fileSize);
		Utility::Endian::toPlatform_inplace(eType::Big, header.numSections);

		out.seekp(0xC, std::ios::beg);
		out.write(reinterpret_cast<char*>(&header.fileSize), sizeof(header.fileSize));
		out.write(reinterpret_cast<char*>(&header.numSections), sizeof(header.numSections));

		return FLYTError::NONE;
	}

	FLYTError FLYTFile::writeToFile(const std::string& outFilePath) {
		std::ofstream outFile(outFilePath, std::ios::binary);
		if (!outFile.is_open()) {
			LOG_ERR_AND_RETURN(FLYTError::COULD_NOT_OPEN)
		}
		return writeToStream(outFile);
	}
}<|MERGE_RESOLUTION|>--- conflicted
+++ resolved
@@ -4,10 +4,7 @@
 #include <unordered_set>
 
 #include "../utility/endian.hpp"
-<<<<<<< HEAD
-=======
 #include "../utility/stringUtil.hpp"
->>>>>>> a6bc52ae
 #include "../command/Log.hpp"
 
 using eType = Utility::Endian::Type;
@@ -1613,10 +1610,7 @@
 			}
 			else {
 				text = name;
-<<<<<<< HEAD
-=======
             	Utility::Endian::toPlatform_inplace(eType::Big, text);
->>>>>>> a6bc52ae
 			}
 		}
 		else {
@@ -1689,10 +1683,7 @@
 			return err;
 		}
 
-<<<<<<< HEAD
-=======
 		text = Utility::Str::assureNullTermination(text);
->>>>>>> a6bc52ae
 		texLen = text.size() * 2; //need len in bytes, size returns num chars
 		//might want to set restricted len?
 
@@ -1746,10 +1737,7 @@
 		textOffset = 0;
 		if (!text.empty()) {
 			textOffset = static_cast<uint32_t>(out.tellp()) - this->offset;
-<<<<<<< HEAD
-=======
             Utility::Endian::toPlatform_inplace(eType::Big, text);
->>>>>>> a6bc52ae
 			out.write(reinterpret_cast<char*>(&text[0]), text.size() * 2);
 			padToLen(out, 4);
 		}
