#include"dzx.hpp"


#include <cstring>
#include <cstdio>

#include "../utility/endian.hpp"
#include "../utility/common.hpp"

using eType = Utility::Endian::Type;

<<<<<<< HEAD
static const std::unordered_map<std::string, int> size_by_type{ {"SCOB", 0x24}, {"ACTR", 0x20}, {"TRES", 0x20}, {"PLYR", 0x20}, {"SCLS", 0xC}, {"STAG", 0x14}, {"FILI", 0x8}, {"SHIP", 0x10}, {"RTBL", 0x4}, {"RTBL_SubEntry", 0x8}, {"RTBL_AdjacentRoom", 0x1}, {"RPAT", 0xC}, {"RPPN", 0x10}, {"TGOB", 0x20}, {"TGSC", 0x24}, {"DOOR", 0x24}, {"TGDR", 0x24}, {"EVNT", 0x18}, {"2DMA", 0x38}, {"MULT", 0xC}, {"FLOR", 0x14}, {"LBNK", 0x1}, {"SOND", 0x1C}, {"RCAM", 0x14}, {"RARO", 0x14}, {"DMAP", 0x10}, {"EnvR", 0x8}, {"Colo", 0xC}, {"Pale", 0x6C}, {"Virt", 0x38}, {"LGHT", 0x1C}, {"LGTV", 0x1C}, {"MECO", 0x2}, {"MEMA", 0x4}, {"PATH", 0xC}, {"PPNT", 0x10}, {"CAMR", 0x14}, {"AROB", 0x14} };
=======
static const std::unordered_map<std::string, unsigned int> size_by_type{ {"SCOB", 0x24}, {"ACTR", 0x20}, {"TRES", 0x20}, {"PLYR", 0x20}, {"SCLS", 0xC}, {"STAG", 0x14}, {"FILI", 0x8}, {"SHIP", 0x10}, {"RTBL", 0x4}, {"RTBL_SubEntry", 0x8}, {"RTBL_AdjacentRoom", 0x1}, {"RPAT", 0xC}, {"RPPN", 0x10}, {"TGOB", 0x20}, {"TGSC", 0x24}, {"DOOR", 0x24}, {"TGDR", 0x24}, {"EVNT", 0x18}, {"2DMA", 0x38}, {"MULT", 0xC}, {"FLOR", 0x14}, {"LBNK", 0x1}, {"SOND", 0x1C}, {"RCAM", 0x14}, {"RARO", 0x14}, {"DMAP", 0x10}, {"EnvR", 0x8}, {"Colo", 0xC}, {"Pale", 0x6C}, {"Virt", 0x38}, {"LGHT", 0x1C}, {"LGTV", 0x1C}, {"MECO", 0x2}, {"MEMA", 0x4}, {"PATH", 0xC}, {"PPNT", 0x10}, {"CAMR", 0x14}, {"AROB", 0x14} };
>>>>>>> a6bc52ae

static const std::unordered_map<char, unsigned int> layer_char_to_layer_index{ {'0', 0}, {'1', 1}, {'2', 2}, {'3', 3}, {'4', 4}, {'5', 5}, {'6', 6}, {'7', 7}, {'8', 8}, {'9', 9}, {'a', 10}, {'b', 11} };


DZXError Chunk::read(std::istream& file, const unsigned int offset) {
	file.seekg(offset, std::ios::beg);

	this->offset = offset;
	type.resize(4);
	if (!file.read(&type[0], 4)) {
		return DZXError::REACHED_EOF;
	}
	if (!file.read(reinterpret_cast<char*>(&num_entries), 4)) {
		return DZXError::REACHED_EOF;
	}
	if (!file.read(reinterpret_cast<char*>(&first_entry_offset), 4)) {
		return DZXError::REACHED_EOF;
	}
	Utility::Endian::toPlatform_inplace(eType::Big, num_entries);
	Utility::Endian::toPlatform_inplace(eType::Big, first_entry_offset);
	
	if (std::strncmp("TRE", &type[0], 3) == 0) {
		char layer_char = type[3];
		layer = DEFAULT_LAYER;
		if (layer_char_to_layer_index.find(layer_char) != layer_char_to_layer_index.end()) {
			layer = layer_char_to_layer_index.at(layer_char);
		}
		else if (layer_char != 'S') { //Should always be 'S' if it is not a unique layer char
			return DZXError::UNKNOWN_LAYER_CHAR;
		}
		type = "TRES";
	}
	else if (std::strncmp("ACT", &type[0], 3) == 0) {
		char layer_char = type[3];
		layer = DEFAULT_LAYER;
		if (layer_char_to_layer_index.find(layer_char) != layer_char_to_layer_index.end()) {
			layer = layer_char_to_layer_index.at(layer_char);
		}
		else if (layer_char != 'R') { //Should always be 'R' if it is not a unique layer char
			return DZXError::UNKNOWN_LAYER_CHAR;
		}
		type = "ACTR";
	}
	else if (std::strncmp("SCO", &type[0], 3) == 0) {
		char layer_char = type[3];
		layer = DEFAULT_LAYER;
		if (layer_char_to_layer_index.find(layer_char) != layer_char_to_layer_index.end()) {
			layer = layer_char_to_layer_index.at(layer_char);
		}
		else if (layer_char != 'B') { //Should always be 'B' if it is not a unique layer char
			return DZXError::UNKNOWN_LAYER_CHAR;
		}
		type = "SCOB";
	}

	if (size_by_type.count(type) == 0) {
		return DZXError::UNKNOWN_CHUNK;
	}
	entry_size = size_by_type.at(type);

	file.seekg(first_entry_offset, std::ios::beg);
	if (std::strncmp("RTBL", &type[0], 4) == 0) { //RTBL has dynamic length based on the number of rooms, needs a special case
		for (unsigned int entry_index = 0; entry_index < num_entries; entry_index++) {
			ChunkEntry entry;
			file.seekg(entry_index * 0x4 + first_entry_offset, std::ios::beg);
			entry.data.resize(12);
			if (!file.read(&entry.data[0], 4)) {
				return DZXError::REACHED_EOF;
			}
			uint32_t subentry_offset = *(reinterpret_cast<uint32_t*>(&entry.data[0]));
			Utility::Endian::toPlatform_inplace(eType::Big, subentry_offset);

			file.seekg(subentry_offset, std::ios::beg);
			if (!file.read(&entry.data[4], 8)) {
				return DZXError::REACHED_EOF;
			}
			uint8_t num_rooms = *(reinterpret_cast<uint8_t*>(&entry.data[4]));
			uint32_t adjacent_rooms_offset = *(reinterpret_cast<uint32_t*>(&entry.data[8]));
			Utility::Endian::toPlatform_inplace(eType::Big, adjacent_rooms_offset);

			entry.data.resize(12 + num_rooms);
			file.seekg(adjacent_rooms_offset, std::ios::beg);
			if (!file.read(&entry.data[12], num_rooms)) { //read all the rooms into data at once
				return DZXError::REACHED_EOF;
			}
			entry_size = entry.data.size();
			entries.push_back(entry);
		}
	}
	else {
		for (unsigned int entry_index = 0; entry_index < num_entries; entry_index++) {
			ChunkEntry entry;
			entry.data.resize(entry_size);
			if (!file.read(&entry.data[0], entry_size)) {
				return DZXError::REACHED_EOF;
			}
			entries.push_back(entry);
		}
	}
	return DZXError::NONE;
}

DZXError Chunk::save_changes(std::ostream& out) {
	offset = out.tellp();

	num_entries = entries.size();
	//When nintendo deleted tuner triggers they left some empty chunks
	//if (num_entries == 0) {
	//	return DZXError::CHUNK_NO_ENTRIES;
	//}

	if(layer != DEFAULT_LAYER) {
		char buf[2];
		std::snprintf(buf, 2, "%x", layer);
		type[3] = buf[0];
	}
<<<<<<< HEAD

	if(layer != DEFAULT_LAYER) {
		char buf[2];
		std::snprintf(buf, 2, "%x", layer);
		type[3] = buf[0];
	}
=======
>>>>>>> a6bc52ae
	out.write(&type[0], 4);
	const auto num_entries_byteswap = Utility::Endian::toPlatform(eType::Big, num_entries); //Need to use num_entries later, can't byteswap inplace
	out.write(reinterpret_cast<const char*>(&num_entries_byteswap), 4);
	out.seekp(4, std::ios::cur); //filled in later

	return DZXError::NONE;
}

namespace FileTypes {

	const char* DZXErrorGetName(DZXError err) {
		switch (err) {
			case DZXError::NONE:
				return "NONE";
			case DZXError::COULD_NOT_OPEN:
				return "COULD_NOT_OPEN";
			case DZXError::UNKNOWN_CHUNK:
				return "UNKNOWN_CHUNK";
			case DZXError::UNKNOWN_LAYER_CHAR:
				return "UNKNOWN_LAYER_CHAR";
			case DZXError::CHUNK_NO_ENTRIES:
				return "CHUNK_NO_ENTRIES";
			case DZXError::NO_CHUNKS:
				return "NO_CHUNKS";
			case DZXError::REACHED_EOF:
				return "REACHED_EOF";
			case DZXError::HEADER_DATA_NOT_LOADED:
				return "HEADER_DATA_NOT_LOADED";
			case DZXError::FILE_DATA_NOT_LOADED:
				return "FILE_DATA_NOT_LOADED";
			default:
				return "UNKNOWN";
		}
	}

	DZXFile::DZXFile() {
		
	}

	void DZXFile::initNew() {
		num_chunks = 0;
		chunks = {};
	}

	DZXFile DZXFile::createNew(const std::string& filename) {
		DZXFile newDZX{};
		newDZX.initNew();
		return newDZX;
	}

	DZXError DZXFile::loadFromBinary(std::istream& dzx) {

		if (!dzx.read(reinterpret_cast<char*>(&num_chunks), 4)) {
			return DZXError::REACHED_EOF;
		}
		Utility::Endian::toPlatform_inplace(eType::Big, num_chunks);
		if (num_chunks == 0) {
			return DZXError::NO_CHUNKS;
		}

		DZXError err = DZXError::NONE;
		for (unsigned int chunk_index = 0; chunk_index < num_chunks; chunk_index++) {
			unsigned int offset = 4 + chunk_index * 0xC;
			Chunk chunk;
			err = chunk.read(dzx, offset);
			if (err != DZXError::NONE) {
				return err;
			}
			chunks.push_back(chunk);
		}
		return DZXError::NONE;
	}

	DZXError DZXFile::loadFromFile(const std::string& filePath) {
		std::ifstream file(filePath, std::ios::binary);
		if (!file.is_open()) {
			return DZXError::COULD_NOT_OPEN;
		}
		return loadFromBinary(file);
	}

	std::vector<ChunkEntry*> DZXFile::entries_by_type(const std::string& chunk_type) {
		std::vector<ChunkEntry*> entries;
		for (Chunk& chunk : chunks) {
			if (chunk_type == chunk.type) {
				for (ChunkEntry& entry : chunk.entries) {
					entries.push_back(&entry); //can't use insert because it needs to be converted to a pointer
				}
			}
		}
		return entries;
	}

	std::vector<ChunkEntry*> DZXFile::entries_by_type_and_layer(const std::string& chunk_type, const unsigned int layer) {
		std::vector<ChunkEntry*> entries;
		for (Chunk& chunk : chunks) {
			if (chunk_type == chunk.type && layer == chunk.layer) {
				for (ChunkEntry& entry : chunk.entries) {
					entries.push_back(&entry); //can't use insert because it needs to be converted to a pointer
				}
			}
		}
		return entries;
	}

	ChunkEntry& DZXFile::add_entity(const std::string& chunk_type, const unsigned int layer) {
		ChunkEntry entity;
		for (Chunk& chunk : chunks) {
			if (chunk_type == chunk.type && layer == chunk.layer) {
				chunk.entries.push_back(entity);
				return chunk.entries.back(); //return reference to the entity we added
			}
		}

		//if chunk does not already exist
		Chunk chunk;
		chunk.type = chunk_type;
		chunk.layer = layer;
		chunk.entry_size = size_by_type.at(chunk_type);
		chunk.entries.push_back(entity);
		chunks.push_back(chunk);
		return chunks.back().entries.back(); //return reference to the entity we added
	}

	void DZXFile::remove_entity(ChunkEntry* entity) {
		size_t len = entity->data.size();
		entity->data.clear();
		entity->data.resize(len, '\x00'); //clear entity, replace it with null data
		return;
	}

	DZXError DZXFile::writeToStream(std::ostream& out) {
		for (auto it = chunks.begin(); it != chunks.end(); it++) {
			if((*it).entries.size() == 0) it = chunks.erase(it); //remove empty chunks
		}
		num_chunks = chunks.size();
		if (num_chunks == 0) {
			return DZXError::NO_CHUNKS;
		}
		Utility::Endian::toPlatform_inplace(eType::Big, num_chunks);
		out.write(reinterpret_cast<const char*>(&num_chunks), 4);

		DZXError err = DZXError::NONE;
		for (Chunk& chunk : chunks) {
			err = chunk.save_changes(out);
			if(err != DZXError::NONE) {
				return err;
			}
		}
		
		for (Chunk& chunk : chunks) {
			int padding_size = 4 - out.tellp() % 4;
			if (padding_size == 4) {
				padding_size = 0;
			}
			for (int byte = 0; byte < padding_size; byte++) { //pad to nearest 4 bytes
				out.write("\xFF", 1);
			}

			chunk.first_entry_offset = out.tellp();
			out.seekp(chunk.offset + 8, std::ios::beg);
			const auto first_entry_offset = Utility::Endian::toPlatform(eType::Big, chunk.first_entry_offset);
			out.write(reinterpret_cast<const char*>(&first_entry_offset), 4);

			out.seekp(chunk.first_entry_offset, std::ios::beg);
			if (chunk.entries.size() == 0) {
				return DZXError::CHUNK_NO_ENTRIES;
			}
			if (std::strncmp("RTBL", &chunk.type[0], 4) == 0) { //RTBL has a dynamic length based on rooms, needs to be saved differently
				unsigned int rooms_offset = chunk.first_entry_offset + chunk.entries.size() * 0xC;
				for (unsigned int entry_index = 0; entry_index < chunk.entries.size(); entry_index++) {
					ChunkEntry& entry = chunk.entries[entry_index];
					uint32_t subentry_offset = chunk.first_entry_offset + entry_index * 0x8 + chunk.entries.size() * 0x4; //update the subentry's offset
					const auto subentry_offset_byteswap = Utility::Endian::toPlatform(eType::Big, subentry_offset);
					entry.data.replace(0, 4, reinterpret_cast<const char*>(&subentry_offset_byteswap), 4);
					out.seekp(chunk.first_entry_offset + entry_index * 4, std::ios::beg);
					out.write(reinterpret_cast<const char*>(&subentry_offset_byteswap), 4);
					
					out.seekp(subentry_offset, std::ios::beg);
					out.write(&entry.data[4], 4);
<<<<<<< HEAD
					entry.data.replace(8, 4, (char*)&rooms_offset, 4);
=======
					entry.data.replace(8, 4, reinterpret_cast<char*>(&rooms_offset), 4);
>>>>>>> a6bc52ae
					const auto rooms_offset_byteswap = Utility::Endian::toPlatform(eType::Big, rooms_offset);
					out.write(reinterpret_cast<const char*>(&rooms_offset_byteswap), 4);
					out.seekp(rooms_offset, std::ios::beg);

					out.write(&entry.data[12], entry.data[4]);
					rooms_offset += entry.data[4]; //Add number of rooms (1 byte each) to the room offset for next iteration
				}

			}
			else {
				for (const ChunkEntry& entry : chunk.entries) {
					out.write(&entry.data[0], entry.data.size());
				}
			}
		}
		padToLen(out, 0x20, '\xFF');

		return DZXError::NONE;
	}

	DZXError DZXFile::writeToFile(const std::string& outFilePath) {
		std::ofstream outFile(outFilePath, std::ios::binary);
		if (!outFile.is_open()) {
			return DZXError::COULD_NOT_OPEN;
		}
		return writeToStream(outFile);
	}
}<|MERGE_RESOLUTION|>--- conflicted
+++ resolved
@@ -9,11 +9,7 @@
 
 using eType = Utility::Endian::Type;
 
-<<<<<<< HEAD
-static const std::unordered_map<std::string, int> size_by_type{ {"SCOB", 0x24}, {"ACTR", 0x20}, {"TRES", 0x20}, {"PLYR", 0x20}, {"SCLS", 0xC}, {"STAG", 0x14}, {"FILI", 0x8}, {"SHIP", 0x10}, {"RTBL", 0x4}, {"RTBL_SubEntry", 0x8}, {"RTBL_AdjacentRoom", 0x1}, {"RPAT", 0xC}, {"RPPN", 0x10}, {"TGOB", 0x20}, {"TGSC", 0x24}, {"DOOR", 0x24}, {"TGDR", 0x24}, {"EVNT", 0x18}, {"2DMA", 0x38}, {"MULT", 0xC}, {"FLOR", 0x14}, {"LBNK", 0x1}, {"SOND", 0x1C}, {"RCAM", 0x14}, {"RARO", 0x14}, {"DMAP", 0x10}, {"EnvR", 0x8}, {"Colo", 0xC}, {"Pale", 0x6C}, {"Virt", 0x38}, {"LGHT", 0x1C}, {"LGTV", 0x1C}, {"MECO", 0x2}, {"MEMA", 0x4}, {"PATH", 0xC}, {"PPNT", 0x10}, {"CAMR", 0x14}, {"AROB", 0x14} };
-=======
 static const std::unordered_map<std::string, unsigned int> size_by_type{ {"SCOB", 0x24}, {"ACTR", 0x20}, {"TRES", 0x20}, {"PLYR", 0x20}, {"SCLS", 0xC}, {"STAG", 0x14}, {"FILI", 0x8}, {"SHIP", 0x10}, {"RTBL", 0x4}, {"RTBL_SubEntry", 0x8}, {"RTBL_AdjacentRoom", 0x1}, {"RPAT", 0xC}, {"RPPN", 0x10}, {"TGOB", 0x20}, {"TGSC", 0x24}, {"DOOR", 0x24}, {"TGDR", 0x24}, {"EVNT", 0x18}, {"2DMA", 0x38}, {"MULT", 0xC}, {"FLOR", 0x14}, {"LBNK", 0x1}, {"SOND", 0x1C}, {"RCAM", 0x14}, {"RARO", 0x14}, {"DMAP", 0x10}, {"EnvR", 0x8}, {"Colo", 0xC}, {"Pale", 0x6C}, {"Virt", 0x38}, {"LGHT", 0x1C}, {"LGTV", 0x1C}, {"MECO", 0x2}, {"MEMA", 0x4}, {"PATH", 0xC}, {"PPNT", 0x10}, {"CAMR", 0x14}, {"AROB", 0x14} };
->>>>>>> a6bc52ae
 
 static const std::unordered_map<char, unsigned int> layer_char_to_layer_index{ {'0', 0}, {'1', 1}, {'2', 2}, {'3', 3}, {'4', 4}, {'5', 5}, {'6', 6}, {'7', 7}, {'8', 8}, {'9', 9}, {'a', 10}, {'b', 11} };
 
@@ -130,15 +126,6 @@
 		std::snprintf(buf, 2, "%x", layer);
 		type[3] = buf[0];
 	}
-<<<<<<< HEAD
-
-	if(layer != DEFAULT_LAYER) {
-		char buf[2];
-		std::snprintf(buf, 2, "%x", layer);
-		type[3] = buf[0];
-	}
-=======
->>>>>>> a6bc52ae
 	out.write(&type[0], 4);
 	const auto num_entries_byteswap = Utility::Endian::toPlatform(eType::Big, num_entries); //Need to use num_entries later, can't byteswap inplace
 	out.write(reinterpret_cast<const char*>(&num_entries_byteswap), 4);
@@ -319,11 +306,7 @@
 					
 					out.seekp(subentry_offset, std::ios::beg);
 					out.write(&entry.data[4], 4);
-<<<<<<< HEAD
-					entry.data.replace(8, 4, (char*)&rooms_offset, 4);
-=======
 					entry.data.replace(8, 4, reinterpret_cast<char*>(&rooms_offset), 4);
->>>>>>> a6bc52ae
 					const auto rooms_offset_byteswap = Utility::Endian::toPlatform(eType::Big, rooms_offset);
 					out.write(reinterpret_cast<const char*>(&rooms_offset_byteswap), 4);
 					out.seekp(rooms_offset, std::ios::beg);
