--- conflicted
+++ resolved
@@ -29,11 +29,7 @@
     }
     
     // simple and straight encoding scheme for Yaz0
-<<<<<<< HEAD
-    inline uint32_t simpleEnc(const uint8_t* src, uint32_t size, uint32_t pos, uint32_t& matchPosOut, uint32_t searchRange)
-=======
     inline uint32_t simpleEnc(const uint8_t* src, const uint32_t size, const uint32_t pos, uint32_t& matchPosOut, const uint32_t searchRange)
->>>>>>> a6bc52ae
     {
         uint32_t startPos = pos - searchRange;
         uint32_t i = 0;
@@ -86,14 +82,6 @@
     }
     
     // a lookahead encoding scheme for ngc Yaz0
-<<<<<<< HEAD
-    uint32_t nintendoEnc(const uint8_t* src, uint32_t size, uint32_t pos, uint32_t& matchPosOut, uint32_t searchRange)
-    {
-        uint32_t numBytes = 1;
-        static thread_local uint32_t numBytes1;
-        static thread_local uint32_t matchPos;
-        static thread_local int prevFlag = 0;
-=======
     uint32_t nintendoEnc(uint32_t& numBytes1, uint32_t& matchPos, int& prevFlag, const uint8_t* src, const uint32_t size, const uint32_t pos, uint32_t& matchPosOut, const uint32_t searchRange)
     {
         uint32_t numBytes = 1;
@@ -101,7 +89,6 @@
         //static thread_local uint32_t numBytes1;
         //static thread_local uint32_t matchPos;
         //static thread_local int prevFlag = 0;
->>>>>>> a6bc52ae
     
         // if prevFlag is set, it means that the previous position was determined by look-ahead try.
         // so just use it. this is not the best optimization, but nintendo's choice for speed.
@@ -142,21 +129,17 @@
         {
             searchRange >>= (9 - level);
         }
-<<<<<<< HEAD
-=======
 
         uint32_t nintendoEnc_numBytes1; //these could be static and thread_local but that causes relocation issues on console
         uint32_t nintendoEnc_matchPos;  //these could be static and thread_local but that causes relocation issues on console
         int nintendoEnc_prevFlag = 0;   //these could be static and thread_local but that causes relocation issues on console
->>>>>>> a6bc52ae
     
         while(srcPos < srcSize)
         {
             uint32_t numBytes;
             uint32_t matchPos;
     
-<<<<<<< HEAD
-            numBytes = nintendoEnc(src, srcSize, srcPos, matchPos, searchRange);
+            numBytes = nintendoEnc(nintendoEnc_numBytes1, nintendoEnc_matchPos, nintendoEnc_prevFlag, src, srcSize, srcPos, matchPos, searchRange);
             if (numBytes < 3)
             {
                 //straight copy
@@ -168,26 +151,11 @@
             }
             else 
             {
-=======
-            numBytes = nintendoEnc(nintendoEnc_numBytes1, nintendoEnc_matchPos, nintendoEnc_prevFlag, src, srcSize, srcPos, matchPos, searchRange);
-            if (numBytes < 3)
-            {
-                //straight copy
-                dst[dstPos] = src[srcPos];
-                dstPos++;
-                srcPos++;
-                //set flag for straight copy
-                currCodeByte |= (0x80 >> validBitCount);
-            }
-            else 
-            {
->>>>>>> a6bc52ae
                 //RLE part
                 uint32_t dist = srcPos - matchPos - 1; 
                 uint8_t byte1, byte2, byte3;
     
                 if (numBytes >= 0x12)  // 3 byte encoding
-<<<<<<< HEAD
                 {
                     byte1 = 0 | (dist >> 8);
                     byte2 = dist & 0xff;
@@ -203,23 +171,6 @@
                 } 
                 else  // 2 byte encoding
                 {
-=======
-                {
-                    byte1 = 0 | (dist >> 8);
-                    byte2 = dist & 0xff;
-                    dst[dstPos++] = byte1;
-                    dst[dstPos++] = byte2;
-                    // maximum runlength for 3 byte encoding
-                    if (numBytes > 0xff + 0x12)
-                    {
-                        numBytes = 0xff + 0x12;
-                    }
-                    byte3 = numBytes - 0x12;
-                    dst[dstPos++] = byte3;
-                } 
-                else  // 2 byte encoding
-                {
->>>>>>> a6bc52ae
                     byte1 = ((numBytes - 2) << 4) | (dist >> 8);
                     byte2 = dist & 0xff;
                     dst[dstPos++] = byte1;
