#pragma once

#include <fstream>
#include <vector>
#include <string>
#include <unordered_map>


#define DEFAULT_LAYER 255 //Helps check for default layer (layer 0/NULL is a valid layer, 255 is not)

using namespace std::literals::string_literals; //probably not great in header

<<<<<<< HEAD

=======
>>>>>>> a6bc52ae

enum struct [[nodiscard]] DZXError
{
	NONE = 0,
	COULD_NOT_OPEN,
	UNKNOWN_CHUNK,
	UNKNOWN_LAYER_CHAR,
	CHUNK_NO_ENTRIES,
	NO_CHUNKS,
	REACHED_EOF,
	HEADER_DATA_NOT_LOADED,
	FILE_DATA_NOT_LOADED,
	UNKNOWN,
	COUNT
};

struct ChunkEntry {
	std::string data;
};

class Chunk {
public:
	unsigned int offset = 0;

<<<<<<< HEAD
	std::string type = "\0\0\0\0"s;
=======
	std::string type{"\0\0\0\0", 4};
>>>>>>> a6bc52ae
	unsigned int layer = DEFAULT_LAYER; //Uses 255 to signify default layer, default for chunks that don't use it
	uint32_t num_entries = 0;
	uint32_t first_entry_offset = 0;
	unsigned int entry_size = 0;
	std::vector<ChunkEntry> entries;

	DZXError read(std::istream& data, const unsigned int offset);
	DZXError save_changes(std::ostream& out);
};

namespace FileTypes {

	const char* DZXErrorGetName(DZXError err);

	class DZXFile {
	public:
		uint32_t num_chunks;
		std::vector<Chunk> chunks;

		DZXFile();
		static DZXFile createNew(const std::string& filename);
		DZXError loadFromBinary(std::istream& dzx);
		DZXError loadFromFile(const std::string& filePath);
		std::vector<ChunkEntry*> entries_by_type(const std::string& chunk_type); //return vector of pointers so we can edit the chunk data
		std::vector<ChunkEntry*> entries_by_type_and_layer(const std::string& chunk_type, const unsigned int layer);
		ChunkEntry& add_entity(const std::string&, const unsigned int layer = DEFAULT_LAYER);
		void remove_entity(ChunkEntry* entity);
		DZXError writeToStream(std::ostream& out);
		DZXError writeToFile(const std::string& outFilePath);
	private:
		void initNew();
	};
}<|MERGE_RESOLUTION|>--- conflicted
+++ resolved
@@ -10,10 +10,6 @@
 
 using namespace std::literals::string_literals; //probably not great in header
 
-<<<<<<< HEAD
-
-=======
->>>>>>> a6bc52ae
 
 enum struct [[nodiscard]] DZXError
 {
@@ -38,11 +34,7 @@
 public:
 	unsigned int offset = 0;
 
-<<<<<<< HEAD
 	std::string type = "\0\0\0\0"s;
-=======
-	std::string type{"\0\0\0\0", 4};
->>>>>>> a6bc52ae
 	unsigned int layer = DEFAULT_LAYER; //Uses 255 to signify default layer, default for chunks that don't use it
 	uint32_t num_entries = 0;
 	uint32_t first_entry_offset = 0;
