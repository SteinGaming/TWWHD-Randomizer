--- conflicted
+++ resolved
@@ -7,7 +7,7 @@
     ProgramTime::ProgramTime() :
         openTime(OSGetTime())
     {}
-    
+
     OSTime ProgramTime::getOpenedTime() {
         return getInstance().openTime;
     }
@@ -56,7 +56,7 @@
 
         return ret.str();
     }
-    
+
     std::string ProgramTime::getTimeStr() {
         const OSTime duration = getElapsedTime();
         OSCalendarTime time;
@@ -75,7 +75,7 @@
     ProgramTime::ProgramTime() :
         openTime(std::chrono::system_clock::now())
     {}
-    
+
     ProgramTime::TimePoint_t ProgramTime::getOpenedTime() {
         return getInstance().openTime;
     }
@@ -83,12 +83,12 @@
     ProgramTime::TimePoint_t::duration ProgramTime::getElapsedTime() {
         return std::chrono::system_clock::now() - getOpenedTime();
     }
-    
+
     std::string ProgramTime::getDateStr() {
         const time_t point = std::chrono::system_clock::to_time_t(ProgramTime::getOpenedTime());
         return std::ctime(&point); //time string ends with \n
     }
-    
+
     std::string ProgramTime::getTimeStr() {
         using namespace std::chrono;
 
@@ -167,7 +167,7 @@
             output << (getSetting(LogInfo::getConfig().settings, setting) ? settingToName(setting) + ", " : "");
         }
     }
-    
+
     output << std::endl << std::endl;
 }
 
@@ -190,7 +190,7 @@
     output.open("./Error Log.txt");
 
     output << "Program opened " << ProgramTime::getDateStr(); //time string ends with \n
-    
+
     output << "Wind Waker HD Randomizer Version " << RANDOMIZER_VERSION << std::endl;
     output << "Seed: " << LogInfo::getConfig().seed << std::endl;
 
@@ -213,7 +213,7 @@
 }
 
 ErrorLog::~ErrorLog() {
-    
+
 }
 
 ErrorLog& ErrorLog::getInstance() {
@@ -235,15 +235,10 @@
     #ifdef ENABLE_DEBUG
         output.open("./Debug Log.txt");
 
-<<<<<<< HEAD
-        time_t point = std::chrono::system_clock::to_time_t(ProgramTime::getOpenedTime());
-        output << "Program opened " << std::ctime(&point); //time string ends with \n
-=======
-    output << "Program opened " << ProgramTime::getDateStr(); //time string ends with \n
-    
-    output << "Wind Waker HD Randomizer Version " << RANDOMIZER_VERSION << std::endl;
-    output << "Seed: " << LogInfo::getConfig().seed << std::endl;
->>>>>>> 7cf1170b
+        output << "Program opened " << ProgramTime::getDateStr(); //time string ends with \n
+
+        output << "Wind Waker HD Randomizer Version " << RANDOMIZER_VERSION << std::endl;
+        output << "Seed: " << LogInfo::getConfig().seed << std::endl;
 
         output << "Wind Waker HD Randomizer Version " << RANDOMIZER_VERSION << std::endl;
         output << "Seed: " << LogInfo::getConfig().seed << std::endl;
@@ -277,11 +272,7 @@
 }
 
 void DebugLog::log(const std::string& msg) {
-<<<<<<< HEAD
     #ifdef ENABLE_DEBUG
-        output << "[" << formatTime(ProgramTime::getElapsedTime()) << "] " << msg << std::endl;
+        output << "[" << ProgramTime::getTimeStr() << "] " << msg << std::endl;
     #endif
-=======
-    output << "[" << ProgramTime::getTimeStr() << "] " << msg << std::endl;
->>>>>>> 7cf1170b
 }