#include "WriteLocations.hpp"

#include <limits>
#include <unordered_map>
#include <fstream>
#include <filesystem>
#include <algorithm>
#include "../../logic/Dungeon.hpp"
#include "WWHDStructs.hpp"
#include "Log.hpp"
#include "../filetypes/elf.hpp"
#include "../filetypes/util/elfUtil.hpp"
#include "../../libs/json.hpp"
#include "../utility/stringUtil.hpp"

using namespace std::literals::string_literals;

static const std::unordered_map<std::string, uint32_t> item_id_mask_by_actor_name = {
    {"Bitem\0\0\0"s, 0x0000FF00},
    {"Ritem\0\0\0"s, 0x000000FF},
    {"Salvage\0"s, 0x00000FF0},
    {"SwSlvg\0\0"s, 0x00000FF0},
    {"Salvag2\0"s, 0x00000FF0},
    {"SalvagN\0"s, 0x00000FF0},
    {"SalvagE\0"s, 0x00000FF0},
    {"SalvFM\0\0"s, 0x00000FF0},
    {"TagKb\0\0\0"s, 0x000000FF},
    {"item\0\0\0\0"s, 0x000000FF},
    {"itemFLY\0"s, 0x000000FF}
};



namespace {
    bool rpxOpen = false;
    FileTypes::ELF gRPX;
	static std::unordered_map<std::string, uint32_t> custom_symbols;

    void Load_Custom_Symbols(const std::string& file_path) {
		std::ifstream fptr(file_path, std::ios::in);

		nlohmann::json symbols = nlohmann::json::parse(fptr);
		for (const auto& symbol : symbols.items()) {
			uint32_t address = std::stoi(symbol.value().get<std::string>(), nullptr, 16);
			custom_symbols[symbol.key()] = address;
		}

		return;
	}

    void loadRPX() {
        RandoSession::fspath filePath = g_session.openGameFile("code/cking.rpx@RPX");
        gRPX.loadFromFile(filePath.string());
        rpxOpen = true;

        return;
    }
}


void saveRPX() {
    RandoSession::fspath filePath = g_session.openGameFile("code/cking.rpx@RPX");
    gRPX.writeToFile(filePath.string());
    rpxOpen = false;

    return;
}


uint8_t getLowestSetBit(uint32_t mask) {
    uint8_t lowestSetIndex = 0xFF;
    for (uint8_t bitIndex = 0; bitIndex < 32; bitIndex++) {
        if (mask & (1 << bitIndex)) {
            lowestSetIndex = bitIndex;
            break;
        }
    }

    return lowestSetIndex;
}

template<typename T>
ModificationError setParam(ACTR& actor, const uint32_t& mask, T value) {
    uint8_t shiftAmount = getLowestSetBit(mask);
    if (shiftAmount == 0xFF) LOG_ERR_AND_RETURN(ModificationError::INVALID_MASK)

    actor.params = (actor.params & (~mask)) | ((value << shiftAmount) & mask);
    return ModificationError::NONE;
}



ModificationError ModifyChest::parseArgs(Yaml::Node& locationObject) {
    const auto& path = locationObject["Path"].As<std::string>();
    filePath = std::string(path.data(), path.size());

    for (auto offsetIt = locationObject["Offsets"].Begin(); offsetIt != locationObject["Offsets"].End(); offsetIt++)
    {
        Yaml::Node offset = (*offsetIt).second;
        const auto& offsetStr = offset.As<std::string>();
        unsigned long offsetValue = std::strtoul(offsetStr.c_str(), nullptr, 0);
        if (offsetValue == 0 || offsetValue == std::numeric_limits<unsigned long>::max())
        {
            LOG_ERR_AND_RETURN(ModificationError::INVALID_OFFSET)
        }
        offsets.push_back(offsetValue);
    }

    return ModificationError::NONE;
}

ModificationError ModifyChest::writeLocation(const Item& item) {
    std::fstream file(g_session.openGameFile(filePath), std::ios::in | std::ios::out | std::ios::binary);

    for (const uint32_t& offset : offsets) {
        file.seekg(offset, std::ios::beg);
        ACTR chest = WWHDStructs::readACTR(file);

        if(isCTMC) LOG_AND_RETURN_IF_ERR(setCTMCType(chest, item))

        chest.aux_params_2 &= 0x00FF;
        chest.aux_params_2 |= static_cast<uint16_t>(item.getGameItemId()) << 8;

        file.seekp(offset, std::ios::beg);
        WWHDStructs::writeACTR(file, chest);
    }

    return ModificationError::NONE;
}

ModificationError ModifyChest::setCTMCType(ACTR& chest, const Item& item) {
    if(item.isMajorItem()) {
        LOG_AND_RETURN_IF_ERR(setParam(chest, 0x00F00000, uint8_t(2))) // Metal chests for progress items (excluding keys)
        return ModificationError::NONE;
    }

    if(Utility::Str::endsWith(gameItemToName(item.getGameItemId()), "Key")) {
        // In race mode, only put the dungeon keys for required dungeons in dark wood chests.
        // The other keys go into light wood chests.
        if(raceMode) {
            if(std::any_of(dungeons.begin(), dungeons.end(), [&item](auto& dungeon){return dungeon.second.isRaceModeDungeon && (dungeon.second.smallKey == item.getName() || dungeon.second.bigKey == item.getName());})){
                LOG_AND_RETURN_IF_ERR(setParam(chest, 0x00F00000, uint8_t(1))) // Dark wood chest for Small and Big Keys
                return ModificationError::NONE;
            }
            else {
                LOG_AND_RETURN_IF_ERR(setParam(chest, 0x00F00000, uint8_t(0))) // Light wood chests for keys for empty dungeons (in race mode)
                return ModificationError::NONE;
            }
        }

        LOG_AND_RETURN_IF_ERR(setParam(chest, 0x00F00000, uint8_t(1))) // Dark wood chest for Small and Big Keys
        return ModificationError::NONE;
    }

    LOG_AND_RETURN_IF_ERR(setParam(chest, 0x00F00000, uint8_t(0))) // Light wood chests for non-progress items and consumables
    return ModificationError::NONE;
}


ModificationError ModifyActor::parseArgs(Yaml::Node& locationObject) {
    const auto& path = locationObject["Path"].As<std::string>();
    filePath = std::string(path.data(), path.size());

    for (auto offsetIt = locationObject["Offsets"].Begin(); offsetIt != locationObject["Offsets"].End(); offsetIt++)
    {
        Yaml::Node offset = (*offsetIt).second;
        const auto& offsetStr = offset.As<std::string>();
        unsigned long offsetValue = std::strtoul(offsetStr.c_str(), nullptr, 0);
        if (offsetValue == 0 || offsetValue == std::numeric_limits<unsigned long>::max()) {
          LOG_ERR_AND_RETURN(ModificationError::INVALID_OFFSET)
        }
        offsets.push_back(offsetValue);
    }

    return ModificationError::NONE;
}

ModificationError ModifyActor::writeLocation(const Item& item) {
    std::fstream file(g_session.openGameFile(filePath), std::ios::in | std::ios::out | std::ios::binary);

    for (const uint32_t& offset : offsets) {
        file.seekg(offset, std::ios::beg);
        ACTR actor = WWHDStructs::readACTR(file);

        if (item_id_mask_by_actor_name.count(actor.name) == 0) {
            LOG_ERR_AND_RETURN(ModificationError::UNKNOWN_ACTOR_NAME)
        }
        LOG_AND_RETURN_IF_ERR(setParam(actor, item_id_mask_by_actor_name.at(actor.name), static_cast<uint8_t>(item.getGameItemId())))

        file.seekp(offset, std::ios::beg);
        WWHDStructs::writeACTR(file, actor);
    }

    return ModificationError::NONE;
}


ModificationError ModifySCOB::parseArgs(Yaml::Node& locationObject) {
    const auto& path = locationObject["Path"].As<std::string>();
    filePath = std::string(path.data(), path.size());

    for (auto offsetIt = locationObject["Offsets"].Begin(); offsetIt != locationObject["Offsets"].End(); offsetIt++)
    {
        Yaml::Node offset = (*offsetIt).second;
        const auto& offsetStr = offset.As<std::string>();
        unsigned long offsetValue = std::strtoul(offsetStr.c_str(), nullptr, 0);
        if (offsetValue == 0 || offsetValue == std::numeric_limits<unsigned long>::max())
        {
            LOG_ERR_AND_RETURN(ModificationError::INVALID_OFFSET)
        }
        offsets.push_back(offsetValue);
    }

    return ModificationError::NONE;
}

ModificationError ModifySCOB::writeLocation(const Item& item) {
    std::fstream file(g_session.openGameFile(filePath), std::ios::in | std::ios::out | std::ios::binary);

    for (const uint32_t& offset : offsets) {
        file.seekg(offset, std::ios::beg);
        SCOB scob = WWHDStructs::readSCOB(file);

        if (item_id_mask_by_actor_name.count(scob.actr.name) == 0) {
            LOG_ERR_AND_RETURN(ModificationError::UNKNOWN_ACTOR_NAME)
        }
        LOG_AND_RETURN_IF_ERR(setParam(scob.actr, item_id_mask_by_actor_name.at(scob.actr.name), static_cast<uint8_t>(item.getGameItemId())))

        file.seekp(offset, std::ios::beg);
        WWHDStructs::writeSCOB(file, scob);
    }

    return ModificationError::NONE;
}


ModificationError ModifyEvent::parseArgs(Yaml::Node& locationObject) {
    const auto& path = locationObject["Path"].As<std::string>();
    filePath = std::string(path.data(), path.size());

    std::string offsetStr(locationObject["Offset"].As<std::string>());
    unsigned long offsetValue = std::strtoul(offsetStr.c_str(), nullptr, 0);
    if (offsetValue == 0 || offsetValue == std::numeric_limits<unsigned long>::max())
    {
        LOG_ERR_AND_RETURN(ModificationError::INVALID_OFFSET)
    }
    this->offset = offsetValue;

    offsetStr = locationObject["NameOffset"].As<std::string>();
    offsetValue = std::strtoul(offsetStr.c_str(), nullptr, 0);
    if (offsetValue == 0 || offsetValue == std::numeric_limits<unsigned long>::max())
    {
        LOG_ERR_AND_RETURN(ModificationError::INVALID_OFFSET)
    }
    this->nameOffset = offsetValue;

    return ModificationError::NONE;
}

ModificationError ModifyEvent::writeLocation(const Item& item) {
    std::ofstream file(g_session.openGameFile(filePath), std::ios::in | std::ios::out | std::ios::binary);

    uint8_t itemID = static_cast<uint8_t>(item.getGameItemId());

    std::string name = "011get_item";
    if (0x6D <= itemID && itemID <= 0x72) {
        name = "059get_dance";
        itemID -= 0x6D;
    }
    name.resize(0x20);

    file.seekp(nameOffset, std::ios::beg);
    file.write(&name[0], 0x20);

    file.seekp(offset, std::ios::beg);
    file.write(reinterpret_cast<const char*>(&itemID), 1);

    return ModificationError::NONE;
}


ModificationError ModifyRPX::parseArgs(Yaml::Node& locationObject) {
    for (auto offsetIt = locationObject["Offsets"].Begin(); offsetIt != locationObject["Offsets"].End(); offsetIt++)
    {
        Yaml::Node offset = (*offsetIt).second;
        const auto& offsetStr = offset.As<std::string>();
        unsigned long offsetValue = std::strtoul(offsetStr.c_str(), nullptr, 0);
        if (offsetValue == 0 || offsetValue == std::numeric_limits<unsigned long>::max())
        {
            LOG_ERR_AND_RETURN(ModificationError::INVALID_OFFSET)
        }
        offsets.push_back(offsetValue);
    }

    return ModificationError::NONE;
}

ModificationError ModifyRPX::writeLocation(const Item& item) {
    if (rpxOpen == false) loadRPX();

    uint8_t itemID = static_cast<uint8_t>(item.getGameItemId());
    for (const uint32_t& address : offsets) {
        if(const auto& err = elfUtil::write_u8(gRPX, elfUtil::AddressToOffset(gRPX, address), itemID); err != ELFError::NONE) {
            LOG_ERR_AND_RETURN(ModificationError::RPX_ERROR);
        }
    }

    return ModificationError::NONE;
}


ModificationError ModifySymbol::parseArgs(Yaml::Node& locationObject) {
    for (auto it = locationObject["SymbolNames"].Begin(); it != locationObject["SymbolNames"].End(); it++)
    {
        Yaml::Node symbol = (*it).second;
        symbolNames.push_back(symbol.As<std::string>());
    }

    return ModificationError::NONE;
}

ModificationError ModifySymbol::writeLocation(const Item& item) {
    if (rpxOpen == false) loadRPX();
<<<<<<< HEAD
    if (custom_symbols.size() == 0) Load_Custom_Symbols("./asm/custom_symbols.json");

=======
    if (custom_symbols.size() == 0) Load_Custom_Symbols(DATA_PATH "asm/custom_symbols.json");
    
>>>>>>> 7cf1170b
    for(const auto& symbol : symbolNames) {
        uint32_t address;
        uint8_t itemID = static_cast<uint8_t>(item.getGameItemId());

        if (symbol[0] == '@') { //support hardcoding addresses for checks like zunari (where a symbol and address are needed)
            const std::string offsetStr = symbol.substr(1);
            address = std::strtoul(offsetStr.c_str(), nullptr, 0);
            if (address == 0 || address == std::numeric_limits<unsigned long>::max())
            {
                LOG_ERR_AND_RETURN(ModificationError::INVALID_OFFSET)
            }
        }
        else {
            if (custom_symbols.count(symbol) == 0) LOG_ERR_AND_RETURN(ModificationError::INVALID_SYMBOL);
            address = custom_symbols.at(symbol);
        }

        if(const auto& err = elfUtil::write_u8(gRPX, elfUtil::AddressToOffset(gRPX, address), itemID); err != ELFError::NONE) {
            LOG_ERR_AND_RETURN(ModificationError::RPX_ERROR);
        }
    }
    return ModificationError::NONE;
}


ModificationError ModifyBoss::parseArgs(Yaml::Node& locationObject) {
    if(locationObject["Paths"].Size() != locationObject["Offsets"].Size()) LOG_ERR_AND_RETURN(ModificationError::MISSING_VALUE)

    offsetsWithPath.reserve(locationObject["Paths"].Size());

    for (size_t i = 0; i < locationObject["Paths"].Size(); i++)
    {
        std::pair<std::string, uint32_t> offset_with_path;

        std::string offsetStr(locationObject["Offsets"][i].As<std::string>());
        unsigned long offsetValue = std::strtoul(offsetStr.c_str(), nullptr, 0);
        if (offsetValue == 0 || offsetValue == std::numeric_limits<unsigned long>::max())
        {
            LOG_ERR_AND_RETURN(ModificationError::INVALID_OFFSET)
        }
        offset_with_path.first = locationObject["Paths"][i].As<std::string>();
        offset_with_path.second = offsetValue;

        offsetsWithPath.push_back(offset_with_path);
    }

    return ModificationError::NONE;
}

ModificationError ModifyBoss::writeLocation(const Item& item) {
    if (rpxOpen == false) loadRPX();

    for (const auto& [path, offset] : offsetsWithPath) {
        RandoSession::fspath filePath = g_session.openGameFile(path);
        std::fstream file(filePath, std::ios::in | std::ios::out | std::ios::binary);

        uint8_t itemID = static_cast<uint8_t>(item.getGameItemId());

        if (path == "code/cking.rpx@RPX") {
            if(const auto& err = elfUtil::write_u8(gRPX, elfUtil::AddressToOffset(gRPX, offset), itemID); err != ELFError::NONE) {
                LOG_ERR_AND_RETURN(ModificationError::RPX_ERROR);
            }
            continue;
        }

        file.seekg(offset, std::ios::beg);
        ACTR actor = WWHDStructs::readACTR(file);

        LOG_AND_RETURN_IF_ERR(setParam(actor, item_id_mask_by_actor_name.at(actor.name), itemID))

        file.seekp(offset, std::ios::beg);
        WWHDStructs::writeACTR(file, actor);
    }

    return ModificationError::NONE;
}



const char* modErrorToName(ModificationError err) {
    switch (err) {
        case ModificationError::MISSING_KEY:
            return "MISSING_KEY";
        case ModificationError::INVALID_OFFSET:
            return "INVALID_OFFSET";
        case ModificationError::MISSING_VALUE:
            return "MISSING_VALUE";
        case ModificationError::UNKNOWN_ACTOR_NAME:
            return "UNKNOWN_ACTOR_NAME";
        case ModificationError::INVALID_MASK:
            return "INVALID_MASK";
        case ModificationError::INVALID_SYMBOL:
            return "INVALID_SYMBOL";
        case ModificationError::RPX_ERROR:
            return "RPX_ERROR";
        default:
            return "UNKNOWN";
    }
}<|MERGE_RESOLUTION|>--- conflicted
+++ resolved
@@ -321,13 +321,8 @@
 
 ModificationError ModifySymbol::writeLocation(const Item& item) {
     if (rpxOpen == false) loadRPX();
-<<<<<<< HEAD
-    if (custom_symbols.size() == 0) Load_Custom_Symbols("./asm/custom_symbols.json");
-
-=======
     if (custom_symbols.size() == 0) Load_Custom_Symbols(DATA_PATH "asm/custom_symbols.json");
-    
->>>>>>> 7cf1170b
+
     for(const auto& symbol : symbolNames) {
         uint32_t address;
         uint8_t itemID = static_cast<uint8_t>(item.getGameItemId());
