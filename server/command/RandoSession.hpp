#pragma once

#include "WWHDStructs.hpp"

#include <filesystem>
#include <string>
#include <vector>
<<<<<<< HEAD
#include <list>
#include <unordered_set>
=======
>>>>>>> a6bc52ae
#include <unordered_map>



class CacheEntry {
public:
    std::unordered_map<std::string, CacheEntry> children;
};

class RandoSession
{
public:
    using fspath = std::filesystem::path;
    class CacheEntry {
    public:
        std::unordered_map<std::string, std::unique_ptr<CacheEntry>> children; //can't use CacheEntry directly, unordered_map needs complete type per the standard
    };

    RandoSession(const fspath& gameBaseDir, const fspath& randoWorkingDir, const fspath& randoOutputDir);

    void init();
    [[nodiscard]] fspath openGameFile(const fspath& relPath);
    [[nodiscard]] bool copyToGameFile(const fspath& source, const fspath& relPath);
    [[nodiscard]] bool repackCache();
private:
    void clearWorkingDir();
    fspath extractFile(const std::vector<std::string>& fileSpec);
<<<<<<< HEAD
    bool RandoSession::repackFile(const std::string& element);
    bool RandoSession::repackChildren(CacheEntry& entry, const std::string& temp);
=======
    bool repackFile(const std::string& element);
    bool repackChildren(CacheEntry& entry);
>>>>>>> a6bc52ae
    
    fspath relToGameAbsolute(const fspath& relPath);

<<<<<<< HEAD
=======
    bool initialized = false;
>>>>>>> a6bc52ae
    fspath baseDir;
    fspath workingDir;
    fspath outputDir;
    CacheEntry fileCache;
<<<<<<< HEAD

    friend int main();
=======
>>>>>>> a6bc52ae
};<|MERGE_RESOLUTION|>--- conflicted
+++ resolved
@@ -5,11 +5,8 @@
 #include <filesystem>
 #include <string>
 #include <vector>
-<<<<<<< HEAD
 #include <list>
 #include <unordered_set>
-=======
->>>>>>> a6bc52ae
 #include <unordered_map>
 
 
@@ -37,27 +34,14 @@
 private:
     void clearWorkingDir();
     fspath extractFile(const std::vector<std::string>& fileSpec);
-<<<<<<< HEAD
-    bool RandoSession::repackFile(const std::string& element);
-    bool RandoSession::repackChildren(CacheEntry& entry, const std::string& temp);
-=======
     bool repackFile(const std::string& element);
     bool repackChildren(CacheEntry& entry);
->>>>>>> a6bc52ae
     
     fspath relToGameAbsolute(const fspath& relPath);
 
-<<<<<<< HEAD
-=======
     bool initialized = false;
->>>>>>> a6bc52ae
     fspath baseDir;
     fspath workingDir;
     fspath outputDir;
     CacheEntry fileCache;
-<<<<<<< HEAD
-
-    friend int main();
-=======
->>>>>>> a6bc52ae
 };