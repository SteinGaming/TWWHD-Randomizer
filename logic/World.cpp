
#include "World.hpp"
#include "Requirements.hpp"
#include "PoolFunctions.hpp"
#include "../server/command/Log.hpp"
#include "../server/utility/platform.hpp"
#include "Search.hpp"
#include "../seedgen/random.hpp"
#include "../options.hpp"
#include <memory>
#include <algorithm>
#include <cstdlib>
#include <vector>
#include <random>
#include <fstream>
#include <filesystem>

// some error checking macros for brevity and since we can't use exceptions
#define YAML_FIELD_CHECK(ref, key, err) if(ref[key].IsNone()) {lastError << "Unable to find key: \"" << key << '"'; return err;}
#define MAPPING_CHECK(str1, str2) if (str1 != str2) {lastError << "\"" << str1 << "\" does not equal" << std::endl << "\"" << str2 << "\""; return WorldLoadingError::MAPPING_MISMATCH;}
#define VALID_CHECK(e, invalid, msg, err) if(e == invalid) {lastError << "\t" << msg; return err;}
#define EVENT_CHECK(eventName) if (eventMap.count(eventName) == 0) {eventMap[eventName] = eventMap.size(); reverseEventMap[eventMap[eventName]] = eventName;}
#define ITEM_VALID_CHECK(item, msg) VALID_CHECK(item, GameItem::INVALID, msg, WorldLoadingError::GAME_ITEM_DOES_NOT_EXIST)
#define AREA_VALID_CHECK(area, msg) VALID_CHECK(0, areaEntries.count(area), msg, WorldLoadingError::AREA_DOES_NOT_EXIST)
#define LOCATION_VALID_CHECK(loc, msg) VALID_CHECK(0, locationEntries.count(loc), msg, WorldLoadingError::LOCATION_DOES_NOT_EXIST)
#define OPTION_VALID_CHECK(opt, msg) VALID_CHECK(opt, Option::INVALID, msg, WorldLoadingError::OPTION_DOES_NOT_EXIST)
#define VALID_DUNGEON_CHECK(dungeon) if (!isValidDungeon(dungeon)) {ErrorLog::getInstance().log("Unrecognized dungeon name: \"" + dungeon + "\""); LOG_ERR_AND_RETURN(WorldLoadingError::INVALID_DUNGEON_NAME)};

World::World()
{

}

World::World(size_t numWorlds_)
{
    numWorlds = numWorlds_;
}

// Potentially set different settings for different worlds
void World::setSettings(const Settings& settings_)
{
    settings = std::move(settings_);
}

const Settings& World::getSettings() const
{
    return settings;
}

void World::resolveRandomSettings()
{
    if (settings.pig_color == PigColor::RANDOM) {
        settings.pig_color = PigColor(Random(0, 3));
        LOG_TO_DEBUG("Random pig color chosen: " + std::to_string(static_cast<int>(settings.pig_color)));
    }
}

void World::setWorldId(int newWorldId)
{
    worldId = newWorldId;
}

int World::getWorldId() const
{
    return worldId;
}

// Generate the pools of starting items and items to place for this world
World::WorldLoadingError World::setItemPools()
{
    itemPool.clear();
    startingItems.clear();
    auto gameItemPool = generateGameItemPool(settings, this);
    auto startingGameItemPool = generateStartingGameItemPool(settings);

    // Set worldId for each item in each pool
    for (const auto& item : startingGameItemPool)
    {
        ITEM_VALID_CHECK(nameToGameItem(item), item + " is not defined");
        startingItems.push_back(itemEntries[item]);
        // If a starting item is in the main item pool, replace it with some junk
        auto itemPoolItr = std::find(gameItemPool.begin(), gameItemPool.end(), item);
        if (itemPoolItr != gameItemPool.end())
        {
            *itemPoolItr = getRandomJunk();
        }
    }

    for (const auto& item : gameItemPool)
    {
        ITEM_VALID_CHECK(nameToGameItem(item), item + " is not defined");
        itemPool.push_back(itemEntries[item]);
    }
    #ifdef ENABLE_DEBUG
        logItemPool("Items for world " + std::to_string(worldId), itemPool);
    #endif
    return WorldLoadingError::NONE;
}

ItemPool World::getItemPool() const
{
    return itemPool;
}

ItemPool World::getStartingItems() const
{
    return startingItems;
}

LocationPool World::getLocations(bool onlyProgression /*= false*/)
{
    LocationPool locations = {};
    for (auto& [name, location] : locationEntries) {
        if (!onlyProgression || location.progression)
        {
            locations.push_back(&location);
        }
    }
    return locations;
}

AreaEntry& World::getArea(const std::string& area)
{
    if (areaEntries.count(area) == 0)
    {
        auto message = "ERROR: Area \"" + area + "\" is not defined!";
        LOG_TO_DEBUG(message);
        ErrorLog::getInstance().log(message);
    }
    return areaEntries[area];
}

void World::determineChartMappings()
{
    LOG_TO_DEBUG("Determining Chart Mappings");
    // The ordering of this array corresponds each treasure/triforce chart with
    // the island sector it's located in and the name of the sunken treasure location
    // in that room
    static std::array<GameItem, 49> charts = {
        GameItem::TreasureChart25, // Sector 1 Forsaken Fortress
        GameItem::TreasureChart7,  // Sector 2 Star Island
        GameItem::TreasureChart24, // etc...
        GameItem::TreasureChart42,
        GameItem::TreasureChart11,
        GameItem::TreasureChart45,
        GameItem::TreasureChart13,
        GameItem::TreasureChart41,
        GameItem::TreasureChart29,
        GameItem::TreasureChart22,
        GameItem::TreasureChart18,
        GameItem::TreasureChart30,
        GameItem::TreasureChart39,
        GameItem::TreasureChart19,
        GameItem::TreasureChart8,
        GameItem::TreasureChart2,
        GameItem::TreasureChart10,
        GameItem::TreasureChart26,
        GameItem::TreasureChart3,
        GameItem::TreasureChart37,
        GameItem::TreasureChart27,
        GameItem::TreasureChart38,
        GameItem::TriforceChart1,
        GameItem::TreasureChart21,
        GameItem::TreasureChart6,
        GameItem::TreasureChart14,
        GameItem::TreasureChart34,
        GameItem::TreasureChart5,
        GameItem::TreasureChart28,
        GameItem::TreasureChart35,
        GameItem::TriforceChart2,
        GameItem::TreasureChart44,
        GameItem::TreasureChart1,
        GameItem::TreasureChart20,
        GameItem::TreasureChart36,
        GameItem::TreasureChart23,
        GameItem::TreasureChart12,
        GameItem::TreasureChart16,
        GameItem::TreasureChart4,
        GameItem::TreasureChart17,
        GameItem::TreasureChart31,
        GameItem::TriforceChart3,
        GameItem::TreasureChart9,
        GameItem::TreasureChart43,
        GameItem::TreasureChart40,
        GameItem::TreasureChart46,
        GameItem::TreasureChart15,
        GameItem::TreasureChart32,
        GameItem::TreasureChart33 // Sector 49 Five Star Isles
    };

    // Only shuffle around the charts if we're randomizing them
    if (settings.randomize_charts)
    {
        shufflePool(charts);
    }
    LOG_TO_DEBUG("[");
    for (size_t i = 0; i < charts.size(); i++)
    {
        auto chart = charts[i];
        chartMappings[i] = chart;
        size_t sector = i + 1;

        // Set the sunken treasure location as the chain location for each treasure/triforce chart in the itemEntries
        auto locationName = roomIndexToIslandName(sector) + " - Sunken Treasure";
        auto chartName = gameItemToName(chart);
        if (locationEntries.count(locationName) == 0)
        {
            ErrorLog::getInstance().log("\"" + locationName + "\" is not a known sunken treasure location");
        }
        if (itemEntries.count(chartName) == 0)
        {
            ErrorLog::getInstance().log("\"" + chartName + "\" is not a known treasure chart item");
        }
        auto location = &locationEntries[locationName];
        itemEntries[chartName].addChainLocation(location);
        // Change the macro for this island's chart to the one at this index in the array.
        // "Chart For Island <sector number>" macros are type "HAS_ITEM" and have
        // one argument which is the chart Item.
        LOG_TO_DEBUG("\tChart for Island " + std::to_string(sector) + " is now " + gameItemToName(chart));
        macros[macroNameMap.at("Chart For Island " + std::to_string(sector))].args[0] = itemEntries[chartName];
    }
    LOG_TO_DEBUG("]");
}

// Returns whether or not the sunken treasure location has a treasure/triforce chart leading to it
bool World::chartLeadsToSunkenTreasure(const Location& location, const std::string& itemPrefix)
{
    // If this isn't a sunken treasure location, then a chart won't lead to it
    if (location.name.find("Sunken Treasure") == std::string::npos)
    {
        LOG_TO_DEBUG("Non-sunken treasure location passed into sunken treasure check: " + location.name);
        return false;
    }

    auto islandName = std::string(location.name.begin(), location.name.begin() + location.name.find(" - Sunken Treasure"));
    size_t islandNumber = islandNameToRoomIndex(islandName);
    return gameItemToName(chartMappings[islandNumber]).find(itemPrefix) != std::string::npos;
}

void World::determineProgressionLocations()
{
    LOG_TO_DEBUG("Progression Locations: [");
    for (auto& [name, location] : locationEntries)
    {
        // If all of the location categories are set as progression, then this is a location which
        // is allowed to contain progression items (but it won't necessarily get one)
        if (std::all_of(location.categories.begin(), location.categories.end(), [this, &location = location](LocationCategory category)
        {

            if (category == LocationCategory::Junk) return false;
            return ( category == LocationCategory::Dungeon           && this->settings.progression_dungeons)            ||
                   ( category == LocationCategory::GreatFairy        && this->settings.progression_great_fairies)       ||
                   ( category == LocationCategory::PuzzleSecretCave  && this->settings.progression_puzzle_secret_caves) ||
                   ( category == LocationCategory::CombatSecretCave  && this->settings.progression_combat_secret_caves) ||
                   ( category == LocationCategory::ShortSideQuest    && this->settings.progression_short_sidequests)    ||
                   ( category == LocationCategory::LongSideQuest     && this->settings.progression_long_sidequests)     ||
                   ( category == LocationCategory::SpoilsTrading     && this->settings.progression_spoils_trading)      ||
                   ( category == LocationCategory::Minigame          && this->settings.progression_minigames)           ||
                   ( category == LocationCategory::FreeGift          && this->settings.progression_free_gifts)          ||
                   ( category == LocationCategory::Mail              && this->settings.progression_mail)                ||
                   ( category == LocationCategory::Submarine         && this->settings.progression_submarines)          ||
                   ( category == LocationCategory::EyeReefChests     && this->settings.progression_eye_reef_chests)     ||
                   ( category == LocationCategory::SunkenTreasure    && this->settings.progression_triforce_charts && chartLeadsToSunkenTreasure(location, "Triforce Chart")) ||
                   ( category == LocationCategory::SunkenTreasure    && this->settings.progression_treasure_charts && chartLeadsToSunkenTreasure(location, "Treasure Chart")) ||
                   ( category == LocationCategory::ExpensivePurchase && this->settings.progression_expensive_purchases) ||
                   ( category == LocationCategory::Misc              && this->settings.progression_misc)                ||
                   ( category == LocationCategory::TingleChest       && this->settings.progression_tingle_chests)       ||
                   ( category == LocationCategory::BattleSquid       && this->settings.progression_battlesquid)         ||
                   ( category == LocationCategory::SavageLabyrinth   && this->settings.progression_savage_labyrinth)    ||
                   ( category == LocationCategory::IslandPuzzle      && this->settings.progression_island_puzzles)      ||
                   ( category == LocationCategory::Obscure           && this->settings.progression_obscure)             ||
                   ((category == LocationCategory::Platform || category == LocationCategory::Raft)    && settings.progression_platforms_rafts) ||
                   ((category == LocationCategory::BigOcto  || category == LocationCategory::Gunboat) && settings.progression_big_octos_gunboats);
        }) || location.categories.count(LocationCategory::AlwaysProgression) > 0)
        {
            LOG_TO_DEBUG("\t" + name);
            location.progression = true;
        }
    }
    LOG_TO_DEBUG("]");
}

World::WorldLoadingError World::determineRaceModeDungeons()
{
    if (settings.race_mode)
    {
        std::vector<Dungeon> dungeonPool = {};
        for (auto& [name, dungeon] : dungeons)
        {
            // Set names now (should probably do this somewhere else, but fine for now)
            dungeon.name = name;
            // Verify that each dungeon has a race mode location
            if (dungeon.raceModeLocation == "")
            {
                ErrorLog::getInstance().log("Dungeon \"" + dungeon.name + "\" has no set race mode location");
                LOG_ERR_AND_RETURN(WorldLoadingError::DUNGEON_HAS_NO_RACE_MODE_LOCATION);
            }
            dungeonPool.push_back(dungeon);
        }

        shufflePool(dungeonPool);

        int setRaceModeDungeons = 0;
        // Loop through all the dungeons and see if any of them have items plandomized
        // within them (or within their dependent locations). If they have major items
        // plandomized, then select those dungeons as race mode dungeons
        if (settings.plandomizer)
        {
            for (const auto& dungeon : dungeonPool)
            {
                auto allDungeonLocations = dungeon.locations;
                addElementsToPool(allDungeonLocations, dungeon.outsideDependentLocations);
                for (auto& location : allDungeonLocations)
                {
                    auto dungeonLocation = &locationEntries[location];
                    bool dungeonLocationForcesRaceMode = plandomizerLocations.count(dungeonLocation) == 0 ? false : !plandomizerLocations[dungeonLocation].isJunkItem();
                    if (dungeonLocationForcesRaceMode)
                    {
                        // However, if the dungeon's race mode location is junk then
                        // that's an error on the user's part.
                        Location* raceModeLocation = &locationEntries[dungeon.raceModeLocation];
                        bool raceModeLocationIsAcceptable = plandomizerLocations.count(raceModeLocation) == 0 ? true : !plandomizerLocations[dungeonLocation].isJunkItem();
                        if (!raceModeLocationIsAcceptable)
                        {
                            ErrorLog::getInstance().log("Plandomizer Error: Junk item placed at race mode location in dungeon \"" + dungeon.name + "\" with potentially major item");
                            LOG_ERR_AND_RETURN(WorldLoadingError::PLANDOMIZER_ERROR);
                        }
                        LOG_TO_DEBUG("Chose race mode dungeon : " + dungeon.name);
                        dungeons[dungeon.name].isRaceModeDungeon = true;
                        setRaceModeDungeons++;
                        break;
                    }
                }
            }
        }

        // If too many are set, return an error
        if (setRaceModeDungeons > settings.num_race_mode_dungeons)
        {
            ErrorLog::getInstance().log("Plandomizer Error: Too many race mode locations set with potentially major items");
            ErrorLog::getInstance().log("Set race mode locations: " + std::to_string(setRaceModeDungeons));
            ErrorLog::getInstance().log("Set number of race mode dungeons: " + std::to_string(settings.num_race_mode_dungeons));
            return WorldLoadingError::PLANDOMIZER_ERROR;
        }

        // Now check again and fill in any more dungeons that may be necessary
        // Also set non-race mode dungeons locations as non-progress
        for (const auto& dungeon : dungeonPool)
        {
            // If this dungeon was already selected, then skip it
            if (dungeons[dungeon.name].isRaceModeDungeon)
            {
                continue;
            }
            // If this dungeon has a junk item placed as its race mode
            // location, then skip it
            auto raceModeLocation = &locationEntries[dungeon.raceModeLocation];
            bool raceModeLocationIsAcceptable = plandomizerLocations.count(raceModeLocation) == 0 ? false : plandomizerLocations[raceModeLocation].isJunkItem();
            if (!raceModeLocationIsAcceptable && setRaceModeDungeons < settings.num_race_mode_dungeons)
            {
                LOG_TO_DEBUG("Chose race mode dungeon : " + dungeon.name);
                dungeons[dungeon.name].isRaceModeDungeon = true;
                setRaceModeDungeons++;
            }
            else
            {
                // If we've already chosen our race mode dungeons, then set all
                // the other dungeons' locations as non-progression. If dungeons
                // are set as progression locations, we already set them all as
                // progression previously, so here we unset those which aren't
                // progression dungeons.
                for (auto& location : dungeon.locations)
                {
                    locationEntries[location].progression = false;
                }
                // Also set any locations outside the dungeon which are dependent
                // on beating it as non-progression locations
                for (auto& location : dungeon.outsideDependentLocations)
                {
                    locationEntries[location].progression = false;
                }
            }
        }
        if (setRaceModeDungeons < settings.num_race_mode_dungeons)
        {
            ErrorLog::getInstance().log("Plandomizer Error: Not enough race mode locations for set number of race mode dungeons");
            ErrorLog::getInstance().log("Possible race mode locations: " + std::to_string(setRaceModeDungeons));
            ErrorLog::getInstance().log("Set number of race mode dungeons: " + std::to_string(settings.num_race_mode_dungeons));
            return WorldLoadingError::PLANDOMIZER_ERROR;
        }
    }
    return WorldLoadingError::NONE;
}

// Takes a logic expression string and stores it as a requirement within the passed in Requirement
// object. This means we only have to parse the string once and then evaluating it many times
// later is a lot faster. An example of a logic expression string is: "GrapplingHook and (DekuLeaf or Hookshot)"
World::WorldLoadingError World::parseRequirementString(const std::string& str, Requirement& req)
{
    WorldLoadingError err;
    std::string logicStr (str);

    // First, we make sure that the expression has no missing or extra parenthesis
    // and that the nesting level at the beginning is the same at the end.
    //
    // Logic expressions are split up via spaces, but we only want to evaluate the parts of
    // the expression at the highest nesting level for the string that was passed in.
    // (We'll recursively call the function later to evaluate deeper levels.) So we replace
    // all the spaces on the highest nesting level with an arbitrarily chosen delimeter
    // (in this case: '+').
    int nestingLevel = 1;
    const char delimeter = '+';
    for (auto& ch : logicStr)
    {
        if (ch == '(')
        {
            nestingLevel++;
        }
        else if (ch == ')')
        {
            nestingLevel--;
        }

        if (nestingLevel == 1 && ch == ' ')
        {
            ch = delimeter;
        }
    }

    // If the nesting level isn't the same as what we started with, then the logic
    // expression is invalid.
    if (nestingLevel != 1)
    {
        ErrorLog::getInstance().log("Extra or missing parenthesis within expression: \"" + str + "\"");
        return WorldLoadingError::EXTRA_OR_MISSING_PARENTHESIS;
    }

    // Next we split up the expression by the delimeter in the previous step
    size_t pos = 0;
    std::vector<std::string> splitLogicStr = {};
    while ((pos = logicStr.find(delimeter)) != std::string::npos)
    {
        splitLogicStr.push_back(logicStr.substr(0, pos));
        logicStr.erase(0, pos + 1);
    }
    splitLogicStr.push_back(logicStr);

    // Once we have the different parts of our expression, we can use the number
    // of parts we have to determine what kind of expression it is.

    // If we only have one part, then we have either an event, an item, a macro,
    // a can_access check, a setting, or a count
    if (splitLogicStr.size() == 1)
    {

        std::string argStr = splitLogicStr[0];
        std::replace(argStr.begin(), argStr.end(), '_', ' ');
        // First, see if we have nothing
        if (argStr == "Nothing")
        {
            req.type = RequirementType::NOTHING;
            return WorldLoadingError::NONE;
        }

        // Then an event...
        if (argStr[0] == '\'')
        {
            req.type = RequirementType::EVENT;
            std::string eventName (argStr.begin() + 1, argStr.end() - 1); // Remove quotes
            EVENT_CHECK(eventName);

            EventId eventId = eventMap[eventName] + (worldId * 10000);

            req.args.push_back(eventId);
            return WorldLoadingError::NONE;
        }

        // Then a macro...
        if (macroNameMap.count(argStr) > 0)
        {
            req.type = RequirementType::MACRO;
            req.args.push_back(macroNameMap.at(argStr));
            return WorldLoadingError::NONE;
        }
        // Then an item...
        else if (nameToGameItem(argStr) != GameItem::INVALID)
        {
            req.type = RequirementType::HAS_ITEM;
            req.args.push_back(Item(nameToGameItem(argStr), worldId));
            return WorldLoadingError::NONE;
        }
        // Then a can_access check...
        else if (argStr.find("can access") != std::string::npos)
        {
            req.type = RequirementType::CAN_ACCESS;
            std::string areaName (argStr.begin() + argStr.find('(') + 1, argStr.end() - 1);
            AREA_VALID_CHECK(areaName, "Area \"" << areaName << "\" is not defined");
            req.args.push_back(areaName);
            return WorldLoadingError::NONE;
        }
        // Then a setting...
        else if (evaluateOption(settings, argStr) != -1)
        {
            req.type = RequirementType::SETTING;
            req.args.push_back(evaluateOption(settings, argStr));
            return WorldLoadingError::NONE;
        }
        // And finally a count...
        else if (argStr.find("count") != std::string::npos)
        {
            req.type = RequirementType::COUNT;
            // Since a count has two arguments (a number and an item), we have
            // to split up the string in the parenthesis into those arguments.

            // Get rid of parenthesis
            std::string countArgs (argStr.begin() + argStr.find('(') + 1, argStr.end() - 1);
            // Erase any spaces
            // countArgs.erase(std::remove(countArgs.begin(), countArgs.end(), ' '), countArgs.end());

            // Split up the arguments
            pos = 0;
            splitLogicStr = {};
            while ((pos = countArgs.find(", ")) != std::string::npos)
            {
                splitLogicStr.push_back(countArgs.substr(0, pos));
                countArgs.erase(0, pos + 2);
            }
            splitLogicStr.push_back(countArgs);

            // Get the arguments
            int count = std::stoi(splitLogicStr[0]);
            std::string itemName = splitLogicStr[1];
            auto argItem = nameToGameItem(itemName);
            ITEM_VALID_CHECK(argItem, "Game Item of name \"" << itemName << " Does Not Exist");
            req.args.push_back(count);
            req.args.push_back(itemEntries[itemName]);
            return WorldLoadingError::NONE;
        }

        ErrorLog::getInstance().log("Unrecognized logic symbol: \"" + argStr + "\"");
        return WorldLoadingError::LOGIC_SYMBOL_DOES_NOT_EXIST;
    }

    // If our expression has two parts, then the only type of requirement
    // that can currently be is a "not" requirement
    if (splitLogicStr.size() == 2)
    {
        if (splitLogicStr[0] == "not")
        {
            req.type = RequirementType::NOT;
            req.args.emplace_back(Requirement());
            // The second part of the not expression is another expression
            // so we have to evaluate that one as well.
            auto reqStr = splitLogicStr[1];
            // Get rid of parenthesis around the expression if it has them
            if (reqStr[0] == '(')
            {
                reqStr = reqStr.substr(1, reqStr.length() - 2);
            }
            // Evaluate the deeper expression and add it to the requirement object if it's valid
            if ((err = parseRequirementString(reqStr, std::get<Requirement>(req.args.back()))) != WorldLoadingError::NONE) return err;
        }
        else
        {
            ErrorLog::getInstance().log("Unrecognized 2 part expression: " + str);
            return WorldLoadingError::LOGIC_SYMBOL_DOES_NOT_EXIST;
        }
    }

    // If we have more than two parts to our expression, then we have either "and"
    // or "or".
    bool andType = elementInPool("and", splitLogicStr);
    bool orType = elementInPool("or", splitLogicStr);

    // If we have both of them, there's a problem with the logic expression
    if (andType && orType)
    {
        ErrorLog::getInstance().log("\"and\" & \"or\" in same nesting level when parsing \"" + str + "\"");
        return WorldLoadingError::SAME_NESTING_LEVEL;
    }

    if (andType || orType)
    {
        // Set the appropriate type
        if (andType)
        {
            req.type = RequirementType::AND;
        }
        else if (orType)
        {
            req.type = RequirementType::OR;
        }

        // Once we know the type, we can erase the "and"s or "or"s and are left with just the deeper
        // expressions to be logically operated on.
        filterAndEraseFromPool(splitLogicStr, [](const std::string& arg){return arg == "and" || arg == "or";});

        // If we have any deeper "not" expressions, we have to recombine them here since they got separated
        // by the delimeter earlier
        for (auto itr = splitLogicStr.begin(); itr != splitLogicStr.end(); itr++)
        {
            if (*itr == "not")
            {
                *itr = *itr + " " + *(itr + 1);
                splitLogicStr.erase(itr + 1);
            }
        }

        // For each deeper expression, parse it and add it as an argument to the
        // Requirement
        for (auto& reqStr : splitLogicStr)
        {
            req.args.emplace_back(Requirement());
            // Get rid of parenthesis surrounding each deeper expression
            if (reqStr[0] == '(')
            {
                reqStr = reqStr.substr(1, reqStr.length() - 2);
            }
            if ((err = parseRequirementString(reqStr, std::get<Requirement>(req.args.back()))) != WorldLoadingError::NONE) return err;
        }
    }


    if (req.type != RequirementType::NONE)
    {
        return WorldLoadingError::NONE;
    }
    else
    // If we've reached this point, we weren't able to determine a logical operator within the expression
    {
        ErrorLog::getInstance().log("Could not determine logical operator type from expression: \"" + str + "\"");
        return WorldLoadingError::COULD_NOT_DETERMINE_TYPE;
    }
}

World::WorldLoadingError World::parseMacro(const std::string& macroLogicExpression, Requirement& reqOut)
{

    WorldLoadingError err = WorldLoadingError::NONE;
    // readd prechecks?
    if ((err = parseRequirementString(macroLogicExpression, reqOut)) != WorldLoadingError::NONE) return err;
    return WorldLoadingError::NONE;
}

World::WorldLoadingError World::loadMacros(Yaml::Node& macroListTree)
{
    WorldLoadingError err = WorldLoadingError::NONE;
    uint32_t macroCount = 0;

    // first pass to get all macro names
    for (auto macroIt = macroListTree.Begin(); macroIt != macroListTree.End(); macroIt++)
    {
        auto macro = *macroIt;
        macroNameMap.emplace(macro.first, macroCount++);
    }
    for (auto macroIt = macroListTree.Begin(); macroIt != macroListTree.End(); macroIt++)
    {
        auto macro = *macroIt;
        macros.emplace_back();

        std::string logicExpression = macro.second.As<std::string>();
        if ((err = parseMacro(logicExpression, macros.back())) != WorldLoadingError::NONE)
        {
            lastError << " | Encountered parsing macro of name " << macro.first;
            return err;
        }
    }
    return WorldLoadingError::NONE;
}

World::WorldLoadingError World::loadLocation(Yaml::Node& locationObject)
{
    // failure indicated by INVALID type for category
    // maybe change to Optional later if thats determined to work
    // on wii u
    std::string location = locationObject["Name"].As<std::string>();

    Location& newEntry = locationEntries[location];
    // Read in the sort order of locations by order of processing
    static int sortPriority = 0;
    newEntry.name = location;
    newEntry.worldId = worldId;
    newEntry.plandomized = false;
    newEntry.sortPriority = sortPriority++;
    newEntry.categories.clear();
    for (auto categoryIt = locationObject["Category"].Begin(); categoryIt != locationObject["Category"].End(); categoryIt++)
    {
        Yaml::Node category = (*categoryIt).second;
        const std::string& categoryNameStr = category.As<std::string>();
        const auto& cat = nameToLocationCategory(categoryNameStr);
        if (cat == LocationCategory::INVALID)
        {
            lastError << "Encountered unknown location category \"" << categoryNameStr << "\"";
            lastError << " while parsing location " << location << " in world " << std::to_string(worldId + 1);
            return WorldLoadingError::INVALID_LOCATION_CATEGORY;
        }
        newEntry.categories.insert(cat);
    }

    const std::string& modificationTypeStr = locationObject["Type"].As<std::string>();
    const LocationModificationType modificationType = nameToModificationType(modificationTypeStr);
    if (modificationType == LocationModificationType::INVALID)
    {
        lastError << "Error processing location " << location << " in world " << std::to_string(worldId + 1) << ": ";
        lastError << "Modificaiton Type \"" << modificationTypeStr << "\" Does Not Exist";
        return WorldLoadingError::INVALID_MODIFICATION_TYPE;
    }
    switch(modificationType) {
        case LocationModificationType::Chest:
            newEntry.method = std::make_unique<ModifyChest>();
            break;
        case LocationModificationType::Actor:
            newEntry.method = std::make_unique<ModifyActor>();
            break;
        case LocationModificationType::SCOB:
            newEntry.method = std::make_unique<ModifySCOB>();
            break;
        case LocationModificationType::Event:
            newEntry.method = std::make_unique<ModifyEvent>();
            break;
        case LocationModificationType::RPX:
            newEntry.method = std::make_unique<ModifyRPX>();
            break;
        case LocationModificationType::Custom_Symbol:
            newEntry.method = std::make_unique<ModifySymbol>();
            break;
        case LocationModificationType::Boss:
            newEntry.method = std::make_unique<ModifyBoss>();
            break;
        default:
            //Should have this from the constructor
            //newEntry.method = std::make_unique<LocationModification>();
            break;
    }

    if(ModificationError err = newEntry.method->parseArgs(locationObject); err != ModificationError::NONE) {
        switch(err) {
            case ModificationError::MISSING_KEY:
                lastError << "Error processing location " << location << " in world " << std::to_string(worldId + 1) << ": ";
                lastError << "Location Key Does Not Exist";
                return WorldLoadingError::LOCATION_MISSING_KEY;
            case ModificationError::MISSING_VALUE:
                lastError << "Error processing location " << location << " in world " << std::to_string(worldId + 1) << ": ";
                lastError << "Location Value Does Not Exist";
                return WorldLoadingError::LOCATION_MISSING_VAL;
            case ModificationError::INVALID_OFFSET:
                lastError << "Error processing location " << location << " in world " << std::to_string(worldId + 1) << ": ";
                lastError << "Invalid Location Offset";
                return WorldLoadingError::INVALID_OFFSET_VALUE;
            default:
                lastError << "Error processing location " << location << " in world " << std::to_string(worldId + 1) << ": ";
                lastError << "Encountered Unknown Error";
                return WorldLoadingError::UNKNOWN;
        }
    }

    const std::string& itemName = locationObject["Original Item"].As<std::string>();
    newEntry.originalItem = {nameToGameItem(itemName), worldId};
    ITEM_VALID_CHECK(
        newEntry.originalItem.getGameItemId(),
        "Error processing location " << location << " in world " << std::to_string(worldId + 1) << ": Item of name " << itemName << " Does Not Exist."
    )

    const std::string& hintPriority = locationObject["Hint Priority"].As<std::string>();
    newEntry.hintPriority = hintPriority;

    // If this location is dependent on beating a dungeon, then add it to the dungeon's
    // list of outside dependent locations
    if (!locationObject["Dungeon Dependency"].IsNone())
    {
        const std::string dungeonName = locationObject["Dungeon Dependency"].As<std::string>();
        VALID_DUNGEON_CHECK(dungeonName);
        Dungeon& dungeon = dungeons[dungeonName];
        dungeon.outsideDependentLocations.push_back(newEntry.name);
    }

    if (!locationObject["Race Mode Location"].IsNone())
    {
        newEntry.isRaceModeLocation = true;
    }

    if (!locationObject["Goal Name"].IsNone())
    {
        newEntry.goalName = locationObject["Goal Name"].As<std::string>();
    }

    // Get the message label for hint locations
    if (!locationObject["Message Label"].IsNone())
    {
        newEntry.messageLabel = locationObject["Message Label"].As<std::string>();
    }

    return WorldLoadingError::NONE;
}

World::WorldLoadingError World::loadEventRequirement(const std::string& eventName, const std::string& logicExpression, EventAccess& eventAccess)
{
    EVENT_CHECK(eventName);
    WorldLoadingError err = WorldLoadingError::NONE;
    if((err = parseRequirementString(logicExpression, eventAccess.requirement)) != WorldLoadingError::NONE)
    {
        lastError << "| Encountered parsing event " << eventName;
        return err;
    }
    eventAccess.event = eventMap[eventName] + (worldId * 10000);
    eventAccess.worldId = worldId;
    return WorldLoadingError::NONE;
}

World::WorldLoadingError World::loadLocationRequirement(const std::string& locationName, const std::string& logicExpression, LocationAccess& locAccess)
{
    // failure indicated by INVALID type for category
    // maybe change to Optional later if thats determined to work
    // on wii u
    LOCATION_VALID_CHECK(locationName, "Location of name \"" << locationName << "\" is not defined!");
    locAccess.location = &locationEntries[locationName];
    WorldLoadingError err = WorldLoadingError::NONE;
    if((err = parseRequirementString(logicExpression, locAccess.requirement)) != WorldLoadingError::NONE)
    {
        lastError << "| Encountered parsing location " << locationName;
        return err;
    }
    return WorldLoadingError::NONE;
}

World::WorldLoadingError World::loadExit(const std::string& connectedArea, const std::string& logicExpression, Entrance& loadedExit, const std::string& parentArea)
{
    // failure indicated by INVALID type for category
    // maybe change to Optional later if thats determined to work
    // on wii u
    AREA_VALID_CHECK(connectedArea, "Connected area of name \"" << connectedArea << "\" does not exist!");
    loadedExit.setParentArea(parentArea);
    loadedExit.setConnectedArea(connectedArea);
    loadedExit.setWorldId(worldId);
    loadedExit.setWorld(this);
    WorldLoadingError err = WorldLoadingError::NONE;
    // load exit requirements
    if((err = parseRequirementString(logicExpression, loadedExit.getRequirement())) != WorldLoadingError::NONE)
    {
        lastError << "| Encountered parsing exit \"" << parentArea << " -> " << connectedArea << "\"" << std::endl;
        return err;
    }
    return WorldLoadingError::NONE;
}

World::WorldLoadingError World::loadArea(Yaml::Node& areaObject)
{
    // failure indicated by INVALID type for category
    // maybe change to Optional later if thats determined to work
    // on wii u
    auto loadedArea = areaObject["Name"].As<std::string>();
    LOG_TO_DEBUG("Now Loading Area " + loadedArea);
    AREA_VALID_CHECK(loadedArea, "Area of name \"" << loadedArea << "\" is not defined!");

    AreaEntry& newEntry = getArea(loadedArea);
    newEntry.worldId = worldId;
    WorldLoadingError err = WorldLoadingError::NONE;

    // Check to see if this area is assigned to an island
    if (!areaObject["Island"].IsNone())
    {
        const std::string island = areaObject["Island"].As<std::string>();
        newEntry.island = island;
    }

    // Check to see if this area is assigned to a dungeon
    if (!areaObject["Dungeon"].IsNone())
    {
        const std::string dungeon = areaObject["Dungeon"].As<std::string>();
        VALID_DUNGEON_CHECK(dungeon)
        newEntry.dungeon = dungeon;
    }

    // Check to see if this area is the first one in a dungeon. This is important
    // for later finding which island leads to this dungeon in race mode
    if (!areaObject["Dungeon Entrance Room"].IsNone())
    {
        const std::string dungeon = areaObject["Dungeon Entrance Room"].As<std::string>();
        VALID_DUNGEON_CHECK(dungeon)
        dungeons[dungeon].entranceRoom = loadedArea;
    }

    // Check to see if this area is assigned to a hint region
    if (!areaObject["Hint Region"].IsNone())
    {
        const std::string region = areaObject["Hint Region"].As<std::string>();
        newEntry.hintRegion = region;
    }

    // load events and their requirements in this area if there are any
    if (areaObject["Events"].IsMap())
    {
        for (auto locationIt = areaObject["Events"].Begin(); locationIt != areaObject["Events"].End(); locationIt++) {
            auto location = *locationIt;
            EventAccess eventOut;
            const std::string eventName = location.first;
            const std::string logicExpression = location.second.As<std::string>();
            err = loadEventRequirement(eventName, logicExpression, eventOut);
            if (err != World::WorldLoadingError::NONE)
            {
                ErrorLog::getInstance().log(std::string("Got error loading event: ") + World::errorToName(err));
                return err;
            }
            LOG_TO_DEBUG("\tAdding event " + eventName);
            newEntry.events.push_back(eventOut);
        }
    }

    // load locations and their requirements in this area if there are any
    if (areaObject["Locations"].IsMap())
    {
        for (auto locationIt = areaObject["Locations"].Begin(); locationIt != areaObject["Locations"].End(); locationIt++) {
            auto location = *locationIt;
            LocationAccess locOut;
            const std::string locationName = location.first;
            LOCATION_VALID_CHECK(locationName, "Unknown location name \"" + locationName + "\" when parsing area \"" + loadedArea + "\"");
            const std::string logicExpression = location.second.As<std::string>();
            err = loadLocationRequirement(locationName, logicExpression, locOut);
            if (err != World::WorldLoadingError::NONE)
            {
                ErrorLog::getInstance().log(std::string("Got error loading location: ") + World::errorToName(err));
                return err;
            }
            LOG_TO_DEBUG("\tAdding location " + locationName);
            newEntry.locations.push_back(locOut);
            // If this area is part of a dungeon, then add any locations to that dungeon
            if (newEntry.dungeon != "")
            {
                dungeons[newEntry.dungeon].locations.push_back(locationName);
                LOG_TO_DEBUG("\t\tAdding location to dungeon " + newEntry.dungeon);
                // If it's a race mode location, set it as the dungeon's race mode location
                if (locationEntries[locationName].isRaceModeLocation)
                {
                    dungeons[newEntry.dungeon].raceModeLocation = locationName;
                }
                // Also set the location's hint region if the area has any defined
                // dungeon, island, or general hint region
                locationEntries[locationName].hintRegions = {newEntry.dungeon};
            }
            else if (newEntry.island != "")
            {
                locationEntries[locationName].hintRegions = {newEntry.island};
            }
            else if (newEntry.hintRegion != "")
            {
                locationEntries[locationName].hintRegions = {newEntry.hintRegion};
            }
        }
    }


    // load exits in this area if there are any
    if (areaObject["Exits"].IsMap())
    {
        for (auto exitIt = areaObject["Exits"].Begin(); exitIt != areaObject["Exits"].End(); exitIt++) {
            auto exit = *exitIt;
            Entrance exitOut;
            const std::string connectedAreaName = exit.first;
            const std::string logicExpression = exit.second.As<std::string>();
            err = loadExit(connectedAreaName, logicExpression, exitOut, loadedArea);
            if (err != World::WorldLoadingError::NONE)
            {
                ErrorLog::getInstance().log(std::string("Got error loading exit: ") + World::errorToName(err));
                return err;
            }
            LOG_TO_DEBUG("\tAdding exit -> " + exitOut.getConnectedArea());
            newEntry.exits.push_back(exitOut);
        }
    }

    return WorldLoadingError::NONE;
}

World::WorldLoadingError World::loadItem(Yaml::Node& itemObject)
{
<<<<<<< HEAD
    YAML_FIELD_CHECK(itemObject, "Name", WorldLoadingError::ITEM_MISSING_KEY);
    YAML_FIELD_CHECK(itemObject, "Game Item Id", WorldLoadingError::ITEM_MISSING_KEY);

    const std::string itemName = itemObject["Name"].As<std::string>();
    const GameItem gameItemId = idToGameItem(std::stoul(itemObject["Game Item Id"].As<std::string>(), nullptr, 16));

    LOG_TO_DEBUG("Loading item \"" + itemName + "\". Game Item ID to name: " + gameItemToName(gameItemId));

    itemEntries[itemName] = Item(gameItemId, worldId);
    auto& item = itemEntries[itemName];

    if (itemObject["Chain Locations"].IsSequence())
    {
        for (auto it = itemObject["Chain Locations"].Begin(); it != itemObject["Chain Locations"].End(); it++)
        {
            const Yaml::Node& locationNode = (*it).second;
            const std::string locationName = locationNode.As<std::string>();
            item.addChainLocation(&locationEntries[locationName]);
            LOG_TO_DEBUG("\"" + locationName + "\" added as chain location for \"" + itemName + "\"");
        }
    }

    if (!itemObject["Small Key Dungeon"].IsNone())
    {
        const std::string dungeon = itemObject["Small Key Dungeon"].As<std::string>();
        VALID_DUNGEON_CHECK(dungeon);
        LOG_TO_DEBUG(itemName + " is small key for " + dungeon);
        dungeons[dungeon].smallKey = itemName;
        // If this is a small key, it also should have a count
        YAML_FIELD_CHECK(itemObject, "Small Key Count", WorldLoadingError::ITEM_MISSING_KEY);
        dungeons[dungeon].keyCount = itemObject["Small Key Count"].As<int>();
        LOG_TO_DEBUG("Key count: " + std::to_string(dungeons[dungeon].keyCount));
    }

    if (!itemObject["Big Key Dungeon"].IsNone())
    {
        const std::string dungeon = itemObject["Big Key Dungeon"].As<std::string>();
        VALID_DUNGEON_CHECK(dungeon);
        LOG_TO_DEBUG(itemName + " is big key for " + dungeon);
        dungeons[dungeon].bigKey = itemName;
    }

    if (!itemObject["Map Dungeon"].IsNone())
    {
        const std::string dungeon = itemObject["Map Dungeon"].As<std::string>();
        VALID_DUNGEON_CHECK(dungeon);
        dungeons[dungeon].map = itemName;
    }

    if (!itemObject["Compass Dungeon"].IsNone())
    {
        const std::string dungeon = itemObject["Compass Dungeon"].As<std::string>();
        VALID_DUNGEON_CHECK(dungeon);
        dungeons[dungeon].compass = itemName;
    }

    return WorldLoadingError::NONE;
}

World::WorldLoadingError World::loadPlandomizer()
{
    LOG_TO_DEBUG("Loading plandomzier file");
    std::string plandoFilepath = "./logic/data/plandomizer.yaml";
=======
    const std::string plandoFilepath = "./plandomizer.yaml"; //can't bundle in the romfs, put it in the executable directory instead
>>>>>>> 7cf1170b

    std::string plandoStr;
    if (getFileContents(plandoFilepath, plandoStr) != 0)
    {
        Utility::platformLog("Will skip using plando file\n");
        return WorldLoadingError::NONE;
    }

    Yaml::Node plandoTree;
    Yaml::Parse(plandoTree, plandoStr);
    std::string worldName = "World " + std::to_string(worldId + 1);
    Yaml::Node plandoLocations;
    Yaml::Node plandoEntrances;
    // Grab the YAML object which holds the locations for this world.
    // If there's only one world, then allow the plandomizer file to not
    // have the world specification
    for (auto refIt = plandoTree.Begin(); refIt != plandoTree.End(); refIt++)
    {
        Yaml::Node& ref = (*refIt).second;
        switch (numWorlds)
        {
            // If only 1 world, just look for "locations"
            case 1:
                if (ref["locations"].IsMap())
                {
                    plandoLocations = ref["locations"];
                }
                if (ref["entrances"].IsMap())
                {
                    plandoEntrances =  ref["entrances"];
                }
                [[fallthrough]];
            // If more than one world, look for "World 1", "World 2", etc.
            default:
                if (ref[worldName].IsMap())
                {
                    if (ref[worldName]["locations"].IsMap())
                    {
                        plandoLocations = ref[worldName]["locations"];
                    }

                    if (ref[worldName]["entrances"].IsMap())
                    {
                        plandoEntrances = ref[worldName]["entrances"];
                    }
                }
        }
        break;
    }

    // Process Locations
    if (!plandoLocations.IsNone())
    {
        for (auto locationIt = plandoLocations.Begin(); locationIt != plandoLocations.End(); locationIt++)
        {
            auto locationObject = *locationIt;
            if (locationObject.first.empty())
            {
                Utility::platformLog("Plandomizer Error: One of the plando items is missing a location\n");
                return WorldLoadingError::PLANDOMIZER_ERROR;
            }
            // If the location object has children instead of a value, then parse
            // the item name and potential world id from those children.
            // If no world id is given, then the current world's id will be used.
            int plandoWorldId = worldId;
            std::string itemName;
            if (locationObject.second.IsMap())
            {
                if (!locationObject.second["item"].IsNone())
                {
                    itemName = locationObject.second["item"].As<std::string>();
                }
                else
                {
                    Utility::platformLog("Plandomizer Error: Missing key \"item\" in location \"" + locationObject.first + "\"");
                    return WorldLoadingError::PLANDOMIZER_ERROR;
                }
                if (!locationObject.second["world"].IsNone())
                {
                    plandoWorldId = std::stoi(locationObject.second["world"].As<std::string>());
                    if (static_cast<size_t>(plandoWorldId) > numWorlds || plandoWorldId < 1)
                    {
                        Utility::platformLog("Plandomizer Error: Bad World ID \"" + std::to_string(plandoWorldId) + "\"\n");
                        Utility::platformLog("Only " + std::to_string(numWorlds) + " worlds are being generated\n");
                        Utility::platformLog("Valid World IDs: 1-" + std::to_string(numWorlds) + "\n");
                        return WorldLoadingError::PLANDOMIZER_ERROR;
                    }
                    plandoWorldId--;
                }
            }
            // Otherwise treat the value as an item for the same world as the location
            else
            {
                itemName = locationObject.second.As<std::string>();
            }

            // Get location name
            std::string locationName = locationObject.first;
            LOCATION_VALID_CHECK(locationName, "Plandomizer Error: Unknown location name \"" << locationName << "\" in plandomizer file");

            // Get item
            auto itemId = nameToGameItem(itemName);
            ITEM_VALID_CHECK(itemId, "Plandomizer Error: Unknown item name \"" << itemName << "\" in plandomizer file");

            LOG_TO_DEBUG("Plandomizer Location for world " + std::to_string(worldId + 1) + " - " + locationName + ": " + itemName + " [W" + std::to_string(plandoWorldId) + "]");
            Location* location = &locationEntries[locationName];
            location->plandomized = true;
            Item item = {itemId, plandoWorldId};
            plandomizerLocations.insert({location, item});
            // Place progression locations' items now to make sure that if entrance
            // randomizer is on, it creates a suitable world graph for the pre-decided
            // major item layout
            if (location->progression)
            {
                location->currentItem = item;
                // Remove placed items from the world's item pool
                removeElementFromPool(itemPool, item);
            }
        }
    }

    // Process Entrances
    if (!plandoEntrances.IsNone())
    {
        for (auto entranceIt = plandoEntrances.Begin(); entranceIt != plandoEntrances.End(); entranceIt++)
        {
            auto entranceObject = *entranceIt;
            if (entranceObject.first.empty())
            {
                Utility::platformLog("Plandomizer Error: One of the plando entrances is missing a parent entrance\n");
                return WorldLoadingError::PLANDOMIZER_ERROR;
            }
            // Process strings of each plando's entrance into their respective entrance
            // pointers
            const std::string originalEntranceStr = entranceObject.first;
            const std::string replacementEntranceStr = entranceObject.second.As<std::string>();

            const std::string originalTok = " -> ";
            const std::string replacementTok = " from ";

            // Verify that the format of each one is correct
            auto arrowPos = originalEntranceStr.find(originalTok);
            if (arrowPos == std::string::npos)
            {
                Utility::platformLog("Plandomizer Error: Entrance plandomizer string \"" + originalEntranceStr + "\" is not properly formatted.\n");
                return WorldLoadingError::PLANDOMIZER_ERROR;
            }
            auto fromPos = replacementEntranceStr.find(replacementTok);
            if (fromPos == std::string::npos)
            {
                Utility::platformLog("Plandomizer Error: Entrance plandomizer string \"" + replacementEntranceStr + "\" is not properly formatted.\n");
                return WorldLoadingError::PLANDOMIZER_ERROR;
            }

            // Separate out all the area names
            std::string originalEntranceParent = originalEntranceStr.substr(0, arrowPos);
            std::string originalEntranceConnection = originalEntranceStr.substr(arrowPos + originalTok.size());
            std::string replacementEntranceParent = replacementEntranceStr.substr(fromPos + replacementTok.size());
            std::string replacementEntranceConnection = replacementEntranceStr.substr(0, fromPos);

            Entrance* originalEntrance = getEntrance(originalEntranceParent, originalEntranceConnection);
            Entrance* replacementEntrance = getEntrance(replacementEntranceParent, replacementEntranceConnection);
            // Sanity check the entrance pointers
            if (originalEntrance == nullptr)
            {
                ErrorLog::getInstance().log("Plandomizer Error: Entrance plandomizer string \"" + originalEntranceStr + "\" is incorrect.");
                return WorldLoadingError::PLANDOMIZER_ERROR;
            }
            if (replacementEntrance == nullptr)
            {
                ErrorLog::getInstance().log("Plandomizer Error: Entrance plandomizer string \"" + replacementEntranceStr + "\" is incorrect.");
                return WorldLoadingError::PLANDOMIZER_ERROR;
            }

            plandomizerEntrances.insert({originalEntrance, replacementEntrance});
            LOG_TO_DEBUG("Plandomizer Location for world " + std::to_string(worldId + 1) + " - " + entranceObject.first + ": " + replacementEntranceStr);
        }
    }

    return WorldLoadingError::NONE;
}

// Short function for getting the string data from a file
int World::getFileContents(const std::string& filename, std::string& fileContents)
{
    std::ifstream file(filename);
    if (!file.is_open())
    {
        ErrorLog::getInstance().log("unable to open file \"" + filename + "\" for world " + std::to_string(worldId));
        return 1;
    }

    // Read and load file contents
    auto ss = std::ostringstream{};
    ss << file.rdbuf();
    fileContents = ss.str();

    return 0;
}

// Load the world based on the given world graph file, macros file, and loation data file
int World::loadWorld(const std::string& worldFilePath, const std::string& macrosFilePath, const std::string& locationDataPath, const std::string& itemDataPath)
{
    LOG_TO_DEBUG("Loading world");
    // load and parse items
    Yaml::Node itemDataTree;
    Yaml::Parse(itemDataTree, itemDataPath.c_str());
    for (auto itemIt = itemDataTree.Begin(); itemIt != itemDataTree.End(); itemIt++)
    {
        Yaml::Node& item = (*itemIt).second;
        auto err = loadItem(item);
        if (err != World::WorldLoadingError::NONE)
        {
            ErrorLog::getInstance().log(std::string("Got error loading item: ") + World::errorToName(err));
            ErrorLog::getInstance().log(getLastErrorDetails());
            return 1;
        }
    }

    // load world graph
    Yaml::Node worldDataTree;
    Yaml::Parse(worldDataTree, worldFilePath.c_str());
    // First pass to get area names
    for (auto areaIt = worldDataTree.Begin(); areaIt != worldDataTree.End(); areaIt++)
    {
        Yaml::Node area = (*areaIt).second;
        auto areaName = area["Name"].As<std::string>();
        // Construct AreaEntry object (struct) with just the name for now
        areaEntries[areaName] = {areaName};
    }

    // Read and parse macros
    Yaml::Node macroListTree;
    Yaml::Parse(macroListTree, macrosFilePath.c_str());
    auto err = loadMacros(macroListTree);
    if (err != World::WorldLoadingError::NONE)
    {
        ErrorLog::getInstance().log("Got error loading macros for world " + std::to_string(worldId) + ": " + World::errorToName(err));
        ErrorLog::getInstance().log(getLastErrorDetails());
        return 1;
    }

    // Read and parse location data
    Yaml::Node locationDataTree;
    Yaml::Parse(locationDataTree, locationDataPath.c_str());
    for (auto locationObjectIt = locationDataTree.Begin(); locationObjectIt != locationDataTree.End(); locationObjectIt++)
    {
        Yaml::Node& locationObject = (*locationObjectIt).second;
        err = loadLocation(locationObject);
        if (err != World::WorldLoadingError::NONE)
        {
            ErrorLog::getInstance().log(std::string("Got error loading location: ") + World::errorToName(err));
            ErrorLog::getInstance().log(getLastErrorDetails());
            return 1;
        }
    }

    // Second pass of world graph to load each area's data
    for (auto areaIt = worldDataTree.Begin(); areaIt != worldDataTree.End(); areaIt++)
    {
        Yaml::Node area = (*areaIt).second;
        err = loadArea(area);
        if (err != World::WorldLoadingError::NONE)
        {
            ErrorLog::getInstance().log("Got error loading area for world " + std::to_string(worldId) + ": " + World::errorToName(err));
            ErrorLog::getInstance().log(getLastErrorDetails());
            return 1;
        }
    }

    // Once all areas have been loaded, create the entrance lists. This lets us
    // find assigned islands later
    for (auto& [name, areaEntry] : areaEntries)
    {
        for (auto& exit : areaEntry.exits)
        {
            exit.connect(exit.getConnectedArea());
            exit.setOriginalName();
        }
    }

    return 0;
}

Entrance* World::getEntrance(const std::string& parentArea, const std::string& connectedArea)
{
    // sanity check that the areas exist
    if (areaEntries.count(parentArea) == 0)
    {
        ErrorLog::getInstance().log("ERROR: \"" + parentArea + "\" is not a defined area!");
        return nullptr;
    }
    if (areaEntries.count(connectedArea) == 0)
    {
        ErrorLog::getInstance().log("ERROR: \"" + connectedArea + "\" is not a defined area!");
        return nullptr;
    }

    auto& parentAreaEntry = getArea(parentArea);

    for (auto& exit : parentAreaEntry.exits)
    {
        if (exit.getConnectedArea() == connectedArea)
        {
            return &exit;
        }
    }

    ErrorLog::getInstance().log("ERROR: " + parentArea + " -> " + connectedArea + " is not a connection!");
    return nullptr;
}

void World::removeEntrance(Entrance* entranceToRemove)
{
<<<<<<< HEAD
    std::list<Entrance>& areaExits = areaEntries[entranceToRemove->getParentArea()].exits;
    areaExits.remove_if([entranceToRemove](Entrance& entrance)
=======
    std::list<Entrance>& areaExits = areaEntries[areaAsIndex(entranceToRemove->getParentArea())].exits;
    std::erase_if(areaExits, [entranceToRemove](Entrance& entrance)
>>>>>>> 7cf1170b
    {
        return &entrance == entranceToRemove;
    });
}

EntrancePool World::getShuffleableEntrances(const EntranceType& type, const bool& onlyPrimary /*= false*/)
{
    std::vector<Entrance*> shufflableEntrances = {};

    for (auto& [name, areaEntry] : areaEntries)
    {
        for (auto& exit : areaEntry.exits)
        {
            if ((exit.getEntranceType() == type || type == EntranceType::ALL) && (!onlyPrimary || exit.isPrimary()))
            {
                shufflableEntrances.push_back(&exit);
            }
        }
    }

    return shufflableEntrances;
}

EntrancePool World::getShuffledEntrances(const EntranceType& type, const bool& onlyPrimary /*= false*/)
{
    auto entrances = getShuffleableEntrances(type, onlyPrimary);
    return filterFromPool(entrances, [](Entrance* e){return e->isShuffled();});
}

// Peforms a breadth first search to find all the islands that lead to the given
// area. In some cases of entrance randomizer, multiple islands can lead to the
// same area
std::unordered_set<std::string> World::getIslands(const std::string& startArea)
{
    std::unordered_set<std::string> islands = {};
    std::unordered_set<std::string> alreadyChecked = {};
    std::vector<std::string> areaQueue = {startArea};

    while (!areaQueue.empty())
    {
        auto area = areaQueue.back();
        alreadyChecked.insert(area);
        areaQueue.pop_back();

        auto& areaEntry = getArea(area);

        // Don't search through other dungeons or hint areas
        if (area != startArea && (areaEntry.dungeon != "" || areaEntry.hintRegion != ""))
        {
            continue;
        }

        if (areaEntry.island != "")
        {
            if (area == startArea)
            {
                return {areaEntry.island};
            }
            else
            {
                // Don't search islands we've already put on the list
                islands.insert(areaEntry.island);
                continue;
            }
        }

        // If this area isn't an island, add its entrances to the queue as long
        // as they haven't been checked yet
        for (auto entrance : areaEntry.entrances)
        {
            if (alreadyChecked.count(entrance->getParentArea()) == 0)
            {
                areaQueue.push_back(entrance->getParentArea());
            }
        }
    }

    return islands;
}

Dungeon& World::getDungeon(const std::string& dungeonName)
{
    if (dungeons.count(dungeonName) == 0)
    {
        ErrorLog::getInstance().log("ERROR: Unknown dungeon name " + dungeonName);
    }
    return dungeons[dungeonName];
}

const char* World::errorToName(WorldLoadingError err)
{
    switch(err)
    {
    case WorldLoadingError::NONE:
        return "NONE";
    case WorldLoadingError::DUPLICATE_MACRO_NAME:
        return "DUPLICATE_MACRO_NAME";
    case WorldLoadingError::MACRO_DOES_NOT_EXIST:
        return "MACRO_DOES_NOT_EXIST";
    case WorldLoadingError::REQUIREMENT_TYPE_DOES_NOT_EXIST:
        return "REQUIREMENT_TYPE_DOES_NOT_EXIST";
    case WorldLoadingError::MAPPING_MISMATCH:
        return "MAPPING MISMATCH";
    case WorldLoadingError::GAME_ITEM_DOES_NOT_EXIST:
        return "GAME_ITEM_DOES_NOT_EXIST";
    case WorldLoadingError::AREA_DOES_NOT_EXIST:
        return "AREA_DOES_NOT_EXIST";
    case WorldLoadingError::LOCATION_DOES_NOT_EXIST:
        return "LOCATION_DOES_NOT_EXIST";
    case WorldLoadingError::EXIT_MISSING_KEY:
        return "EXIT_MISSING_KEY";
    case WorldLoadingError::OPTION_DOES_NOT_EXIST:
        return "OPTION_DOES_NOT_EXIST";
    case WorldLoadingError::INCORRECT_ARG_COUNT:
        return "INCORRECT_ARG_COUNT";
    case WorldLoadingError::EXPECTED_JSON_OBJECT:
        return "EXPECTED_JSON_OBJECT";
    case WorldLoadingError::AREA_MISSING_KEY:
        return "AREA_MISSING_KEY";
    case WorldLoadingError::LOCATION_MISSING_KEY:
        return "LOCATION_MISSING_KEY";
    case WorldLoadingError::MACRO_MISSING_KEY:
        return "MACRO_MISSING_KEY";
    case WorldLoadingError::MACRO_MISSING_VAL:
        return "MACRO_MISSING_VAL";
    case WorldLoadingError::ITEM_MISSING_KEY:
        return "ITEM_MISSING_KEY";
    case WorldLoadingError::REQUIREMENT_MISSING_KEY:
        return "REQUIREMENT_MISSING_KEY";
    case WorldLoadingError::INVALID_LOCATION_CATEGORY:
        return "INVALID_LOCATION_CATEGORY";
    case WorldLoadingError::INVALID_MODIFICATION_TYPE:
        return "INVALID_MODIFICATION_TYPE";
    case WorldLoadingError::INVALID_OFFSET_VALUE:
        return "INVALID_OFFSET_VALUE";
    case WorldLoadingError::INVALID_GAME_ITEM:
        return "INVALID_GAME_ITEM";
    case WorldLoadingError::LOGIC_SYMBOL_DOES_NOT_EXIST:
        return "LOGIC_SYMBOL_DOES_NOT_EXIST";
    case WorldLoadingError::COULD_NOT_DETERMINE_TYPE:
        return "COULD_NOT_DETERMINE_TYPE";
    case WorldLoadingError::SAME_NESTING_LEVEL:
        return "SAME_NESTING_LEVEL";
    case WorldLoadingError::EXTRA_OR_MISSING_PARENTHESIS:
        return "EXTRA_OR_MISSING_PARENTHESIS";
    case WorldLoadingError::PLANDOMIZER_ERROR:
        return "PLANDOMIZER_ERROR";
    case WorldLoadingError::DUNGEON_HAS_NO_RACE_MODE_LOCATION:
        return "DUNGEON_HAS_NO_RACE_MODE_LOCATION";
    case WorldLoadingError::INVALID_DUNGEON_NAME:
        return "INVALID_DUNGEON_NAME";
    default:
        return "UNKNOWN";
    }
}

std::string World::getLastErrorDetails()
{
    std::string out = lastError.str();
    lastError.str(std::string());
    lastError.clear();
    LOG_TO_DEBUG(out);
    return out;
}

// Will dump a file which can be turned into a visual graph using graphviz
// Although the way it's presented isn't great.
// https://graphviz.org/download/
// Use this command to generate the graph: dot -Tsvg <filename> -o world.svg
// Then, open world.svg in a browser and CTRL + F to find the area of interest
void World::dumpWorldGraph(const std::string& filename, bool onlyRandomizedExits /*= false*/)
{
    std::ofstream worldGraph;
    std::string fullFilename =  filename + ".gv";
    worldGraph.open (fullFilename);
    worldGraph << "digraph {\n\tcenter=true;\n";

    for (auto& [name, areaEntry] : areaEntries) {

        std::string color = areaEntry.isAccessible ? "\"black\"" : "\"red\"";

        auto& parentName = areaEntry.name;
        worldGraph << "\t\"" << parentName << "\"[shape=\"plain\" fontcolor=" << color << "];" << std::endl;

        // Make edge connections defined by exits
        for (const auto& exit : areaEntry.exits) {
            // Only dump shuffled exits if set
            if (!exit.isShuffled() && onlyRandomizedExits)
            {
                continue;
            }
            auto connectedName = exit.getConnectedArea();
            if (parentName != "INVALID" && connectedName != "INVALID"){
                worldGraph << "\t\"" << parentName << "\" -> \"" << connectedName << "\"" << std::endl;
            }
        }

        // Make edge connections between areas and their locations
        for (const auto& locAccess : areaEntry.locations) {
            std::string& connectedLocation = locAccess.location->name;
            std::replace(connectedLocation.begin(), connectedLocation.end(), '&', 'A');
            std::string itemAtLocation = locAccess.location->currentItem.getName();
            color = locAccess.location->hasBeenFound ? "\"black\"" : "\"red\"";
            if (parentName != "INVALID" && connectedLocation != "INVALID"){
                worldGraph << "\t\"" << connectedLocation << "\"[label=<" << connectedLocation << ":<br/>" << itemAtLocation << "> shape=\"plain\" fontcolor=" << color << "];" << std::endl;
                worldGraph << "\t\"" << parentName << "\" -> \"" << connectedLocation << "\"" << "[dir=forward color=" << color << "]" << std::endl;
            }
        }
    }

    worldGraph << "}";
    worldGraph.close();
    Utility::platformLog("Dumped world graph at " + fullFilename + '\n');
}<|MERGE_RESOLUTION|>--- conflicted
+++ resolved
@@ -973,7 +973,6 @@
 
 World::WorldLoadingError World::loadItem(Yaml::Node& itemObject)
 {
-<<<<<<< HEAD
     YAML_FIELD_CHECK(itemObject, "Name", WorldLoadingError::ITEM_MISSING_KEY);
     YAML_FIELD_CHECK(itemObject, "Game Item Id", WorldLoadingError::ITEM_MISSING_KEY);
 
@@ -1036,10 +1035,7 @@
 World::WorldLoadingError World::loadPlandomizer()
 {
     LOG_TO_DEBUG("Loading plandomzier file");
-    std::string plandoFilepath = "./logic/data/plandomizer.yaml";
-=======
     const std::string plandoFilepath = "./plandomizer.yaml"; //can't bundle in the romfs, put it in the executable directory instead
->>>>>>> 7cf1170b
 
     std::string plandoStr;
     if (getFileContents(plandoFilepath, plandoStr) != 0)
@@ -1354,13 +1350,8 @@
 
 void World::removeEntrance(Entrance* entranceToRemove)
 {
-<<<<<<< HEAD
     std::list<Entrance>& areaExits = areaEntries[entranceToRemove->getParentArea()].exits;
-    areaExits.remove_if([entranceToRemove](Entrance& entrance)
-=======
-    std::list<Entrance>& areaExits = areaEntries[areaAsIndex(entranceToRemove->getParentArea())].exits;
     std::erase_if(areaExits, [entranceToRemove](Entrance& entrance)
->>>>>>> 7cf1170b
     {
         return &entrance == entranceToRemove;
     });
