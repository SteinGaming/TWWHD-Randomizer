
#pragma once

#include <string>
#include <sstream>
#include <unordered_set>
#include <list>
#include "Requirements.hpp"
#include "Area.hpp"
#include "Location.hpp"
#include "ItemPool.hpp"
#include "Dungeon.hpp"
#include "Entrance.hpp"
#include "HintRegion.hpp"
#include "../libs/ryml.hpp"

static std::stringstream lastError;

class World;
using WorldPool = std::vector<World>;
using LocationPool = std::vector<Location*>;
using EntrancePool = std::vector<Entrance*>;

struct LocationAccess
{
    Location* location = nullptr;
    Requirement requirement;
};

struct EventAccess
{
    std::string event;
    Requirement requirement;
    int worldId = -1;
};

struct AreaEntry
{
    Area area = Area::INVALID;
    HintRegion island = HintRegion::NONE;
    HintRegion dungeon = HintRegion::NONE;
    std::list<EventAccess> events;
    std::list<LocationAccess> locations;
    std::list<Entrance> exits;
    std::list<Entrance*> entrances;
    int worldId = -1;

    // variables used for the searching algorithm
    bool isAccessible = false;
};

class World
{
public:

    enum struct WorldLoadingError
    {
        NONE = 0,
        DUPLICATE_MACRO_NAME,
        MACRO_DOES_NOT_EXIST,
        REQUIREMENT_TYPE_DOES_NOT_EXIST,
        MAPPING_MISMATCH,
        GAME_ITEM_DOES_NOT_EXIST,
        AREA_DOES_NOT_EXIST,
        LOCATION_DOES_NOT_EXIST,
        EXIT_MISSING_KEY,
        OPTION_DOES_NOT_EXIST,
        INCORRECT_ARG_COUNT,
        EXPECTED_JSON_OBJECT,
        AREA_MISSING_KEY,
        LOCATION_MISSING_KEY,
        LOCATION_MISSING_VAL,
        MACRO_MISSING_KEY,
        MACRO_MISSING_VAL,
        REQUIREMENT_MISISNG_KEY,
        INVALID_LOCATION_CATEGORY,
        INVALID_MODIFICATION_TYPE,
        INVALID_OFFSET_VALUE,
        INVALID_GAME_ITEM,
        LOGIC_SYMBOL_DOES_NOT_EXIST,
        COULD_NOT_DETERMINE_TYPE,
        SAME_NESTING_LEVEL,
        EXTRA_OR_MISSING_PARENTHESIS,
<<<<<<< HEAD
        UNKNOWN,
        COUNT
=======
        PLANDOMIZER_ERROR,
>>>>>>> a6bc52ae
    };

    World();
    World(size_t numWorlds_);

    void setSettings(const Settings& settings);
    const Settings& getSettings() const;
    void setWorldId(int newWorldId);
    int getWorldId() const;
    void setItemPools();
    ItemPool getItemPool() const;
    ItemPool getStartingItems() const;
    LocationPool getLocations(bool onlyProgression = false);
    AreaEntry& getArea(const Area& area);

    void determineChartMappings();
    void determineProgressionLocations();
    WorldLoadingError determineRaceModeDungeons();
    int loadWorld(const std::string& worldFilePath, const std::string& macrosFilePath, const std::string& locationDataPath);
    Entrance& getEntrance(const Area& parentArea, const Area& connectedArea);
    void removeEntrance(Entrance* entranceToRemove);
    EntrancePool getShuffleableEntrances(const EntranceType& type, const bool& onlyPrimary = false);
    EntrancePool getShuffledEntrances(const EntranceType& type, const bool& onlyPrimary = false);
    std::unordered_set<HintRegion> getIslands(const Area& area);
    static const char* errorToName(WorldLoadingError err);
    std::string getLastErrorDetails();
    void dumpWorldGraph(const std::string& filename, bool onlyRandomizedExits = false);

    std::vector<AreaEntry> areaEntries = {};
    std::vector<Location> locationEntries = {};
    std::unordered_map<Location*, Item> plandomizerLocations = {};
    std::unordered_map<std::string, MacroIndex> macroNameMap;
    std::vector<Requirement> macros;
    std::list<std::list<Location*>> playthroughSpheres = {};
    std::list<std::list<Entrance*>> entranceSpheres = {};
    std::array<GameItem, 49> chartMappings;
    std::unordered_map<DungeonId, HintRegion> raceModeDungeons; // map of dungeonId to the island it's in
    uint8_t startingIslandRoomIndex = 44;

private:

    bool chartLeadsToSunkenTreasure(const Location& location, const std::string& itemPrefix);


    WorldLoadingError parseRequirementString( const std::string& str, Requirement& req);
    WorldLoadingError parseMacro(const std::string& macroLogicExpression, Requirement& reqOut);
    WorldLoadingError loadExit(const std::string& connectedAreaName, const std::string& logicExpression, Entrance& loadedExit, Area& parentArea);
    WorldLoadingError loadLocation(const ryml::NodeRef& locationObject, LocationId& loadedLocation);
    WorldLoadingError loadEventRequirement(const std::string& eventName, const std::string& logicExpression, EventAccess& eventAccess);
    WorldLoadingError loadLocationRequirement(const std::string& locationName, const std::string& logicExpression, LocationAccess& loadedLocation);
    WorldLoadingError loadMacros(const ryml::Tree& macroListTree);
    WorldLoadingError loadArea(const ryml::NodeRef& areaObject, Area& loadedArea);
    WorldLoadingError loadPlandomizerLocations();
    int getFileContents(const std::string& filename, std::string& fileContents);

    Settings settings;
    ItemPool itemPool;
    ItemPool startingItems;
    int worldId = -1;
    size_t numWorlds = 1;
};<|MERGE_RESOLUTION|>--- conflicted
+++ resolved
@@ -81,12 +81,9 @@
         COULD_NOT_DETERMINE_TYPE,
         SAME_NESTING_LEVEL,
         EXTRA_OR_MISSING_PARENTHESIS,
-<<<<<<< HEAD
+        PLANDOMIZER_ERROR,
         UNKNOWN,
         COUNT
-=======
-        PLANDOMIZER_ERROR,
->>>>>>> a6bc52ae
     };
 
     World();
