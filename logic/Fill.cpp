
#include "Fill.hpp"
#include "Search.hpp"
#include "PoolFunctions.hpp"
#include "../seedgen/random.hpp"
#include "Dungeon.hpp"
#include "../server/command/Log.hpp"
#include <chrono>

#define FILL_ERROR_CHECK(err) if (err != FillError::NONE) {return err;}

static void logItemsAndLocations(ItemPool& items, LocationPool& locations)
{
    DebugLog::getInstance().log("num items: " + std::to_string(items.size()) + " num locations: " + std::to_string(locations.size()));
    DebugLog::getInstance().log("Items:");
    for (auto& item : items)
    {
        DebugLog::getInstance().log("\t" + item.getName());
    }
    for (auto location : locations)
    {
        DebugLog::getInstance().log("\t" + locationIdToName(location->locationId) + " in world " + std::to_string(location->worldId));
    }
}

#define ENOUGH_SPACE_CHECK(items, locations) if (items.size() > locations.size()) {logItemsAndLocations(items, locations);return FillError::MORE_ITEMS_THAN_LOCATIONS;}

// Place the given items completely randomly among the given locations.
static FillError fastFill(ItemPool& items, LocationPool& locations)
{

    // Get rid of locations which already have items
    filterAndEraseFromPool(locations, [](const Location* loc){return loc->currentItem.getGameItemId() != GameItem::INVALID;});
    ENOUGH_SPACE_CHECK(items, locations);

    while (!items.empty() && !locations.empty())
    {
        auto item = popRandomElement(items);
        auto location = popRandomElement(locations);
        location->currentItem = item;
        // DebugLog::getInstance().log("Placed " + item.getName() + " at " + locationIdToName(location->locationId) + " in world " + std::to_string(location->worldId + 1));
    }

    return FillError::NONE;
}

static FillError fillTheRest(ItemPool& items, LocationPool& locations)
{
    FillError err;
    // First place the junk already in the pool
    err = fastFill(items, locations);
    FILL_ERROR_CHECK(err);

    // When the item pool is empty, get random junk for the remaining locations
    for (auto location : locations)
    {
        if (location->currentItem.getGameItemId() == GameItem::INVALID)
        {
            location->currentItem = Item(getRandomJunk(), location->worldId);
        }
    }
    return FillError::NONE;
}

// Sometimes assumed fill will fail a lot if there's only one or two initial locations open.
// In this case we'll switch to forward fill for some time until there are more free places to
// place items. The 3rd parameter allowedLocations is a copy of the passed in LocationPool since
// we want to locally modify it in this function, but not outside of it
static FillError forwardFillUntilMoreFreeSpace(WorldPool& worlds, ItemPool& itemsToPlace, LocationPool allowedLocations, int openLocations = 2)
{
    ENOUGH_SPACE_CHECK(itemsToPlace, allowedLocations);

    ItemPool forwardPlacedItems;
    auto accessibleLocations = getAccessibleLocations(worlds, forwardPlacedItems, allowedLocations);

    if (accessibleLocations.empty())
    {
        DebugLog::getInstance().log("No reachable locations during forward fill attempt");
        return FillError::NO_REACHABLE_LOCATIONS;
    }

    while (accessibleLocations.size() < openLocations * worlds.size())
    {
        DebugLog::getInstance().log("Not enough locations available. Need: " + std::to_string(openLocations * worlds.size()) + " Have: " + std::to_string(accessibleLocations.size()));
        // Filter out already accessible locations
        filterAndEraseFromPool(allowedLocations, [accessibleLocations](const Location* loc){return elementInPool(loc, accessibleLocations);});
        shufflePool(itemsToPlace);

        auto sizeBefore = forwardPlacedItems.size();
        for (auto& item : itemsToPlace)
        {

            forwardPlacedItems.push_back(item);

            if (getAccessibleLocations(worlds, forwardPlacedItems, allowedLocations).size() > 0)
            {

                auto location = RandomElement(accessibleLocations);
                DebugLog::getInstance().log("Item " + item.getName() + " opened up more space");
                DebugLog::getInstance().log("Placing item at " + locationName(location));
                RandomElement(accessibleLocations)->currentItem = item;
                break;
            }
            else
            {
                forwardPlacedItems.pop_back();
            }
        }
        // If no new items were placed, then we can't progress
        if (forwardPlacedItems.size() == sizeBefore)
        {
            DebugLog::getInstance().log("No items opened up progression during forward fill attempt");
            return FillError::RAN_OUT_OF_RETRIES;
        }

        accessibleLocations = getAccessibleLocations(worlds, forwardPlacedItems, allowedLocations);
    }

    // Remove items placed during forward fill from the item pool
    for (auto& item : forwardPlacedItems)
    {
        removeElementFromPool(itemsToPlace, item, 1);
    }

    return FillError::NONE;
}

// Place the given items within the given locations using the assumed fill algorithm. If a world to fill is specified
// then only that world's graph will be explored to find accessible locations
static FillError assumedFill(WorldPool& worlds, ItemPool& itemsToPlace, const ItemPool& itemsNotYetPlaced, LocationPool& allowedLocations, int worldToFill = -1)
{
    ENOUGH_SPACE_CHECK(itemsToPlace, allowedLocations);

    int retries = 5;
    bool unsuccessfulPlacement = false;
    do
    {
        if (retries <= 0)
        {
            DebugLog::getInstance().log("Ran out of retries, attempting forward fill as last resort");
            if (forwardFillUntilMoreFreeSpace(worlds, itemsToPlace, allowedLocations) != FillError::NONE)
            {
                return FillError::RAN_OUT_OF_RETRIES;
            }
            else
            {
                retries = 5;
                continue;
            }
        }
        retries--;
        unsuccessfulPlacement = false;
        shufflePool(itemsToPlace);
        LocationPool rollbacks;

        while (!itemsToPlace.empty())
        {
            // Get a random item to place
            auto item = popRandomElement(itemsToPlace);

            // Assume we have all items which haven't been placed yet
            // (except for the one we're about to place).
            ItemPool assumedItems (itemsNotYetPlaced);
            addElementsToPool(assumedItems, itemsToPlace);

            // Get a list of accessible locations
            auto accessibleLocations = getAccessibleLocations(worlds, assumedItems, allowedLocations, worldToFill);

            // If there aren't any accessible locations, rollback any previously
            // used locations in this group and add their items back to the
            // itemsToPlace vector
            if (accessibleLocations.empty())
            {
                DebugLog::getInstance().log("No Accessible Locations to place " + item.getName() + ". Retrying " + std::to_string(retries) + " more times.");
                for (auto location : rollbacks)
                {
                    itemsToPlace.push_back(location->currentItem);
                    location->currentItem = Item(GameItem::INVALID, -1);
                }
                // Also add back the randomly selected item
                itemsToPlace.push_back(item);
                rollbacks.clear();
                // Break out of the item placement loop and flag an unsuccessful
                // placement attempt to try again.
                unsuccessfulPlacement = true;
                break;
            }

            // Attempt to not place treasure and triforce charts at sunken treasure locations
            // to avoid chart chains. Only allow it if sunken treasure locations
            // are all that are accessible.
            if (item.isChartForSunkenTreasure())
            {
                auto sunkenTreasureLocations = filterAndEraseFromPool(accessibleLocations, [](const Location* loc){return loc->categories.count(LocationCategory::SunkenTreasure) > 0;});
                if (accessibleLocations.empty())
                {
                    accessibleLocations = std::move(sunkenTreasureLocations);
                }
            }

            // Place the item within one of the allowed locations and add the
            // location to the list of rollbacks
            auto location = RandomElement(accessibleLocations);
            location->currentItem = std::move(item);
            rollbacks.push_back(location);
            // DebugLog::getInstance().log("Placed " + item.getName() + "(" + std::to_string(static_cast<int>(item.getGameItemId())) + ") at " + locationIdToName(location->locationId) + " in world " + std::to_string(location->worldId + 1));
        }

    }
    while(unsuccessfulPlacement);
    return FillError::NONE;
}

static void placeHardcodedItems(WorldPool& worlds)
{
    for (auto& world : worlds)
    {
        // Place the game beatable item at Ganondorf
        world.locationEntries[locationIdAsIndex(LocationId::DefeatGanondorf)].currentItem = {GameItem::GameBeatable, world.getWorldId()};
    }
}

// Determine which items are major items. A major item is any item required
// for access to any progression location and/or game beatability
void determineMajorItems(WorldPool& worlds, ItemPool& itemPool, LocationPool& allLocations)
{
    debugLog("Determining Major Items");
    debugLog("Major Items: [");
    auto progressionLocations = filterFromPool(allLocations, [](const Location* location){return location->progression;});
    shufflePool(itemPool);
    for (auto& item : itemPool)
    {
        // Don't check junk items
        if (!item.isJunkItem())
        {
<<<<<<< HEAD
=======
            // DebugLog::getInstance().log("Determining item " + item.getName());
>>>>>>> 5f31b4e1
            // Temporarily take this item out of the pool
            auto gameItemId = item.getGameItemId();
            item.setGameItemId(GameItem::NOTHING);

            auto thisWorldsProgressionLocations = filterFromPool(progressionLocations, [item](const Location* location){return location->worldId == item.getWorldId();});

            // If all progress locations in the item's world are not reachable,
            // set it as a major item and give back it's gameitemId
            if (!locationsReachable(worlds, itemPool, thisWorldsProgressionLocations, item.getWorldId()))
            {
                item.setAsMajorItem();
                item.setGameItemId(gameItemId);
                debugLog("\t" + item.getName());
            }
            // Otherwise save the gameItemId to re-apply later once all major items
            // have been determined
            else
            {

                item.setDelayedItemId(gameItemId);
            }
        }
    }
    debugLog("]");
    // Re-apply all items which had delayed items set
    for (auto& item : itemPool)
    {
        if (item.getGameItemId() == GameItem::NOTHING)
        {
            item.saveDelayedItemId();
        }
    }
}

static void handleDungeonItems(WorldPool& worlds, ItemPool& itemPool)
{
    // For each world, either add the dungeon items to the main item pool
    // or place them within their dungeon if the world has keylunacy disabled
    for (auto& world : worlds)
    {
        auto worldId = world.getWorldId();

        for (auto& dungeonId : getDungeonList())
        {
            auto dungeon = dungeonIdToDungeon(dungeonId);

            // If keylunacy is disabled, then add dungeon items to the world's
            // item pool
            if (!world.getSettings().keylunacy)
            {
                // Filter to only the dungeons locations
                auto worldLocations = world.getLocations();
                auto dungeonLocations = filterFromPool(worldLocations, [dungeon](const Location* loc){return elementInPool(loc->locationId, dungeon.locations);});
                // Filter out tingle chests if they're not progression locations
                if (!world.getSettings().progression_tingle_chests)
                {
                    filterAndEraseFromPool(dungeonLocations, [](const Location* loc){return elementInPool(LocationCategory::TingleChest, loc->categories);});
                }
                // Filter out obscure locations if they're not progression locations
                if (!world.getSettings().progression_obscure)
                {
                    filterAndEraseFromPool(dungeonLocations, [](const Location* loc){return elementInPool(LocationCategory::Obscure, loc->categories);});
                }

                // Place small keys and the big key using only items and locations
                // from this world
                ItemPool dungeonPool;
                if (dungeon.smallKey != GameItem::INVALID && dungeon.bigKey != GameItem::INVALID)
                {
                    // Remove the boss key and small keys from the itemPool
                    removeElementFromPool(itemPool, Item(dungeon.smallKey, worldId), dungeon.keyCount);
                    removeElementFromPool(itemPool, Item(dungeon.bigKey, worldId));

                    for (int i = 0; i < dungeon.keyCount; i++)
                    {
                        dungeonPool.emplace_back(dungeon.smallKey, worldId);
                    }
                    dungeonPool.emplace_back(dungeon.bigKey, worldId);
                    assumedFill(worlds, dungeonPool, itemPool, dungeonLocations, worldId);
                }

                // Place maps and compasses after since they aren't progressive items
                dungeonPool.clear();
                dungeonPool.emplace_back(dungeon.map, worldId);
                dungeonPool.emplace_back(dungeon.compass, worldId);
                fastFill(dungeonPool, dungeonLocations);
                removeElementFromPool(itemPool, Item(dungeon.map, worldId));
                removeElementFromPool(itemPool, Item(dungeon.compass, worldId));
            }
        }
    }
}

static void generateRaceModeItems(LocationPool& raceModeLocations, ItemPool& raceModeItems, ItemPool& itemsToChooseFrom, ItemPool& mainItemPool)
{
    shufflePool(itemsToChooseFrom);
    while (!itemsToChooseFrom.empty() && raceModeItems.size() < raceModeLocations.size())
    {
        raceModeItems.push_back(popRandomElement(itemsToChooseFrom));
    }
    // Add back any unused elements
    addElementsToPool(mainItemPool, itemsToChooseFrom);
}

// Place progression items in specific locations at the end of dungeons to require the player
// to beat those dungeons.
static FillError placeRaceModeItems(WorldPool& worlds, ItemPool& itemPool, LocationPool& allLocations)
{
    LocationPool raceModeLocations;
    ItemPool raceModeItems;
    for (auto& world : worlds)
    {
        for (auto& [dungeonId, hintRegion] : world.raceModeDungeons)
        {
            const auto& dungeon = dungeonIdToDungeon(dungeonId);
            // The race mode location for each dungeon is the last one listed
            Location* raceModeLocation = &world.locationEntries[locationIdAsIndex(dungeon.locations.back())];
            // If this location already has an item placed at it, then skip it
            if (raceModeLocation->currentItem.getGameItemId() != GameItem::INVALID)
            {
                continue;
            }
            raceModeLocations.push_back(raceModeLocation);
        }
    }

    // Build up the list of race mode items starting with triforce shards...
    auto triforceShards = filterAndEraseFromPool(itemPool, [](const Item& item){return item.getGameItemId() >= GameItem::TriforceShard1 && item.getGameItemId() <= GameItem::TriforceShard8;});
    generateRaceModeItems(raceModeLocations, raceModeItems,  triforceShards, itemPool);

    // Then swords...
    auto swords = filterAndEraseFromPool(itemPool, [](const Item& item){return item.getGameItemId() == GameItem::ProgressiveSword;});
    generateRaceModeItems(raceModeLocations, raceModeItems, swords, itemPool);

    // Then bows...
    auto bows = filterAndEraseFromPool(itemPool, [](const Item& item){return item.getGameItemId() == GameItem::ProgressiveBow;});
    generateRaceModeItems(raceModeLocations, raceModeItems, bows, itemPool);

    // Then the rest of the major items if necessary.
    auto majorItems = filterAndEraseFromPool(itemPool, [](const Item& item){return item.isMajorItem();});
    generateRaceModeItems(raceModeLocations, raceModeItems, majorItems, itemPool);

    // logItemPool("raceModeItems", raceModeItems);

    if (raceModeItems.size() < raceModeLocations.size())
    {
        std::cout << "WARNING: Not enough major items to place at race mode locations" << std::endl;
    }

    // Then place the items in the race mode locations
    return assumedFill(worlds, raceModeItems, itemPool, raceModeLocations);
}

static FillError placePlandomizerItems(WorldPool& worlds, ItemPool& itemPool)
{
    debugLog("Placing Plandomizer Items");
    std::unordered_map<Location*, Item> allPlandoLocations = {};
    for (auto& world : worlds)
    {
        allPlandoLocations.insert(world.plandomizerLocations.begin(), world.plandomizerLocations.end());
    }
    for (auto& [location, item] : allPlandoLocations)
    {
        if (!item.isJunkItem())
        {
            item = removeElementFromPool(itemPool, item);
            // Don't accept trying to place major items in non-progress locations
            if (item.isMajorItem() && !location->progression)
            {
                std::cout << "Error: Attempted to plandomize major item " << item.getName() << " in non-progress location " << locationName(location) << std::endl;
                std::cout << "Plandomizing major items in non-progress locations is not allowed." << std::endl;
                return FillError::PLANDOMIZER_ERROR;
            }
        }
        location->currentItem = item;
    }
    return FillError::NONE;
}

FillError fill(WorldPool& worlds)
{
    // Time how long the fill takes
    auto start = std::chrono::high_resolution_clock::now();
    FillError err;
    ItemPool itemPool;
    LocationPool allLocations;

    placeHardcodedItems(worlds);

    // Combine all worlds' item pools and location pools
    for (auto& world : worlds)
    {
        addElementsToPool(itemPool, world.getItemPool());
        addElementsToPool(allLocations, world.getLocations());
    }

    determineMajorItems(worlds, itemPool, allLocations);
    err = placePlandomizerItems(worlds, itemPool);
    FILL_ERROR_CHECK(err);
    // Handle dungeon items and race mode dungeons first if necessary. Generally
    // we need to place items that go into more restrictive location pools first before
    // we can place other items.
    placeRaceModeItems(worlds, itemPool, allLocations);
    handleDungeonItems(worlds, itemPool);

    auto majorItems = filterAndEraseFromPool(itemPool, [](const Item& i){return i.isMajorItem();});
    auto progressionLocations = filterFromPool(allLocations, [](const Location* loc){return loc->progression && loc->locationId != LocationId::DefeatGanondorf && loc->currentItem.getGameItemId() == GameItem::INVALID;});

    if (majorItems.size() > progressionLocations.size())
    {
        std::cout << "Major Items: " << std::to_string(majorItems.size()) << std::endl;
        std::cout << "Available Progression Locations: " << std::to_string(progressionLocations.size()) << std::endl;
        std::cout << "Please enable more spots for major items." << std::endl;

        #ifdef ENABLE_DEBUG
            logItemPool("Major Items:", majorItems);

            DebugLog::getInstance().log("Progression Locations:");
            for (auto location : progressionLocations)
            {
                DebugLog::getInstance().log("\t" + locationName(location));
            }
        #endif
        return FillError::NOT_ENOUGH_PROGRESSION_LOCATIONS;
    }

    // Place all major items in the Item Pool using assumed fill.
    // Don't assume we have any non-major items.
    ItemPool noAssumedItems = {};
    err = assumedFill(worlds, majorItems, noAssumedItems, progressionLocations);
    FILL_ERROR_CHECK(err);

    // Then place the rest of the non-major progression items using assumed fill.
    auto remainingProgressionItems = filterAndEraseFromPool(itemPool, [](const Item& i){return !i.isJunkItem();});

    // TODO: It should be possible to speed this next fill up by adding back the major items
    // to the item pool resulting in less searching iterations, but I'm not confident
    // it's logically sound so I'll research it later.
    err = assumedFill(worlds, remainingProgressionItems, itemPool, allLocations);
    FILL_ERROR_CHECK(err);

    // Fill the remaining locations with junk
    err = fillTheRest(itemPool, allLocations);
    FILL_ERROR_CHECK(err);

    if (!gameBeatable(worlds))
    {
        return FillError::GAME_NOT_BEATABLE;
    }

    // Calculate time difference
    auto stop = std::chrono::high_resolution_clock::now();
    auto duration = std::chrono::duration_cast<std::chrono::microseconds>(stop - start);
    auto seconds = static_cast<double>(duration.count()) / 1000000.0;
    std::cout << "Fill took " << std::to_string(seconds) << " seconds" << std::endl;

    return FillError::NONE;
}

void clearWorlds(WorldPool& worlds)
{
    for (auto& world : worlds)
    {
        for (auto& location : world.locationEntries)
        {
            location.currentItem = {GameItem::INVALID, -1};
        }
    }
}

const char* errorToName(FillError err)
{
    switch(err)
    {
    case FillError::NONE:
        return "NONE";
    case FillError::RAN_OUT_OF_RETRIES:
        return "RAN_OUT_OF_RETRIES";
    case FillError::MORE_ITEMS_THAN_LOCATIONS:
        return "MORE_ITEMS_THAN_LOCATIONS";
    case FillError::NO_REACHABLE_LOCATIONS:
        return "NO_REACHABLE_LOCATIONS";
    case FillError::GAME_NOT_BEATABLE:
        return "GAME_NOT_BEATABLE";
    case FillError::NOT_ENOUGH_PROGRESSION_LOCATIONS:
        return "NOT_ENOUGH_PROGRESSION_LOCATIONS";
    case FillError::PLANDOMIZER_ERROR:
        return "PLANDOMIZER_ERROR";
    default:
        return "UNKNOWN";
    }
}<|MERGE_RESOLUTION|>--- conflicted
+++ resolved
@@ -233,10 +233,6 @@
         // Don't check junk items
         if (!item.isJunkItem())
         {
-<<<<<<< HEAD
-=======
-            // DebugLog::getInstance().log("Determining item " + item.getName());
->>>>>>> 5f31b4e1
             // Temporarily take this item out of the pool
             auto gameItemId = item.getGameItemId();
             item.setGameItemId(GameItem::NOTHING);
