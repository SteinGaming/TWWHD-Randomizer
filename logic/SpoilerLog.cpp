
#include "SpoilerLog.hpp"
#include "../options.hpp"
#include "../server/command/Log.hpp"
#include "../server/utility/platform.hpp"

#include <iostream>
#include <fstream>
#include <algorithm>

static std::string getSpoilerFormatEntrance(Entrance* entrance, const size_t& longestEntranceLength, const WorldPool& worlds)
{
    // Print the world number if more than 1 world
    std::string worldNumber = " [W";
    worldNumber = worlds.size() > 1 ? worldNumber + std::to_string(entrance->getWorldId() + 1) + "]" : "";
    // Add an extra space if the world id is only 1 digit
    size_t numSpaces = (longestEntranceLength - entrance->getOriginalName().length()) + ((entrance->getWorldId() >= 9) ? 0 : 1);
    std::string spaces (numSpaces, ' ');

    auto name = entrance->getOriginalName();
    auto replacement = entrance->getReplaces()->getOriginalName();
    // Parse out the parent and connection for a more friendly formatting
    auto pos = replacement.find(" -> ");
    // The parent area is the first one
    auto parent = replacement.substr(0, pos);
    // Then just delete the parent plus the ' -> ' and we're left with
    // only the connected area
    replacement.erase(0, pos+4);

    return name + worldNumber + ": " + spaces + replacement + " from " + parent;
}

static std::string getSpoilerFormatLocation(Location* location, const size_t& longestNameLength, const WorldPool& worlds)
{
    // Print the world number if more than 1 world
    std::string worldNumber = " [W";
    worldNumber = worlds.size() > 1 ? worldNumber + std::to_string(location->worldId + 1) + "]" : "";
                                                                 // Don't add an extra space if the world id is two digits long
    size_t numSpaces = (longestNameLength - location->name.length()) + ((location->worldId >= 9) ? 0 : 1);
    std::string spaces (numSpaces, ' ');

    // Don't say which player the item is for if there's only 1 world
    std::string itemName = worlds.size() > 1 ? location->currentItem.getName() : gameItemToName(location->currentItem.getGameItemId());

    return location->name + worldNumber + ":" + spaces + itemName;
}

// Compatator for sorting the chart mappings
struct chartComparator {
    bool operator()(const std::string& a, const std::string& b) const {
        if (a.length() != b.length())
        {
            return a.length() < b.length();
        }
        return a < b;
    }
};

static void printBasicInfo(std::ofstream& log, const WorldPool& worlds)
{
<<<<<<< HEAD
    time_t point = std::chrono::system_clock::to_time_t(ProgramTime::getOpenedTime());
    log << "Program opened " << std::ctime(&point); //time string ends with \n

=======
    log << "Program opened " << ProgramTime::getDateStr(); //time string ends with \n
    
>>>>>>> 7cf1170b
    log << "Wind Waker HD Randomizer Version " << RANDOMIZER_VERSION << std::endl;
    log << "Seed: " << LogInfo::getConfig().seed << std::endl;

    // Print options selected for each world
    for (const auto& world : worlds)
    {
        log << ((worlds.size() > 1) ? "Selected options for world " + std::to_string(world.getWorldId() + 1) + ":" : "Selected options:") << std::endl << "\t";
        for (int settingInt = 1; settingInt < static_cast<int>(Option::COUNT); settingInt++)
        {
            Option setting = static_cast<Option>(settingInt);

            if (setting == Option::NumShards || setting == Option::NumRaceModeDungeons || setting == Option::DamageMultiplier || setting == Option::PigColor)
            {
                log << settingToName(setting) << ": " << std::to_string(getSetting(world.getSettings(), setting)) << ", ";
            }
            else
            {
                log << (getSetting(world.getSettings(), setting) ? settingToName(setting) + ", " : "");
            }
        }
        log << std::endl;
    }

    log << std::endl;
}

void generateSpoilerLog(WorldPool& worlds)
{
    std::ofstream log("./Spoiler Log.txt");

	  Utility::platformLog("Generating spoiler log...\n");
    printBasicInfo(log, worlds);

    // Playthroughs are stored in world 1 for the time being, regardless of how
    // many worlds there are.
    auto& playthroughSpheres = worlds[0].playthroughSpheres;
    auto& entranceSpheres = worlds[0].entranceSpheres;

    LOG_TO_DEBUG("Starting Island");
    // Print the random starting island if there is one
    for (auto& world : worlds)
    {
        if (world.getSettings().randomize_starting_island)
        {
            auto startingIsland = world.getArea("Link's Spawn").exits.front().getConnectedArea();
            log << "Starting Island" << ((worlds.size() > 1) ? " for world " + std::to_string(world.getWorldId() + 1) : "") << ": " << startingIsland << std::endl;
        }
    }
    log << std::endl;

    // Find the longest location/entrances names for formatting the file
    size_t longestNameLength = 0;
    size_t longestEntranceLength = 0;
    LOG_TO_DEBUG("Getting Name Lengths");
    for (auto sphereItr = playthroughSpheres.begin(); sphereItr != playthroughSpheres.end(); sphereItr++)
    {
        for (auto location : *sphereItr)
        {
            longestNameLength = std::max(longestNameLength, location->name.length());
        }
    }
    for (auto& world : worlds)
    {
        auto entrances = world.getShuffledEntrances(EntranceType::ALL, false);
        for (auto entrance : entrances)
        {
            longestEntranceLength = std::max(longestEntranceLength, entrance->getOriginalName().length());
        }
    }

    // Print the playthrough
    LOG_TO_DEBUG("Print Playthrough");
    log << "Playthrough:" << std::endl;
    int sphere = 0;
    for (auto sphereItr = playthroughSpheres.begin(); sphereItr != playthroughSpheres.end(); sphereItr++, sphere++)
    {
        log << "\tSphere " << std::to_string(sphere) << ":" << std::endl;
        auto& sphereLocations = *sphereItr;
        sphereLocations.sort([](Location* a, Location* b){return *a < *b;});
        for (auto location : sphereLocations)
        {
            log << "\t\t" << getSpoilerFormatLocation(location, longestNameLength, worlds) << std::endl;
        }
    }
    log << std::endl;


    // Print the randomized entrances/playthrough
    LOG_TO_DEBUG("Print Entrance Playthrough");
    if (longestEntranceLength != 0)
    {
        log << "Entrance Playthrough:" << std::endl;
    }
    sphere = 0;
    for (auto sphereItr = entranceSpheres.begin(); sphereItr != entranceSpheres.end(); sphereItr++, sphere++)
    {
        // Don't print empty spheres in the entrance playthrough
        if (sphereItr->empty())
        {
            continue;
        }
        log << "\tSphere " << std::to_string(sphere) << ":" << std::endl;
        auto& sphereEntrances = *sphereItr;
        sphereEntrances.sort([](Entrance* a, Entrance* b){return *a < *b;});
        for (auto entrance : sphereEntrances)
        {
            log << "\t\t" << getSpoilerFormatEntrance(entrance, longestEntranceLength, worlds) << std::endl;
        }
    }
    log << std::endl;

    LOG_TO_DEBUG("Entrance Listing");
    for (auto& world : worlds)
    {
        auto entrances = world.getShuffledEntrances(EntranceType::ALL, !world.getSettings().decouple_entrances);
        if (entrances.empty())
        {
            continue;
        }

        log << "Entrances for world " << std::to_string(world.getWorldId()) << ":" << std::endl;
        std::sort(entrances.begin(), entrances.end(), [](Entrance* a, Entrance* b){return *a < *b;});
        for (auto entrance : entrances)
        {
            log << "\t" << getSpoilerFormatEntrance(entrance, longestEntranceLength, worlds) << std::endl;
        }
        log << std::endl;
    }


    log << std::endl << "All Locations:" << std::endl;
    LOG_TO_DEBUG("All Locations");
    // Update the longest location name considering all locations
    for (auto& world : worlds)
    {
        for (auto location : world.getLocations())
        {
            longestNameLength = std::max(longestNameLength, location->name.length());
        }
    }

    for (auto& world : worlds)
    {
        for (auto location : world.getLocations())
        {
            log << "\t" << getSpoilerFormatLocation(location, longestNameLength, worlds) << std::endl;
        }
    }
    log << std::endl;

    LOG_TO_DEBUG("Chart Mappings");
    for (auto& world : worlds)
    {
        log << "Charts for world " << std::to_string(world.getWorldId() + 1) << ":" << std::endl;
        std::map<std::string, std::string> spoilerTriforceMappings = {};
        std::map<std::string, std::string, chartComparator> spoilerTreasureMappings = {};
        for (size_t islandRoom = 1; islandRoom < 50; islandRoom++)
        {
            auto chart = gameItemToName(world.chartMappings[islandRoom - 1]);
            auto island = roomIndexToIslandName(islandRoom);
            if (chart.find("Treasure") != std::string::npos)
            {
                spoilerTreasureMappings[chart] = island;
            }
            else
            {
                spoilerTriforceMappings[chart] = island;
            }

        }
        for (auto& [chart, island] : spoilerTriforceMappings)
        {
            log << "\t" << chart << ":\t" << island << std::endl;
        }
        for (auto& [chart, island] : spoilerTreasureMappings)
        {
            log << "\t" << chart << ":\t" << island << std::endl;
        }
    }

    log.close();
}

void generateNonSpoilerLog(WorldPool& worlds)
{
    BasicLog::getInstance().log("### Locations that may or may not have progress items in them on this run:");
    for (auto& world : worlds)
    {
        for (auto location : world.getLocations())
        {
            if (location->progression)
            {
                BasicLog::getInstance().log("\t" + location->name);
            }
        }
    }

    BasicLog::getInstance().log("### Locations that cannot have progress items in them on this run:");
    for (auto& world : worlds)
    {
        for (auto location : world.getLocations())
        {
            if (!location->progression)
            {
                BasicLog::getInstance().log("\t" + location->name);
            }
        }
    }
}<|MERGE_RESOLUTION|>--- conflicted
+++ resolved
@@ -58,14 +58,8 @@
 
 static void printBasicInfo(std::ofstream& log, const WorldPool& worlds)
 {
-<<<<<<< HEAD
-    time_t point = std::chrono::system_clock::to_time_t(ProgramTime::getOpenedTime());
-    log << "Program opened " << std::ctime(&point); //time string ends with \n
-
-=======
     log << "Program opened " << ProgramTime::getDateStr(); //time string ends with \n
     
->>>>>>> 7cf1170b
     log << "Wind Waker HD Randomizer Version " << RANDOMIZER_VERSION << std::endl;
     log << "Seed: " << LogInfo::getConfig().seed << std::endl;
 
