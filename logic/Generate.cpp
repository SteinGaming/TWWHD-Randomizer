--- conflicted
+++ resolved
@@ -28,13 +28,8 @@
   {
       for (size_t i = 0; i < worlds.size(); i++)
       {
-<<<<<<< HEAD
           DebugLog::getInstance().log("Building World " + std::to_string(i));
           worlds[i] = World();
-=======
-          debugLog("Building World " + std::to_string(i));
-          worlds[i] = World(worlds.size());
->>>>>>> a6bc52ae
           worlds[i].setWorldId(i);
           worlds[i].setSettings(settingsVector[i]);
           if (worlds[i].loadWorld("./logic/data/world.yaml", "./logic/data/macros.yaml", "./logic/data/location_data.yaml"))
