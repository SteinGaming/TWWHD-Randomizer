--- conflicted
+++ resolved
@@ -5,12 +5,8 @@
 #include "Fill.hpp"
 #include "SpoilerLog.hpp"
 #include "Random.hpp"
-<<<<<<< HEAD
-#include "Entrance.hpp"
-=======
 #include "Debug.hpp"
 #include "EntranceShuffle.hpp"
->>>>>>> 9ad6a4a5
 #include <string>
 #include <unordered_set>
 #include <unordered_map>
@@ -30,20 +26,13 @@
   EntranceShuffleError entranceErr;
   while (buildRetryCount > 0)
   {
-<<<<<<< HEAD
-      DebugLog::getInstance().log("Building World " + std::to_string(i));
-      worlds[i].setWorldId(i);
-      worlds[i].setSettings(settingsVector[i]);
-      if (worlds[i].loadWorld("./logic/data/world.yaml", "./logic/data/macros.yaml", "./logic/data/location_data.yaml"))
-=======
       for (size_t i = 0; i < worlds.size(); i++)
->>>>>>> 9ad6a4a5
       {
-          debugLog("Building World " + std::to_string(i));
+          DebugLog::getInstance().log("Building World " + std::to_string(i));
           worlds[i] = World();
           worlds[i].setWorldId(i);
           worlds[i].setSettings(settingsVector[i]);
-          if (worlds[i].loadWorld("../data/world.yaml", "../data/macros.yaml", "../data/location_data.yaml"))
+          if (worlds[i].loadWorld("./logic/data/world.yaml", "./logic/data/macros.yaml", "./logic/data/location_data.yaml"))
           {
               return 1;
           }
