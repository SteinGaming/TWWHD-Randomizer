--- conflicted
+++ resolved
@@ -36,12 +36,8 @@
           worlds[i] = World();
           worlds[i].setWorldId(i);
           worlds[i].setSettings(settingsVector[i]);
-<<<<<<< HEAD
           worlds[i].resolveRandomSettings();
-          if (worlds[i].loadWorld("./logic/data/world.yaml", "./logic/data/macros.yaml", "./logic/data/location_data.yaml", "./logic/data/item_data.yaml"))
-=======
-          if (worlds[i].loadWorld(DATA_PATH "logic/data/world.yaml", DATA_PATH "logic/data/macros.yaml", DATA_PATH "logic/data/location_data.yaml"))
->>>>>>> 7cf1170b
+          if (worlds[i].loadWorld(DATA_PATH "logic/data/world.yaml", DATA_PATH "logic/data/macros.yaml", DATA_PATH "logic/data/location_data.yaml", DATA_PATH "logic/data/item_data.yaml"))
           {
               return 1;
           }
