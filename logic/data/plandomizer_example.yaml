--- conflicted
+++ resolved
@@ -70,15 +70,9 @@
 
 # STARTING ISLAND
 # You can also set the starting island if you want to. For a list of island names, see
-<<<<<<< HEAD
-# https://github.com/SuperDude88/TWWHD-Randomizer/blob/dev-2/logic/Area.cpp#L217
+# https://github.com/SuperDude88/TWWHD-Randomizer/blob/d76d357e37fabc5369779d54ef479f1c52c8a95a/logic/Area.cpp#L217
 World 1:
     starting island: Five Eye Reef
-=======
-# https://github.com/SuperDude88/TWWHD-Randomizer/blob/d76d357e37fabc5369779d54ef479f1c52c8a95a/logic/Area.cpp#L217
-- World 1:
-      starting island: Five Eye Reef
->>>>>>> c161a99f
 
 # EXTRA PROGRESSION LOCATIONS
 # For more fine-tuned control over which locations are in logic, you can specify extra
@@ -91,20 +85,18 @@
         - Windfall Island - Potion Shop 15 Blue Chu
         - Windfall Island - Potion Shop 15 Green Chu
 
-<<<<<<< HEAD
 # Alternatively, to disable specific locations, you can plandomizer junk on them
-=======
+
 # RANDOM STARTING ITEMS
 # If "Start With Random Item" is enabled, you can override the pool it picks from.
 # By default, the pool includes the Bait Bag, Bombs, Boomerang, Bow, Deku Leaf,
 # Delivery Bag, Grappling Hook, Hookshot, Picto Box, Power Bracelets, and Skull Hammer.
 # If instead we only want to start with a random bag, we can type:
-- World 1:
+World 1:
       random starting item pool:
         - Delivery Bag
         - Bait Bag
         - Spoils Bag
->>>>>>> c161a99f
 
 # MULTIWORLD PLANDOMIZER (Note: currently multiworld is not an option in the randomizer
 # and is not actively being developed, but the filling algorithm was made to support
