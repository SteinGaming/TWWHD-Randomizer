--- conflicted
+++ resolved
@@ -167,11 +167,7 @@
 
 static void logEntrancePool(EntrancePool& entrancePool, const std::string& poolName)
 {
-<<<<<<< HEAD
-    debugLog(poolName + ": [");
-=======
     DebugLog::getInstance().log(poolName + ":");
->>>>>>> 5f31b4e1
     for (auto entrance : entrancePool)
     {
         DebugLog::getInstance().log("\t" + entrance->getOriginalName());
@@ -182,11 +178,7 @@
 static void logMissingLocations(WorldPool& worlds)
 {
     static int identifier = 0;
-<<<<<<< HEAD
-    debugLog("Missing Locations: [");
-=======
     DebugLog::getInstance().log("Missing Locations:");
->>>>>>> 5f31b4e1
     for (auto& world : worlds)
     {
         for (auto& location : world.locationEntries)
