--- conflicted
+++ resolved
@@ -366,11 +366,7 @@
                 auto& dungeonEntranceRoom = dungeon.entranceRoom;
                 auto dungeonIslands = world.getIslands(dungeonEntranceRoom);
 
-<<<<<<< HEAD
                 if (dungeon.isRaceModeDungeon)
-=======
-                if (world.raceModeDungeons.contains(dungeon))
->>>>>>> 7cf1170b
                 {
                     if (dungeonIslands.size() > 1)
                     {
@@ -394,11 +390,7 @@
                         return EntranceShuffleError::AMBIGUOUS_RACE_MODE_DUNGEON;
                     }
 
-<<<<<<< HEAD
                     if (dungeon.isRaceModeDungeon)
-=======
-                    if (world.raceModeDungeons.contains(dungeon))
->>>>>>> 7cf1170b
                     {
                         raceModeIslands.insert(dungeonIsland);
                     }
