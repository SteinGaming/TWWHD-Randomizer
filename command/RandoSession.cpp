--- conflicted
+++ resolved
@@ -607,39 +607,13 @@
         }
 
         workerThreads.push_task(&RandoSession::handleChildren, this, filename, child);
-<<<<<<< HEAD
-    }
-
-    workerThreads.wait_for_tasks();
-=======
         workerThreads.total_task_size++;
-        //futures.push_back(workerThreads.submit(&RandoSession::handleChildren, this, filename, child));
-    }
-
+    }
+    
     UPDATE_DIALOG_LABEL("Repacking Files...");
     workerThreads.total_tasks_completed = 0;
 
-    while(fileCache->children.size() != 0) {
-        workerThreads.wait_for_tasks();
-        for(auto& [filename, child] : fileCache->children) {
-            if(child->prereqs.size() == 0) continue;
-            bool reqsDone = true;
-
-            for(const auto& req : child->prereqs) {
-                if(isCached(req)) {
-                    reqsDone = false;
-                    break;
-                }
-            }
-            if(!reqsDone) {
-                continue;
-            }
-
-            workerThreads.push_task(&RandoSession::handleChildren, this, filename, child);
-            //futures.push_back(workerThreads.submit(&RandoSession::handleChildren, this, filename, child));
-        }
-    }
->>>>>>> 99cd6872
+    workerThreads.wait_for_tasks();
 
     Utility::platformLog("Finished repacking files\n");
     BasicLog::getInstance().log("Finished repacking files");
