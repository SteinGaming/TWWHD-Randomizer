#include "tweaks.hpp"
#include <memory>

#define _USE_MATH_DEFINES
#define MAXIMUM_ADDITIONAL_STARTING_ITEMS 47

#include <cmath>
#include <fstream>
#include <codecvt>

#include "libs/tinyxml2.h"
#include "libs/json.hpp"
#include "server/filetypes/bflim.hpp"
#include "server/filetypes/bflyt.hpp"
#include "server/filetypes/bfres.hpp"
#include "server/filetypes/dzx.hpp"
#include "server/filetypes/elf.hpp"
#include "server/filetypes/events.hpp"
#include "server/filetypes/jpc.hpp"
#include "server/filetypes/msbt.hpp"
<<<<<<< HEAD
#include "server/filetypes/bflyt.hpp"
#include "server/filetypes/util/elfUtil.hpp"
=======
>>>>>>> a6bc52ae
#include "server/filetypes/util/msbtMacros.hpp"
#include "server/utility/stringUtil.hpp"
#include "server/command/Log.hpp"

using eType = Utility::Endian::Type;

struct dungeon_item_info {
	std::u16string short_name;
	std::u16string base_item_name;
	uint8_t item_id;
};

struct CyclicWarpPotData {
	std::string stage_name;
	uint8_t room_num;
	float x, y, z;
	uint16_t y_rot;
	uint8_t event_reg_index;
};

struct spawn_data {
	std::string stage_name;
	uint8_t room_num = 0;
};

struct spawn_data_to_copy {
	std::string stage_name;
	uint8_t room_num = 0;
	uint8_t spawn_id_to_copy = 0;
};

struct pan_cs_info {
	std::string stage_name;
	std::string szs_suffix;
	int evnt_index;
};


namespace {
	FileTypes::ELF gRPX;
	static std::unordered_map<std::string, uint32_t> custom_symbols;

	static const std::unordered_map<std::string, std::string> progress_hints {
		{"WindWaker", "the wand of the wind conductor"},
		{"SpoilsBag", "a storage for collectibles"},
		{"GrapplingHook", "an item to swing across platforms"},
		{"PowerBracelets", "the strength to lift heavy rocks"},
		{"IronBoots", "a very heavy item"},
		{"BaitBag", "a storage for food"},
		{"Boomerang", "an item that always comes back to you"},
		{"Hookshot", "an item that reels"},
<<<<<<< HEAD
		{"Delivery Bag", "a storage for letters"},
		{"Bombs", "an explosive item"},
		{"SkullHammer", "the hammer of the dead"},
		{"DekuLeaf", "a magic leaf"},
		{"Progressive Shield", "a defensive item"},
=======
		{"DeliveryBag", "a storage for letters"},
		{"Bombs", "an explosive item"},
		{"SkullHammer", "the hammer of the dead"},
		{"DekuLeaf", "a magic leaf"},
		{"ProgressiveShield", "a defensive item"},
>>>>>>> a6bc52ae
		{"TriforceShard1", "a piece of the power of the gods"},
		{"TriforceShard2", "a piece of the power of the gods"},
		{"TriforceShard3", "a piece of the power of the gods"},
		{"TriforceShard4", "a piece of the power of the gods"},
		{"TriforceShard5", "a piece of the power of the gods"},
		{"TriforceShard6", "a piece of the power of the gods"},
		{"TriforceShard7", "a piece of the power of the gods"},
		{"TriforceShard8", "a piece of the power of the gods"},
		{"NayrusPearl", "a blue jewel"},
		{"DinsPearl", "a red jewel"},
		{"FaroresPearl", "a green jewel"},
		{"WindsRequiem", "the song of wind"},
		{"BalladOfGales", "the song of gales"},
		{"CommandMelody", "the song of command"},
		{"EarthGodsLyric", "the song of earths god"},
		{"WindGodsAria", "the song of winds god"},
		{"SongOfPassing", "the song of time"},
		{"BoatsSail", "the wind follower"},
		{"NoteToMom", "the writings of a letter sorter"},
		{"MaggiesLetter", "the writings of a woman"},
		{"MoblinsLetter", "the writings of a creature"},
		{"CabanaDeed", "a pass for a private residence"},
		{"MagicMeterUpgrade", "an upgrade for your magic"},
		{"GhostShipChart", "the chart of fears"},
		{"ProgressiveSword", "an upgrade for your blade"},
		{"ProgressiveBow", "an upgrade for your bow"},
		{"ProgressiveWallet", "an upgrade for your Rupee bag"},
		{"ProgressivePicto Box", "an upgrade for your camera"},
		{"EmptyBottle", "a glass container"},
		{"SmallKey", "a key"},
		{"BigKey", "an ominous key"},
		{"TreasureChart", "a blue map"},
		{"TriforceChart", "a purple map"},
		{"DragonTingleStatue", "a statue of a fairy"},
		{"ForbiddenTingleStatue", "a statue of a fairy"},
		{"GoddessTingleStatue", "a statue of a fairy"},
		{"EarthTingleStatue", "a statue of a fairy"},
		{"WindTingleStatue", "a statue of a fairy"},
		{"ProgressiveBombBag", "an upgrade for your bomb bag"},
		{"ProgressiveQuiver", "an upgrade for your quiver"}
	};

	void Load_Custom_Symbols(const std::string& file_path) {
		std::ifstream fptr(file_path, std::ios::in);

		nlohmann::json symbols = nlohmann::json::parse(fptr);
		for (const auto& symbol : symbols.items()) {
			uint32_t address = std::stoi(symbol.value().get<std::string>(), nullptr, 16);
			custom_symbols[symbol.key()] = address;
		}

		return;
	}

	
	std::u16string word_wrap_string(const std::u16string& string, const int max_line_len) {
<<<<<<< HEAD
		unsigned int index_in_str = 0;
		std::u16string wordwrapped_str;
		std::u16string current_word;
		int curr_word_len = 0;
		int len_curr_line = 0;
=======
		size_t index_in_str = 0;
		std::u16string wordwrapped_str;
		std::u16string current_word;
		size_t curr_word_len = 0;
		size_t len_curr_line = 0;
>>>>>>> a6bc52ae
	
		while (index_in_str < string.length()) { //length is weird because its utf-16
			char16_t character = string[index_in_str];
	
			if (character == u'\x0E') { //need to parse the commands, only implementing a few necessary ones for now (will break with other commands)
				std::u16string substr;
<<<<<<< HEAD
				int code_len = 0;
				if (string[index_in_str + 1] == u'\x00') {
					if (string[index_in_str + 2] == u'\x03') { //color command
						if (string[index_in_str + 4] == u'\xFF') { //text color white, weird length
=======
				size_t code_len = 0;
				if (string[index_in_str + 1] == u'\x00') {
					if (string[index_in_str + 2] == u'\x03') { //color command
						if (string[index_in_str + 4] == u'\xFFFF') { //text color white, weird length
>>>>>>> a6bc52ae
							code_len = 10;
						}
						else {
							code_len = 5;
						}
					}
				}
				else if (string[index_in_str + 1] == u'\x01') { //all implemented commands in this group have length 4
					code_len = 4;
				}
				else if (string[index_in_str + 1] == u'\x02') { //all implemented commands in this group have length 4
					code_len = 4;
				}
				else if (string[index_in_str + 1] == u'\x03') { //all implemented commands in this group have length 4
					code_len = 4;
				}
	
				substr = string.substr(index_in_str, code_len);
				current_word += substr;
				index_in_str += code_len;
			}
			else if (character == u'\n') {
				wordwrapped_str += current_word;
				wordwrapped_str += character;
				len_curr_line = 0;
				current_word = u"";
				curr_word_len = 0;
				index_in_str += 1;
			}
			else if (character == u' ') {
				wordwrapped_str += current_word;
				wordwrapped_str += character;
<<<<<<< HEAD
				len_curr_line = curr_word_len + 1;
=======
				len_curr_line += curr_word_len + 1;
>>>>>>> a6bc52ae
				current_word = u"";
				curr_word_len = 0;
				index_in_str += 1;
			}
			else {
				current_word += character;
				curr_word_len += 1;
				index_in_str += 1;
	
				if (len_curr_line + curr_word_len > max_line_len) {
					wordwrapped_str += u'\n';
					len_curr_line = 0;
	
					if (curr_word_len > max_line_len) {
						wordwrapped_str += current_word + u'\n';
						current_word = u"";
					}
				}
			}
		}
		wordwrapped_str += current_word;
	
		return wordwrapped_str;
	}
	
	std::string get_indefinite_article(const std::string& string) {
<<<<<<< HEAD
		char first_letter = std::tolower(string[0]);
=======
		char first_letter = std::tolower(string[0], std::locale());
>>>>>>> a6bc52ae
		if (first_letter == 'a' || first_letter == 'e' || first_letter == 'i' || first_letter == 'o' || first_letter == 'u') {
			return "an";
		}
		else {
			return "a";
		}
	}
	
	std::u16string get_indefinite_article(const std::u16string& string) {
<<<<<<< HEAD
		char16_t first_letter = std::tolower(string[0]);
=======
		char16_t first_letter = std::tolower(string[0], std::locale());
>>>>>>> a6bc52ae
		if (first_letter == u'a' || first_letter == u'e' || first_letter == u'i' || first_letter == u'o' || first_letter == u'u') {
			return u"an";
		}
		else {
			return u"a";
		}
	}
	
	std::string pad_str_4_lines(const std::string& string) {
		std::vector<std::string> lines = Utility::Str::split(string, '\n');
	
		unsigned int padding_lines_needed = (4 - lines.size() % 4) % 4;
		for (unsigned int i = 0; i < padding_lines_needed; i++) {
			lines.push_back("");
		}
	
		return Utility::Str::merge(lines, '\n');
	}
	
	std::u16string pad_str_4_lines(const std::u16string& string) {
		std::vector<std::u16string> lines = Utility::Str::split(string, u'\n');
	
		unsigned int padding_lines_needed = (4 - lines.size() % 4) % 4;
		for (unsigned int i = 0; i < padding_lines_needed; i++) {
			lines.push_back(u"");
		}
	
		return Utility::Str::merge(lines, u'\n');
	}

	std::string get_hint_item_name(const std::string& item_name) {
		if (item_name.find("TriforceChart") != std::string::npos) {
			return "TriforceChart";
		}
		if (item_name.find("TreasureChart") != std::string::npos) {
			return "TreasureChart";
		}
		if (item_name.find("SmallKey") != std::string::npos) {
			return "SmallKey";
		}
		if(item_name.find("BigKey") != std::string::npos) {
			return "BigKey";
		}

		return item_name;
	}
}

void Apply_Patch(const std::string& file_path) {
	std::ifstream fptr(file_path, std::ios::in);

	const nlohmann::json patches = nlohmann::json::parse(fptr);

	for (const auto& patch : patches.items()) {
		uint32_t offset = std::stoi(patch.key(), nullptr, 16);
<<<<<<< HEAD
		std::pair<uint32_t, uint32_t> sectionOffset = elfUtil::AddressToOffset(gRPX, offset);
		if (sectionOffset.first == 0 && sectionOffset.second == 0) { //address not in section
			std::string data;
			for (const std::string& byte : patch.value().get<std::vector<std::string>>()) {
				unsigned char val = std::stoi(byte, nullptr, 16);
=======
		offset_t sectionOffset = elfUtil::AddressToOffset(gRPX, offset);
		if (!sectionOffset) { //address not in section
			std::string data;
			for (const std::string& byte : patch.value().get<std::vector<std::string>>()) {
				char val = std::stoi(byte, nullptr, 16);
>>>>>>> a6bc52ae
				data += val;
			}
			gRPX.extend_section(2, offset, data); //add data at the specified offset
		}
		else {
			for (const std::string& byte : patch.value().get<std::vector<std::string>>()) {
				uint8_t toWrite = std::stoi(byte, nullptr, 16);
				elfUtil::write_u8(gRPX, sectionOffset, toWrite);
<<<<<<< HEAD
				sectionOffset.second++; //Cycles through the bytes individually, need to increase the offset by one each time
=======
				sectionOffset.offset++; //Cycles through the bytes individually, need to increase the offset by one each time
>>>>>>> a6bc52ae
			}
		}
	}

	return;
}

//only applies relocations for .rela.text
void Add_Relocations(const std::string file_path) { //untested
	std::ifstream fptr;
	fptr.open(file_path, std::ios::in);

	nlohmann::json relocations = nlohmann::json::parse(fptr);

	for (auto& relocation : relocations) {
		Elf32_Rela reloc;
		reloc.r_offset = std::stoi(relocation["r_offset"].get<std::string>(), nullptr, 16);
		reloc.r_info = std::stoi(relocation["r_info"].get<std::string>(), nullptr, 16);
		reloc.r_addend = std::stoi(relocation["r_addend"].get<std::string>(), nullptr, 16);

<<<<<<< HEAD
		entry.replace(0, 4, reinterpret_cast<const char*>(&reloc.r_offset), 4);
		entry.replace(4, 4, reinterpret_cast<const char*>(&reloc.r_info), 4);
		entry.replace(8, 4, reinterpret_cast<const char*>(&reloc.r_addend), 4);
		gRPX.extend_section(7, entry);
=======
		elfUtil::addRelocation(gRPX, 7, reloc);
>>>>>>> a6bc52ae
	}

	return;
}

<<<<<<< HEAD
void Remove_Relocation(const std::pair<int, int>& offset) {
	gRPX.shdr_table[offset.first].second.data.replace(offset.second, 0xC, 0xC, '\0');
	return;
}

=======
>>>>>>> a6bc52ae


void set_new_game_starting_location(const uint8_t spawn_id, const uint8_t room_index) {
	elfUtil::write_u8(gRPX, elfUtil::AddressToOffset(gRPX, 0x025B508F), room_index);
	elfUtil::write_u8(gRPX, elfUtil::AddressToOffset(gRPX, 0x025B50CB), room_index);
	elfUtil::write_u8(gRPX, elfUtil::AddressToOffset(gRPX, 0x025B5093), spawn_id);
	elfUtil::write_u8(gRPX, elfUtil::AddressToOffset(gRPX, 0x025B50CF), spawn_id);
	return;
}

void change_ship_starting_island(const uint8_t room_index) {
	std::string path;
	if (room_index == 1 || room_index == 11 || room_index == 13 || room_index == 17 || room_index == 23) {
		path = "content/Common/Pack/szs_permanent1.pack@SARC@sea_Room" + std::to_string(room_index) + ".szs@YAZ0@SARC@Room" + std::to_string(room_index) + ".bfres@BFRES@room.dzr";
	}
	else if (room_index == 9 || room_index == 39 || room_index == 41 || room_index == 44) {
		path = "content/Common/Pack/szs_permanent2.pack@SARC@sea_Room" + std::to_string(room_index) + ".szs@YAZ0@SARC@Room" + std::to_string(room_index) + ".bfres@BFRES@room.dzr";
	}
	else {
		path = "content/Common/Stage/sea_Room" + std::to_string(room_index) + ".szs@YAZ0@SARC@Room" + std::to_string(room_index) + ".bfres@BFRES@room.dzr";
	}
	RandoSession::fspath inPath = g_session.openGameFile(path);
	FileTypes::DZXFile room_dzr;
	room_dzr.loadFromFile(inPath.string());
	std::vector<ChunkEntry*> ship_spawns = room_dzr.entries_by_type("SHIP");
	ChunkEntry* ship_spawn_0 = nullptr; //initialization is just to make compiler happy
	for (ChunkEntry* spawn : ship_spawns) { //Find spawn with ID 0
		if (*reinterpret_cast<uint8_t*>(&spawn->data[0xE]) == 0) ship_spawn_0 = spawn;
	}

	FileTypes::DZXFile stage_dzs;
	RandoSession::fspath stagePath = g_session.openGameFile("content/Common/Pack/first_szs_permanent.pack@SARC@sea_Stage.szs@YAZ0@SARC@Stage.bfres@BFRES@stage.dzs");
	stage_dzs.loadFromFile(stagePath.string());
	std::vector<ChunkEntry*> actors = stage_dzs.entries_by_type("ACTR");
	for (ChunkEntry* actor : actors) {
		if (std::strncmp(&actor->data[0], "SHIP", 4) == 0 && ship_spawn_0 != nullptr) {
			actor->data.replace(0xC, 0xC, ship_spawn_0->data, 0x0, 0xC);
			actor->data.replace(0x1A, 0x2, ship_spawn_0->data, 0xC, 0x2);
			actor->data.replace(0x10, 0x4, "\xC8\xF4\x24\x00", 0x0, 0x4); //prevent softlock on fire mountain (may be wrong offset)
		}
	}
	room_dzr.writeToFile(inPath.string());

	stage_dzs.writeToFile(stagePath.string());
	return;
}

void make_all_text_instant() {
	const RandoSession::fspath paths[4] = {
		"content/Common/Pack/permanent_2d_UsEnglish.pack@SARC@message_msbt.szs@YAZ0@SARC@message.msbt",
		"content/Common/Pack/permanent_2d_UsEnglish.pack@SARC@message2_msbt.szs@YAZ0@SARC@message2.msbt",
		"content/Common/Pack/permanent_2d_UsEnglish.pack@SARC@message3_msbt.szs@YAZ0@SARC@message3.msbt",
		"content/Common/Pack/permanent_2d_UsEnglish.pack@SARC@message4_msbt.szs@YAZ0@SARC@message4.msbt"
	};

	for (const auto& path : paths) {
		RandoSession::fspath inPath = g_session.openGameFile(path);
		FileTypes::MSBTFile msbt;
		msbt.loadFromFile(inPath.string());

		for (auto& [label, message] : msbt.messages_by_label) {
			std::u16string& String = message.text.message;

			std::u16string::size_type wait = String.find(u"\x0e\x01\x06\x02"s); //dont use macro because duration shouldnt matter
			while (wait != std::u16string::npos) {
				String.erase(wait, 5);
				wait = String.find(u"\x0e\x01\x06\x02"s);
			}

			std::u16string::size_type wait_dismiss = String.find(u"\x0e\x01\x03\x02"s); //dont use macro because duration shouldnt matter
<<<<<<< HEAD
			while (wait_dismiss != std::u16string::npos) {
				if (label == "07726" || label == "02488") { //exclude messages that are broken by removing the command
					wait_dismiss = String.find(u"\x0e\x01\x03\x02"s);
					continue;
				}
=======
			if (label == "07726" || label == "02488") wait_dismiss = std::u16string::npos; //exclude messages that are broken by removing the command
			while (wait_dismiss != std::u16string::npos) {
>>>>>>> a6bc52ae
				String.erase(wait_dismiss, 5);
				wait_dismiss = String.find(u"\x0e\x01\x03\x02"s);
			}

			std::u16string::size_type wait_dismiss_prompt = String.find(u"\x0e\x01\x02\x02"s); //dont use macro because duration shouldnt matter
			while (wait_dismiss_prompt != std::u16string::npos) {
				String.erase(wait_dismiss_prompt, 5);
				wait_dismiss_prompt = String.find(u"\x0e\x01\x02\x02"s);
			}
		}
		
		msbt.writeToFile(inPath.string());
	}

	return;
}

void fix_deku_leaf_model() {
	RandoSession::fspath path = g_session.openGameFile("content/Common/Stage/Omori_Room0.szs@YAZ0@SARC@Room0.bfres@BFRES@room.dzr");
	std::string data("item\x00\x00\x00\x00\x01\xFF\x02\x34\xc4\x08\x7d\x81\x45\x9d\x59\xec\xc3\xf5\x8e\xd9\x00\x00\x00\x00\x00\xff\xff\xff", 0x20);

	FileTypes::DZXFile dzr;
	dzr.loadFromFile(path.string());
	std::vector<ChunkEntry*> actors = dzr.entries_by_type("ACTR");
	for (ChunkEntry* actor : actors) {
		if (std::strncmp(&actor->data[0], "itemDek\x00", 8) == 0) actor->data = data;
	}
	dzr.writeToFile(path.string());

	return;
}

void allow_all_items_to_be_field_items() {

	uint32_t item_resources_list_start = 0x101e4674;
	uint32_t field_item_resources_list_start = 0x101e6a74;

	const std::array<uint8_t, 171> Item_Ids_Without_Field_Model = {
	0x1a, 0x20, 0x21, 0x22, 0x23, 0x24, 0x25, 0x26, 0x27, 0x28, 0x29, 0x2a, 0x2b, 0x2c, 0x2d, 0x2e, 0x2f, 0x30, 0x31, 0x32, 0x33, 0x35, 0x36, 0x39, 0x3a, 0x3c, 0x3e, 0x3f, 0x42, 0x43, 0x4c, 0x4d, 0x4e, 0x50, 0x51, 0x52,
	0x53, 0x54, 0x55, 0x56, 0x57, 0x58, 0x59, 0x61, 0x62, 0x63, 0x64, 0x65, 0x66, 0x67, 0x68, 0x69, 0x6a, 0x6b, 0x6c, 0x6d, 0x6e, 0x6f, 0x70, 0x71, 0x72, 0x77, 0x78, 0x79, 0x7a, 0x7b, 0x7c, 0x7d, 0x7e, 0x7f, 0x80, 0x98,
	0x99, 0x9a, 0x9b, 0x9c, 0x9d, 0x9e, 0x9f, 0xa0, 0xa1, 0xa2, 0xa3, 0xa4, 0xa5, 0xa6, 0xa7, 0xaa, 0xab, 0xac, 0xad, 0xae, 0xaf, 0xb0, 0xb2, 0xb3, 0xb4, 0xb5, 0xb6, 0xb7, 0xb8, 0xb9, 0xba, 0xbb, 0xbc, 0xbd,
	0xbe, 0xbf, 0xc0, 0xc1, 0xc2, 0xc3, 0xc4, 0xc5, 0xc6, 0xc7, 0xc8, 0xc9, 0xca, 0xcb, 0xcc, 0xcd, 0xce, 0xcf, 0xd0, 0xd1, 0xd2, 0xd3, 0xd4, 0xd5, 0xd6, 0xd7, 0xd8, 0xd9, 0xda, 0xdb, 0xdc, 0xde, 0xdd, 0xdf, 0xe0, 0xe1, 0xe2,
	0xe3, 0xe4, 0xe5, 0xe6, 0xe7, 0xe8, 0xe9, 0xea, 0xeb, 0xec, 0xed, 0xee, 0xef, 0xf0, 0xf1, 0xf2, 0xf3, 0xf4, 0xf5, 0xf6, 0xf7, 0xf8, 0xf9, 0xfa, 0xfb, 0xfc, 0xfd, 0xfe
	};

	const std::unordered_map<uint8_t, uint32_t> szs_name_pointers{
		{0x1a, 0x1004e5d8}, {0x20, 0x1004e414}, {0x21, 0x1004ec54}, {0x22, 0x1004e578}, {0x23, 0x1004e4a8}, {0x24, 0x1004e4d0}, {0x25, 0x1004e548}, {0x26, 0x1004e658}, {0x27, 0x1004e730}, {0x28, 0x1004e4f0}, {0x29, 0x1004e498}, {0x2a, 0x1004e550}, {0x2b, 0x1004e4a0}, {0x2c, 0x1004e4d8}, {0x2d, 0x1004e6b0}, {0x2e, 0x1004e5c0}, {0x2f, 0x1004e4e8}, {0x30, 0x1004e4c8}, {0x31, 0x1004e41c}, {0x32, 0x1004e5c0},
		{0x33, 0x1004e510}, {0x35, 0x1004e580}, {0x36, 0x1004e590}, {0x38, 0x1004e558}, {0x3c, 0x1004e560}, {0x3f, 0x1004e440}, {0x42, 0x1004e518}, {0x43, 0x1004e520}, {0x4c, 0x1004e4b8}, {0x4d, 0x1004e4b0}, {0x4e, 0x1004e698}, {0x50, 0x1004e430}, {0x51, 0x1004e538}, {0x52, 0x1004e530}, {0x53, 0x1004e528}, {0x54, 0x1004e5b0}, {0x55, 0x1004e5b0}, {0x56, 0x1004e5b8}, {0x57, 0x1004e5a0}, {0x58, 0x1004e5a8},
		{0x59, 0x1004e598}, {0x61, 0x1004e570}, {0x62, 0x1004e600}, {0x63, 0x1004e608}, {0x64, 0x1004e610}, {0x65, 0x1004e618}, {0x66, 0x1004e620}, {0x67, 0x1004e628}, {0x68, 0x1004e630}, {0x69, 0x1004ec24}, {0x6a, 0x1004ec3c}, {0x6b, 0x1004ec48}, {0x6c, 0x1004e518}, {0x6d, 0x1004e518}, {0x6e, 0x1004e518}, {0x6f, 0x1004e518}, {0x70, 0x1004e518}, {0x71, 0x1004e518}, {0x72, 0x1004e518}, {0x77, 0x1004e434},
		{0x78, 0x1004e434}, {0x79, 0x1004e638}, {0x7a, 0x1004e638}, {0x7b, 0x1004e638}, {0x7c, 0x1004e638}, {0x7d, 0x1004e638}, {0x7e, 0x1004e638}, {0x7f, 0x1004e638}, {0x80, 0x1004e638}, {0x98, 0x1004e5e0}, {0x99, 0x1004e5e8}, {0x9a, 0x1004e5f0}, {0x9b, 0x1004e5f8}, {0x9c, 0x1004e688}, {0x9d, 0x1004e500}, {0x9e, 0x1004e4f8}, {0x9f, 0x1004e658}, {0xa0, 0x1004e518}, {0xa1, 0x1004e518}, {0xa2, 0x1004e518},
		{0xa3, 0x1004e660}, {0xa4, 0x1004e668}, {0xa5, 0x1004e670}, {0xa6, 0x1004e678}, {0xa7, 0x1004e680}, {0xab, 0x1004e470}, {0xac, 0x1004e478}, {0xad, 0x1004e490}, {0xae, 0x1004e4a0}, {0xaf, 0x1004e480}, {0xb0, 0x1004e488}, {0xb3, 0x1004e5d8}, {0xb4, 0x1004e5d8}, {0xb5, 0x1004e5d8}, {0xb6, 0x1004e5d8}, {0xb7, 0x1004e5d8}, {0xb8, 0x1004e5d8}, {0xb9, 0x1004e5d8}, {0xba, 0x1004e5d8}, {0xbb, 0x1004e5d8},
		{0xbc, 0x1004e5d8}, {0xbd, 0x1004e5d8}, {0xbe, 0x1004e5d8}, {0xbf, 0x1004e5d8}, {0xc0, 0x1004e5d8}, {0xc1, 0x1004e5d8}, {0xc2, 0x1004e588}, {0xc3, 0x1004e588}, {0xc4, 0x1004e588}, {0xc5, 0x1004e588}, {0xc6, 0x1004e588}, {0xc7, 0x1004e588}, {0xc8, 0x1004e588}, {0xc9, 0x1004e588}, {0xca, 0x1004e588}, {0xcb, 0x1004e468}, {0xcc, 0x1004e640}, {0xcd, 0x1004e640}, {0xce, 0x1004e640}, {0xcf, 0x1004e640},
		{0xd0, 0x1004e640}, {0xd1, 0x1004e640}, {0xd2, 0x1004e640}, {0xd3, 0x1004e640}, {0xd4, 0x1004e640}, {0xd5, 0x1004e640}, {0xd6, 0x1004e640}, {0xd7, 0x1004e640}, {0xd8, 0x1004e640}, {0xd9, 0x1004e640}, {0xda, 0x1004e640}, {0xdb, 0x1004e650}, {0xdc, 0x1004e468}, {0xdd, 0x1004e640}, {0xde, 0x1004e640}, {0xdf, 0x1004e640}, {0xe0, 0x1004e640}, {0xe1, 0x1004e640}, {0xe2, 0x1004e640}, {0xe3, 0x1004e640},
		{0xe4, 0x1004e640}, {0xe5, 0x1004e640}, {0xe6, 0x1004e640}, {0xe7, 0x1004e640}, {0xe8, 0x1004e640}, {0xe9, 0x1004e640}, {0xea, 0x1004e640}, {0xeb, 0x1004e640}, {0xec, 0x1004e640}, {0xed, 0x1004e648}, {0xee, 0x1004e648}, {0xef, 0x1004e648}, {0xf0, 0x1004e648}, {0xf1, 0x1004e648}, {0xf2, 0x1004e648}, {0xf3, 0x1004e648}, {0xf4, 0x1004e648}, {0xf5, 0x1004e648}, {0xf6, 0x1004e648}, {0xf7, 0x1004e648},
		{0xf8, 0x1004e648}, {0xf9, 0x1004e648}, {0xfa, 0x1004e638}, {0xfb, 0x1004e648}, {0xfc, 0x1004e638}, {0xfd, 0x1004e648}, {0xfe, 0x1004e638}
	};

	for (const uint8_t& item_id : Item_Ids_Without_Field_Model) {
		uint32_t item_resources_addr_to_fix = 0x0;
		uint8_t item_id_to_copy_from = 0x0;
		if (item_id == 0x39 || item_id == 0x3a || item_id == 0x3e) {
			item_id_to_copy_from = 0x38;
			item_resources_addr_to_fix = item_resources_list_start + item_id * 0x24;
		}
		else if (item_id >= 0x6d && item_id <= 0x72) {
			item_id_to_copy_from = 0x22;
			item_resources_addr_to_fix = item_resources_list_start + item_id * 0x24;
		}
		else if (item_id == 0xb2) {
			item_id_to_copy_from = 0x52;
			item_resources_addr_to_fix = item_resources_list_start + item_id * 0x24;
		}
		else {
			item_id_to_copy_from = item_id;
		}

		uint32_t item_resources_addr_to_copy_from = item_resources_list_start + item_id_to_copy_from * 0x24;
		uint32_t field_item_resources_addr = field_item_resources_list_start + item_id * 0x1c;
		uint32_t szs_name_pointer = 0;
		uint32_t section_start = 0x10000000;

		if (item_id == 0xAA) {
			//szs_name_pointer = custom_symbols.at("hurricane_spin_item_resource_arc_name");
			szs_name_pointer = szs_name_pointers.at(0x38); //issues with custom .szs currently, use sword model instead
			item_resources_addr_to_fix = item_resources_list_start + item_id * 0x24;


			//section_start = 0x02000000; //custom stuff only gets put in .text
			//not needed because we use the sword model (would be for a custom szs)
		}
		else {
			szs_name_pointer = szs_name_pointers.at(item_id_to_copy_from);
		}

		elfUtil::write_u32(gRPX, elfUtil::AddressToOffset(gRPX, field_item_resources_addr), szs_name_pointer);
		if (item_resources_addr_to_fix) {
			elfUtil::write_u32(gRPX, elfUtil::AddressToOffset(gRPX, item_resources_addr_to_fix), szs_name_pointer);
		}

		//need relocation entries so pointers work on console
		Elf32_Rela relocation;
		relocation.r_offset = field_item_resources_addr;
		if (section_start == 0x02000000) {
			relocation.r_info = 0x00000101; //need different .symtab index for .text pointer
		}
		else {
			relocation.r_info = 0x00000201;
		}
		relocation.r_addend = szs_name_pointer - section_start; //needs offset into the .rodata section (.text for vscroll), subtract start address from data location

		std::string entry;
		entry.resize(12);
		entry.replace(0, 4, reinterpret_cast<const char*>(&relocation.r_offset), 4);
		entry.replace(4, 4, reinterpret_cast<const char*>(&relocation.r_info), 4);
		entry.replace(8, 4, reinterpret_cast<const char*>(&relocation.r_addend), 4);
		gRPX.extend_section(9, entry);

		if (item_resources_addr_to_fix) {
			Elf32_Rela relocation2;
			relocation2.r_offset = item_resources_addr_to_fix;
			relocation2.r_info = relocation.r_info; //same as first entry
			relocation2.r_addend = relocation.r_addend; //same as first entry

			std::string entry2;
			entry2.resize(12);
			entry2.replace(0, 4, reinterpret_cast<const char*>(&relocation2.r_offset), 4);
			entry2.replace(4, 4, reinterpret_cast<const char*>(&relocation2.r_info), 4);
			entry2.replace(8, 4, reinterpret_cast<const char*>(&relocation2.r_addend), 4);
			gRPX.extend_section(9, entry2);
		}

		std::vector<uint8_t> data1 = elfUtil::read_bytes(gRPX, elfUtil::AddressToOffset(gRPX, item_resources_addr_to_copy_from + 8), 0xD);
		std::vector<uint8_t> data2 = elfUtil::read_bytes(gRPX, elfUtil::AddressToOffset(gRPX, item_resources_addr_to_copy_from + 0x1C), 4);
		elfUtil::write_bytes(gRPX, elfUtil::AddressToOffset(gRPX, field_item_resources_addr + 4), data1);
		elfUtil::write_bytes(gRPX, elfUtil::AddressToOffset(gRPX, field_item_resources_addr + 0x14), data2);
		if (item_resources_addr_to_fix) {
			elfUtil::write_bytes(gRPX, elfUtil::AddressToOffset(gRPX, item_resources_addr_to_fix + 8), data1);
			elfUtil::write_bytes(gRPX, elfUtil::AddressToOffset(gRPX, item_resources_addr_to_fix + 0x1C) , data2);
		}
	}

	for (const uint32_t& address : { 0x0255220CU, 0x02552214U, 0x0255221CU, 0x02552224U, 0x0255222CU, 0x02552234U, 0x02552450U }) { //unsigned to make compiler happy
		elfUtil::write_u32(gRPX, elfUtil::AddressToOffset(gRPX, address), 0x60000000);
	}

	Apply_Patch("./asm/patch_diffs/field_items_diff.json"); //some special stuff because HD silly

	elfUtil::write_u32(gRPX, elfUtil::AddressToOffset(gRPX, 0x0007a2d0, 7), 0x00011ed8); //Update the Y offset that is being read (.rela.text edit)

	uint32_t extra_item_data_list_start = 0x101e8674;
	for (unsigned int item_id = 0x00; item_id < 0xFF + 1; item_id++) {
		uint32_t item_extra_data_entry_addr = extra_item_data_list_start + 4 * item_id;
		uint8_t original_y_offset = elfUtil::read_u8(gRPX, elfUtil::AddressToOffset(gRPX, item_extra_data_entry_addr + 1));
		if (original_y_offset == 0) {
			elfUtil::write_u8(gRPX, elfUtil::AddressToOffset(gRPX, item_extra_data_entry_addr + 1), 0x28);
		}
		uint8_t original_radius = elfUtil::read_u8(gRPX, elfUtil::AddressToOffset(gRPX, item_extra_data_entry_addr + 2));
		if (original_radius == 0) {
			elfUtil::write_u8(gRPX, elfUtil::AddressToOffset(gRPX, item_extra_data_entry_addr + 2), 0x28);
		}
	}
	//Add vscroll.szs

	return;
}

void remove_shop_item_forced_uniqueness_bit() {
	uint32_t shop_item_data_list_start = 0x101eaea4;

	const std::array<uint8_t, 4> item_indexes = { 0x0, 0xB, 0xC, 0xD };
	for (const uint8_t& shop_item_index : item_indexes) {
		uint32_t shop_item_data_addr = shop_item_data_list_start + shop_item_index * 0x10;
		uint8_t buy_requirements_bitfield = elfUtil::read_u8(gRPX, elfUtil::AddressToOffset(gRPX, shop_item_data_addr + 0xC));
		buy_requirements_bitfield = (buy_requirements_bitfield & (~0x2));
		elfUtil::write_u8(gRPX, elfUtil::AddressToOffset(gRPX, shop_item_data_addr + 0xC), buy_requirements_bitfield);
	}
}

void remove_ff2_cutscenes() {
	RandoSession::fspath path = g_session.openGameFile("content/Common/Stage/M2tower_Room0.szs@YAZ0@SARC@Room0.bfres@BFRES@room.dzr");

	FileTypes::DZXFile dzr;
	dzr.loadFromFile(path.string());

	std::vector<ChunkEntry*> spawns = dzr.entries_by_type("PLYR");
	for (ChunkEntry* spawn : spawns) {
		if (spawn->data[29] == '\x10') {
			spawn->data[8] = '\xFF';
			break;
		}
	}

	std::vector<ChunkEntry*> exits = dzr.entries_by_type("SCLS");
	for (ChunkEntry* exit : exits) {
<<<<<<< HEAD
		if (std::strncmp(&exit->data[0], "M2ganon\x00", 8) == 0) exit->data = "sea\x00\x00\x00\x00\x00\x00\x01\x00\xFF"s;
=======
		if (std::strncmp(&exit->data[0], "M2ganon\x00", 8) == 0) {
			exit->data = "sea\x00\x00\x00\x00\x00\x00\x01\x00\xFF"s;
			break;
		}
>>>>>>> a6bc52ae
	}
	dzr.writeToFile(path.string());

	return;
}

void make_items_progressive() {
	Apply_Patch("./asm/patch_diffs/make_items_progressive_diff.json");

	uint32_t item_get_func_pointer = 0x0001da54; //First relevant relocation entry in .rela.data (overwrites .data section when loaded)

	for (const uint8_t sword_id : {0x38, 0x39, 0x3A, 0x3D, 0x3E}) {
		uint32_t item_get_func_addr = item_get_func_pointer + (sword_id * 0xC) + 8;
		elfUtil::write_u32(gRPX, elfUtil::AddressToOffset(gRPX, item_get_func_addr, 9), custom_symbols.at("progressive_sword_item_func") - 0x02000000);
	}
	for (const uint8_t shield_id : {0x3B, 0x3C}) {
		uint32_t item_get_func_addr = item_get_func_pointer + (shield_id * 0xC) + 8;
		elfUtil::write_u32(gRPX, elfUtil::AddressToOffset(gRPX, item_get_func_addr, 9), custom_symbols.at("progressive_shield_item_func") - 0x02000000);
	}
	for (const uint8_t bow_id : {0x27, 0x35, 0x36}) {
		uint32_t item_get_func_addr = item_get_func_pointer + (bow_id * 0xC) + 8;
		elfUtil::write_u32(gRPX, elfUtil::AddressToOffset(gRPX, item_get_func_addr, 9), custom_symbols.at("progressive_bow_item_func") - 0x02000000);
	}
	for (const uint8_t wallet_id : {0xAB, 0xAC}) {
		uint32_t item_get_func_addr = item_get_func_pointer + (wallet_id * 0xC) + 8;
		elfUtil::write_u32(gRPX, elfUtil::AddressToOffset(gRPX, item_get_func_addr, 9), custom_symbols.at("progressive_wallet_item_func") - 0x02000000);
	}
	for (const uint8_t bomb_bag_id : {0xAD, 0xAE}) {
		uint32_t item_get_func_addr = item_get_func_pointer + (bomb_bag_id * 0xC) + 8;
		elfUtil::write_u32(gRPX, elfUtil::AddressToOffset(gRPX, item_get_func_addr, 9), custom_symbols.at("progressive_bomb_bag_item_func") - 0x02000000);
	}
	for (const uint8_t quiver_id : {0xAF, 0xB0}) {
		uint32_t item_get_func_addr = item_get_func_pointer + (quiver_id * 0xC) + 8;
		elfUtil::write_u32(gRPX, elfUtil::AddressToOffset(gRPX, item_get_func_addr, 9), custom_symbols.at("progressive_quiver_item_func") - 0x02000000);
	}
	for (const uint8_t picto_id : {0x23, 0x26}) {
		uint32_t item_get_func_addr = item_get_func_pointer + (picto_id * 0xC) + 8;
		elfUtil::write_u32(gRPX, elfUtil::AddressToOffset(gRPX, item_get_func_addr, 9), custom_symbols.at("progressive_picto_box_item_func") - 0x02000000);
	}
	for (const uint8_t sail_id : {0x77, 0x78}) {
		uint32_t item_get_func_addr = item_get_func_pointer + (sail_id * 0xC) + 8;
		elfUtil::write_u32(gRPX, elfUtil::AddressToOffset(gRPX, item_get_func_addr, 9), custom_symbols.at("progressive_sail_item_func") - 0x02000000);
	}

	elfUtil::write_u32(gRPX, elfUtil::AddressToOffset(gRPX, 0x0254e8c4), 0x60000000);
	elfUtil::write_u32(gRPX, elfUtil::AddressToOffset(gRPX, 0x0254e8cc), 0x60000000);
	elfUtil::write_u32(gRPX, elfUtil::AddressToOffset(gRPX, 0x0254e66c), 0x60000000);
	elfUtil::write_u32(gRPX, elfUtil::AddressToOffset(gRPX, 0x0254e674), 0x60000000);

	elfUtil::write_u32(gRPX, elfUtil::AddressToOffset(gRPX, 0x0254e96c), 0x60000000);
	elfUtil::write_u32(gRPX, elfUtil::AddressToOffset(gRPX, 0x0254e97c), 0x60000000);

	return;
}

void add_ganons_tower_warp_to_ff2() {
	RandoSession::fspath path = g_session.openGameFile("content/Common/Pack/szs_permanent1.pack@SARC@sea_Room1.szs@YAZ0@SARC@Room1.bfres@BFRES@room.dzr");

	FileTypes::DZXFile dzr;
	dzr.loadFromFile(path.string());
	ChunkEntry& warp = dzr.add_entity("ACTR", 1);
	warp.data = "Warpmj\x00\x00\x00\x00\x00\x11\xc8\x93\x0f\xd9\x00\x00\x00\x00\xc8\x91\xf7\xfa\x00\x00\x00\x00\x00\x00\xff\xff"s;
	dzr.writeToFile(path.string());

	return;
}

void add_chest_in_place_medli_gift() {
	RandoSession::fspath path = g_session.openGameFile("content/Common/Stage/M_Dra09_Stage.szs@YAZ0@SARC@Stage.bfres@BFRES@stage.dzs");

	FileTypes::DZXFile dzs;
	dzs.loadFromFile(path.string());
	ChunkEntry& chest = dzs.add_entity("TRES");
	chest.data = "takara3\x00\xFF\x20\x08\x80\xc4\xca\x99\xec\x46\x54\x80\x00\x43\x83\x84\x5a\x00\x09\xcc\x16\x0f\xff\xff\xff"s;
	dzs.writeToFile(path.string());

	RandoSession::fspath path2 = g_session.openGameFile("content/Common/Stage/M_NewD2_Stage.szs@YAZ0@SARC@Stage.bfres@BFRES@stage.dzs");

	FileTypes::DZXFile dzs2;
	dzs2.loadFromFile(path2.string());
	ChunkEntry& dummyChest = dzs2.add_entity("TRES");
	dummyChest.data = "takara3\x00\xFF\x20\x08\x80\xc4\xca\x99\xec\x46\x54\x80\x00\x43\x83\x84\x5a\x00\x09\xcc\x16\x0f\xff\xff\xff"s;
	dzs2.writeToFile(path2.string());
	return;
}

void add_chest_in_place_queen_fairy_cutscene() {
	RandoSession::fspath path = g_session.openGameFile("content/Common/Pack/szs_permanent2.pack@SARC@sea_Room9.szs@YAZ0@SARC@Room9.bfres@BFRES@room.dzr");

	FileTypes::DZXFile dzr;
	dzr.loadFromFile(path.string());
	ChunkEntry& chest = dzr.add_entity("TRES");
	chest.data = "takara3\x00\xFF\x20\x0e\x00\xc8\x2f\xcf\xc0\x44\x34\xc0\x00\xc8\x43\x4e\xc0\x00\x09\x10\x00\xa5\xff\xff\xff"s;
	dzr.writeToFile(path.string());

	return;
}

void add_more_magic_jars() {
	{
		RandoSession::fspath path = g_session.openGameFile("content/Common/Stage/M_NewD2_Room2.szs@YAZ0@SARC@Room2.bfres@BFRES@room.dzr");

		FileTypes::DZXFile drc_hub;
		drc_hub.loadFromFile(path.string());
		std::vector<ChunkEntry*> actors = drc_hub.entries_by_type("ACTR");
		std::vector<ChunkEntry*> skulls;
		for (ChunkEntry* actor : actors) {
			if (std::strncmp(&actor->data[0], "Odokuro\x00", 8) == 0) skulls.push_back(actor);
		}
		skulls[2]->data.replace(0x8, 0x4, "\x75\x7f\xff\x09", 0, 4);
		skulls[5]->data.replace(0x8, 0x4, "\x75\x7f\xff\x0A", 0, 4);
		drc_hub.writeToFile(path.string());
	}

	{
		RandoSession::fspath path = g_session.openGameFile("content/Common/Stage/M_NewD2_Room10.szs@YAZ0@SARC@Room10.bfres@BFRES@room.dzr");

		FileTypes::DZXFile drc_before_boss;
		drc_before_boss.loadFromFile(path.string());
		std::vector<ChunkEntry*> actors = drc_before_boss.entries_by_type("ACTR");
		std::vector<ChunkEntry*> skulls;
		for (ChunkEntry* actor : actors) {
			if (std::strncmp(&actor->data[0], "Odokuro\x00", 8) == 0) skulls.push_back(actor);
		}
		skulls[0]->data.replace(0x8, 0x4, "\x75\x7f\xff\x0A", 0, 4);
		skulls[9]->data.replace(0x8, 0x4, "\x75\x7f\xff\x0A", 0, 4);
		drc_before_boss.writeToFile(path.string());
	}

	{
		RandoSession::fspath path = g_session.openGameFile("content/Common/Pack/szs_permanent1.pack@SARC@sea_Room13.szs@YAZ0@SARC@Room13.bfres@BFRES@room.dzr");

		FileTypes::DZXFile dri;
		dri.loadFromFile(path.string());
		ChunkEntry& grass1 = dri.add_entity("ACTR");
		grass1.data = "\x6B\x75\x73\x61\x78\x31\x00\x00\x00\x00\x0E\x00\x48\x4C\xC7\x80\x44\xED\x80\x00\xC8\x45\xB7\xC0\x00\x00\x00\x00\x00\x00\xFF\xFF"s;
		ChunkEntry& grass2 = dri.add_entity("ACTR");
		grass2.data = "\x6B\x75\x73\x61\x78\x31\x00\x00\x00\x00\x0E\x00\x48\x4C\x6D\x40\x44\xA2\x80\x00\xC8\x4D\x38\x40\x00\x00\x00\x00\x00\x00\xFF\xFF"s;
		dri.writeToFile(path.string());
	}

	{
		RandoSession::fspath path = g_session.openGameFile("content/Common/Stage/Siren_Room14.szs@YAZ0@SARC@Room14.bfres@BFRES@room.dzr");

		FileTypes::DZXFile totg;
		totg.loadFromFile(path.string());
		std::vector<ChunkEntry*> actors = totg.entries_by_type("ACTR");
		std::vector<ChunkEntry*> pots;
		for (ChunkEntry* actor : actors) {
			if (std::strncmp(&actor->data[0], "kotubo\x00\x00", 8) == 0) pots.push_back(actor);
		}
		pots[1]->data = "\x6B\x6F\x74\x75\x62\x6F\x00\x00\x70\x7F\xFF\x0A\xC5\x6E\x20\x00\x43\x66\x00\x05\xC5\xDF\xC0\x00\x00\x00\x00\x00\x00\xFF\xFF\xFF"s;
		totg.writeToFile(path.string());
	}
}

void modify_title_screen() {
	using namespace NintendoWare::Layout;

	RandoSession::fspath path = g_session.openGameFile("content/Common/Layout/Title_00.szs@YAZ0@SARC@blyt/Title_00.bflyt");

	FileTypes::FLYTFile layout;
	layout.loadFromFile(path.string());

	//add version number
	Pane& newPane = layout.rootPane.children[0].children[1].children[3].duplicateChildPane(1); //unused version number text
	newPane.pane->name = "T_Version";
	newPane.pane->name.resize(0x18);
<<<<<<< HEAD
	dynamic_cast<txt1*>(newPane.pane.get())->text = u"Ver " + Utility::Str::toUTF16(RANDOMIZER_VERSION) + u'\0';
=======
	//dynamic_cast<txt1*>(newPane.pane.get())->text = u"Ver " + Utility::Str::toUTF16(RANDOMIZER_VERSION) + u'\0';
>>>>>>> a6bc52ae
	dynamic_cast<txt1*>(newPane.pane.get())->fontIndex = 0;
	dynamic_cast<txt1*>(newPane.pane.get())->restrictedLen = 0x1C;
	dynamic_cast<txt1*>(newPane.pane.get())->lineAlignment = txt1::LineAlignment::CENTER;

	//update "HD" image position
	layout.rootPane.children[0].children[1].children[1].children[0].pane->translation.X = -165.0f;
	layout.rootPane.children[0].children[1].children[1].children[0].pane->translation.Y = 12.0f;

	//update subtitle size/position
	layout.rootPane.children[0].children[1].children[1].children[1].children[0].pane->translation.Y = -30.0f;
	layout.rootPane.children[0].children[1].children[1].children[1].children[0].pane->height = 120.0f;

	//update subtitle mask size/position
	layout.rootPane.children[0].children[1].children[1].children[1].children[1].pane->translation.Y = -30.0f;
	layout.rootPane.children[0].children[1].children[1].children[1].children[1].pane->height = 120.0f;

	layout.writeToFile(path.string());

	//update title screen stuff
	FileTypes::FLIMFile title;
	FileTypes::FLIMFile subtitle;
	FileTypes::FLIMFile mask;

	path = g_session.openGameFile("content/Common/Layout/Title_00.szs@YAZ0@SARC@timg/TitleLogoZelda_00^l.bflim");
	title.loadFromFile(path.string());
	title.replaceWithDDS("./assets/Title.dds", GX2TileMode::GX2_TILE_MODE_DEFAULT, 0, true);
	title.writeToFile(path.string());
	
	path = g_session.openGameFile("content/Common/Layout/Title_00.szs@YAZ0@SARC@timg/TitleLogoWindwaker_00^l.bflim");
	subtitle.loadFromFile(path.string());
	subtitle.replaceWithDDS("./assets/Subtitle.dds", GX2TileMode::GX2_TILE_MODE_DEFAULT, 0, true);
	subtitle.writeToFile(path.string());
	
	path = g_session.openGameFile("content/Common/Layout/Title_00.szs@YAZ0@SARC@timg/TitleLogoWindwakerMask_00^s.bflim");
	mask.loadFromFile(path.string());
	mask.replaceWithDDS("./assets/Subtitle_Mask.dds", GX2TileMode::GX2_TILE_MODE_DEFAULT, 0, false);
	mask.writeToFile(path.string());

	//update sparkle size/position
	elfUtil::write_u32(gRPX, elfUtil::AddressToOffset(gRPX, 0x101f7048), 0x3fb33333); //scale
	elfUtil::write_u32(gRPX, elfUtil::AddressToOffset(gRPX, 0x101f7044), 0x40100000); //possibly particle size, JP changes it for its larger title text
	elfUtil::write_u32(gRPX, elfUtil::AddressToOffset(gRPX, 0x10108280), 0xc2180000); //vertical position
	return;
}

void update_name_and_icon() {
	g_session.copyToGameFile("./assets/iconTex.tga", "meta/iconTex.tga");

	tinyxml2::XMLDocument meta;
	std::string metaPath = g_session.openGameFile("meta/meta.xml").string();
	meta.LoadFile(metaPath.c_str());
	tinyxml2::XMLElement* root = meta.RootElement();
	root->FirstChildElement("longname_en")->SetText("THE LEGEND OF ZELDA\nThe Wind Waker HD Randomizer");
	root->FirstChildElement("longname_fr")->SetText("THE LEGEND OF ZELDA\nThe Wind Waker HD Randomizer");
	root->FirstChildElement("longname_es")->SetText("THE LEGEND OF ZELDA\nThe Wind Waker HD Randomizer");
	root->FirstChildElement("longname_pt")->SetText("THE LEGEND OF ZELDA\nThe Wind Waker HD Randomizer");

	root->FirstChildElement("shortname_en")->SetText("The Wind Waker HD Randomizer");
	root->FirstChildElement("shortname_fr")->SetText("The Wind Waker HD Randomizer");
	root->FirstChildElement("shortname_es")->SetText("The Wind Waker HD Randomizer");
	root->FirstChildElement("shortname_pt")->SetText("The Wind Waker HD Randomizer");

	meta.SaveFile(metaPath.c_str());
	return;
}

//TODO: verify id 0x14 is unused, maybe replace it with different ID
void allow_dungeon_items_to_appear_anywhere() {
	uint32_t item_get_func_pointer = 0x0001da54; //First relevant relocation entry in .rela.data (overwrites .data section when loaded)
	uint32_t item_resources_list_start = 0x101e4674;
	uint32_t field_item_resources_list_start = 0x101e6a74;

	const std::unordered_map<std::u16string, std::u16string> dungeon_names = {
		{u"DRC", u"Dragon Roost Cavern"},
		{u"FW", u"Forbidden Woods"},
		{u"TotG", u"Tower of the Gods"},
		{u"FF", u"Forsaken Fortress"},
		{u"ET", u"Earth Temple"},
		{u"WT", u"Wind Temple"}
	};

	const std::unordered_map<std::u16string, uint8_t> item_name_to_id{ {
		{u"Small Key", 0x15},
		{u"Dungeon Map", 0x4C},
		{u"Compass", 0x4D},
		{u"Big Key", 0x4E}
	} };

	const std::array<dungeon_item_info, 22> dungeon_items{ {
		{u"DRC", u"Small Key", 0x13},
		{u"DRC", u"Big Key", 0x14},
		{u"DRC", u"Dungeon Map", 0x1B},
		{u"DRC", u"Compass", 0x1C},
		{u"FW", u"Small Key", 0x1D},
		{u"FW", u"Big Key", 0x40},
		{u"FW", u"Dungeon Map", 0x41},
		{u"FW", u"Compass", 0x5A},
		{u"TotG", u"Small Key", 0x5B},
		{u"TotG", u"Big Key", 0x5C},
		{u"TotG", u"Dungeon Map", 0x5D},
		{u"TotG", u"Compass", 0x5E},
		{u"FF", u"Dungeon Map", 0x5F},
		{u"FF", u"Compass", 0x60},
		{u"ET", u"Small Key", 0x73},
		{u"ET", u"Big Key", 0x74},
		{u"ET", u"Dungeon Map", 0x75},
		{u"ET", u"Compass", 0x76},
		{u"WT", u"Small Key", 0x81}, //0x77 is taken by swift sail in HD
		{u"WT", u"Big Key", 0x84},
		{u"WT", u"Dungeon Map", 0x85},
		{u"WT", u"Compass", 0x86}
	} };

	const std::unordered_map<uint8_t, std::string> idToFunc = {
		{0x13, "drc_small_key_item_get_func"},
		{0x14, "drc_big_key_item_get_func"},
		{0x1B, "drc_dungeon_map_item_get_func"},
		{0x1C, "drc_compass_item_get_func"},
		{0x1D, "fw_small_key_item_get_func"},
		{0x40, "fw_big_key_item_get_func"},
		{0x41, "fw_dungeon_map_item_get_func"},
		{0x5A, "fw_compass_item_get_func"},
		{0x5B, "totg_small_key_item_get_func"},
		{0x5C, "totg_big_key_item_get_func"},
		{0x5D, "totg_dungeon_map_item_get_func"},
		{0x5E, "totg_compass_item_get_func"},
		{0x5F, "ff_dungeon_map_item_get_func"},
		{0x60, "ff_compass_item_get_func"},
		{0x73, "et_small_key_item_get_func"},
		{0x74, "et_big_key_item_get_func"},
		{0x75, "et_dungeon_map_item_get_func"},
		{0x76, "et_compass_item_get_func"},
		{0x81, "wt_small_key_item_get_func"},
		{0x84, "wt_big_key_item_get_func"},
		{0x85, "wt_dungeon_map_item_get_func"},
		{0x86, "wt_compass_item_get_func"},
	};

	const std::unordered_map<uint8_t, uint32_t> szs_name_pointers{
		{0x15, 0x1004e448},
		{0x4C, 0x1004e4b8},
		{0x4D, 0x1004e4b0},
		{0x4E, 0x1004e698}
	};

	elfUtil::write_u32(gRPX, elfUtil::AddressToOffset(gRPX, 0x02551E30), 0x60000000); //remove a store that would overwrite a change to the DRC boss key model (nintendo added some item at this ID, seemingly unused?)

	RandoSession::fspath path = g_session.openGameFile("content/Common/Pack/permanent_2d_UsEnglish.pack@SARC@message_msbt.szs@YAZ0@SARC@message.msbt");

	FileTypes::MSBTFile msbt;
	msbt.loadFromFile(path.string());
	for (const dungeon_item_info& item_data : dungeon_items) {
		const std::u16string item_name = item_data.short_name + u" " + item_data.base_item_name;
		const uint8_t base_item_id = item_name_to_id.at(item_data.base_item_name);
		const std::u16string dungeon_name = dungeon_names.at(item_data.short_name);

<<<<<<< HEAD
		elfUtil::write_u32(gRPX, elfUtil::AddressToOffset(gRPX, item_get_func_pointer + 0x8 + (0xC * item_data.item_id)), custom_symbols.at(idToFunc.at(item_data.item_id)) - 0x02000000); //write to the relocation entries
=======
		elfUtil::write_u32(gRPX, elfUtil::AddressToOffset(gRPX, item_get_func_pointer + (0xC * item_data.item_id) + 0x8, 9), custom_symbols.at(idToFunc.at(item_data.item_id)) - 0x02000000); //write to the relocation entries
>>>>>>> a6bc52ae
		
		uint32_t message_id = 101 + item_data.item_id;
		const Message& to_copy = msbt.messages_by_label["00" + std::to_string(101 + base_item_id)];
		if (item_data.base_item_name == u"Small Key") {
			std::u16string message = DRAW_INSTANT + u"You got " + get_indefinite_article(dungeon_name) + u" " + TEXT_COLOR_RED + dungeon_name + u" small key" + TEXT_COLOR_DEFAULT + u"!\0"s;
			//word_wrap_string
			msbt.addMessage("00" + std::to_string(message_id), to_copy.attributes, to_copy.style, message);
		} 
		else if (item_data.base_item_name == u"Big Key") {
			std::u16string message = DRAW_INSTANT + u"You got the " + TEXT_COLOR_RED + dungeon_name + u" Big Key" + TEXT_COLOR_DEFAULT + u"!\0"s; //calculate string length for initalizer to handle null characters inside string
			//word_wrap_string
			msbt.addMessage("00" + std::to_string(message_id), to_copy.attributes, to_copy.style, message);
		}
		else if (item_data.base_item_name == u"Dungeon Map") {
			std::u16string message = DRAW_INSTANT + u"You got the " + TEXT_COLOR_RED + dungeon_name + u" Dungeon Map" + TEXT_COLOR_DEFAULT + u"!\0"s; //calculate string length for initalizer to handle null characters inside string
			//word_wrap_string
			msbt.addMessage("00" + std::to_string(message_id), to_copy.attributes, to_copy.style, message);
		}
		else if (item_data.base_item_name == u"Compass") {
			std::u16string message = DRAW_INSTANT + u"You got the " + TEXT_COLOR_RED + dungeon_name + u" Compass" + TEXT_COLOR_DEFAULT + u"!\0"s; //calculate string length for initalizer to handle null characters inside string
			//word_wrap_string
			msbt.addMessage("00" + std::to_string(message_id), to_copy.attributes, to_copy.style, message);
		}

		uint32_t item_resources_addr_to_copy_from = item_resources_list_start + base_item_id * 0x24;
		uint32_t field_item_resources_addr_to_copy_from = field_item_resources_list_start + base_item_id * 0x24; //might be wrong offset?

		uint32_t item_resources_addr = item_resources_list_start + item_data.item_id * 0x24;
		uint32_t field_item_resources_addr = field_item_resources_list_start + item_data.item_id * 0x1C;

		uint32_t szs_name_pointer = szs_name_pointers.at(base_item_id);

		elfUtil::write_u32(gRPX, elfUtil::AddressToOffset(gRPX, field_item_resources_addr), szs_name_pointer);
		elfUtil::write_u32(gRPX, elfUtil::AddressToOffset(gRPX, item_resources_addr), szs_name_pointer);

		//need relocation entries so pointers work on console
		Elf32_Rela relocation;
		relocation.r_offset = field_item_resources_addr;
		relocation.r_info = 0x00000201;
		relocation.r_addend = szs_name_pointer - 0x10000000; //needs offset into .rodata section, subtract start address from data location

<<<<<<< HEAD
		std::string entry;
		entry.resize(12);
		entry.replace(0, 4, reinterpret_cast<const char*>(&relocation.r_offset), 4);
		entry.replace(4, 4, reinterpret_cast<const char*>(&relocation.r_info), 4);
		entry.replace(8, 4, reinterpret_cast<const char*>(&relocation.r_addend), 4);
		gRPX.extend_section(9, entry);

=======
>>>>>>> a6bc52ae
		Elf32_Rela relocation2;
		relocation2.r_offset = item_resources_addr;
		relocation2.r_info = relocation.r_info; //same as first entry
		relocation2.r_addend = relocation.r_addend; //same as first entry

<<<<<<< HEAD
		std::string entry2;
		entry2.resize(12);
		entry2.replace(0, 4, reinterpret_cast<const char*>(&relocation2.r_offset), 4);
		entry2.replace(4, 4, reinterpret_cast<const char*>(&relocation2.r_info), 4);
		entry2.replace(8, 4, reinterpret_cast<const char*>(&relocation2.r_addend), 4);
		gRPX.extend_section(9, entry2);
=======
		elfUtil::addRelocation(gRPX, 9, relocation);
		elfUtil::addRelocation(gRPX, 9, relocation2);
>>>>>>> a6bc52ae

		std::vector<uint8_t> data1 = elfUtil::read_bytes(gRPX, elfUtil::AddressToOffset(gRPX, item_resources_addr_to_copy_from + 8), 0xD);
		elfUtil::write_bytes(gRPX, elfUtil::AddressToOffset(gRPX, item_resources_addr + 8), data1);
		elfUtil::write_bytes(gRPX, elfUtil::AddressToOffset(gRPX, field_item_resources_addr + 4), data1);
		std::vector<uint8_t> data2 = elfUtil::read_bytes(gRPX, elfUtil::AddressToOffset(gRPX, item_resources_addr_to_copy_from + 0x1C), 4);
		elfUtil::write_bytes(gRPX, elfUtil::AddressToOffset(gRPX, item_resources_addr + 0x1C), data2);
		elfUtil::write_bytes(gRPX, elfUtil::AddressToOffset(gRPX, field_item_resources_addr + 0x14), data2);

		std::vector<uint8_t> data3 = elfUtil::read_bytes(gRPX, elfUtil::AddressToOffset(gRPX, item_resources_addr_to_copy_from + 0x15), 0x7);
		elfUtil::write_bytes(gRPX, elfUtil::AddressToOffset(gRPX, item_resources_addr + 0x15), data3);
		std::vector<uint8_t> data4 = elfUtil::read_bytes(gRPX, elfUtil::AddressToOffset(gRPX, item_resources_addr_to_copy_from + 0x20), 0x4);
		elfUtil::write_bytes(gRPX, elfUtil::AddressToOffset(gRPX, item_resources_addr + 0x20), data4);

		std::vector<uint8_t> data5 = elfUtil::read_bytes(gRPX, elfUtil::AddressToOffset(gRPX, field_item_resources_addr_to_copy_from + 0x11), 0x3);
		elfUtil::write_bytes(gRPX, elfUtil::AddressToOffset(gRPX, field_item_resources_addr + 0x11), data5);
		std::vector<uint8_t> data6 = elfUtil::read_bytes(gRPX, elfUtil::AddressToOffset(gRPX, field_item_resources_addr_to_copy_from + 0x18), 0x4);
		elfUtil::write_bytes(gRPX, elfUtil::AddressToOffset(gRPX, field_item_resources_addr + 0x18), data6);
		
	}
	msbt.writeToFile(path.string());

	return;
}

void remove_bog_warp_in_cs() {
	for (int i = 1; i < 50; i++) {
		std::string path;
		if (i == 1 || i == 11 || i == 13 || i == 17 || i == 23) {
			path = "content/Common/Pack/szs_permanent1.pack@SARC@sea_Room" + std::to_string(i) + ".szs@YAZ0@SARC@Room" + std::to_string(i) + ".bfres@BFRES@room.dzr";
		}
		else if (i == 9 || i == 39 || i == 41 || i == 44) {
			path = "content/Common/Pack/szs_permanent2.pack@SARC@sea_Room" + std::to_string(i) + ".szs@YAZ0@SARC@Room" + std::to_string(i) + ".bfres@BFRES@room.dzr";
		}
		else {
			path = "content/Common/Stage/sea_Room" + std::to_string(i) + ".szs@YAZ0@SARC@Room" + std::to_string(i) + ".bfres@BFRES@room.dzr";
		}
		RandoSession::fspath filePath = g_session.openGameFile(path);
		FileTypes::DZXFile room_dzr;
		room_dzr.loadFromFile(filePath.string());
		for (ChunkEntry* spawn : room_dzr.entries_by_type("PLYR")) {
			uint8_t spawn_type = ((*reinterpret_cast<uint8_t*>(&spawn->data[0xB]) & 0xF0) >> 4);
			if (spawn_type == 0x09) {
				spawn->data[0xB] = (spawn->data[0xB] & 0x0F) | 0x20;
			}
		}
		room_dzr.writeToFile(filePath.string());
	}
}

void fix_shop_item_y_offsets() {
	uint32_t shop_item_display_data_list_start = 0x1003a930;

	for (uint8_t id = 0; id < 0xFF; id++) {
		uint32_t display_data_addr = shop_item_display_data_list_start + id * 0x20;
		float y_offset = elfUtil::read_float(gRPX, elfUtil::AddressToOffset(gRPX, display_data_addr + 0x10));
<<<<<<< HEAD
		uint8_t ArrowID[] = { 0x10, 0x11, 0x12 };
=======
		std::unordered_set<uint8_t> ArrowID = { 0x10, 0x11, 0x12 };
>>>>>>> a6bc52ae

		if (y_offset == 0.0f && ArrowID.count(id) == 0) {
			//If the item didn't originally have a Y offset we need to give it one so it's not sunken into the pedestal.
			// Only exception are for items 10 11 and 12 - arrow refill pickups.Those have no Y offset but look fine already.
			float new_y_offset = 20.0f;
			elfUtil::write_float(gRPX, elfUtil::AddressToOffset(gRPX, display_data_addr + 0x10), new_y_offset);
		}
	}
}

void update_shop_item_descriptions(const Location& beedle20, const Location& beedle500, const Location& beedle950, const Location& beedle900) {
	const GameItem beedle20Item = beedle20.currentItem.getGameItemId();
	const GameItem beedle500Item = beedle500.currentItem.getGameItemId();
	const GameItem beedle900Item = beedle900.currentItem.getGameItemId();
	const GameItem beedle950Item = beedle950.currentItem.getGameItemId();

	RandoSession::fspath path = g_session.openGameFile("content/Common/Pack/permanent_2d_UsEnglish.pack@SARC@message2_msbt.szs@YAZ0@SARC@message2.msbt");

	FileTypes::MSBTFile msbt;
	msbt.loadFromFile(path.string());
	
<<<<<<< HEAD
	msbt.messages_by_label["03906"].text.message = TEXT_COLOR_RED + Utility::Str::toUTF16(gameItemToName(beedle20Item)) + u"  20 Rupees" + TEXT_COLOR_DEFAULT;
	msbt.messages_by_label["03909"].text.message = Utility::Str::toUTF16(gameItemToName(beedle20Item)) + u"  20 Rupees\nWill you buy it?\n" + TWO_CHOICES + u"I'll buy it\nNo thanks";
=======
	msbt.messages_by_label["03906"].text.message = TEXT_COLOR_RED + Utility::Str::toUTF16(gameItemToPrettyName(beedle20Item)) + u"  20 Rupees" + TEXT_COLOR_DEFAULT + u'\0';
	msbt.messages_by_label["03909"].text.message = Utility::Str::toUTF16(gameItemToPrettyName(beedle20Item)) + u"  20 Rupees\nWill you buy it?\n" + TWO_CHOICES + u"I'll buy it\nNo thanks\0"s;
>>>>>>> a6bc52ae

	msbt.writeToFile(path.string());

	path = g_session.openGameFile("content/Common/Pack/permanent_2d_UsEnglish.pack@SARC@message4_msbt.szs@YAZ0@SARC@message4.msbt");

	FileTypes::MSBTFile msbt2;
	msbt2.loadFromFile(path.string());

<<<<<<< HEAD
	msbt2.messages_by_label["12106"].text.message = TEXT_COLOR_RED + Utility::Str::toUTF16(gameItemToName(beedle500Item)) + u"  500 Rupees\n" + TEXT_COLOR_DEFAULT + u"This is my last one.";
	msbt2.messages_by_label["12109"].text.message = u"This " + TEXT_COLOR_RED + Utility::Str::toUTF16(gameItemToName(beedle500Item)) + TEXT_COLOR_DEFAULT + u" is a mere " + TEXT_COLOR_RED + u"500 Rupees" + TEXT_COLOR_DEFAULT + u"!\nBuy it! Buy it! Buy buy buy!\n" + TWO_CHOICES + u"I'll buy it\nNo thanks";

	msbt2.messages_by_label["12107"].text.message = TEXT_COLOR_RED + Utility::Str::toUTF16(gameItemToName(beedle950Item)) + u"  950 Rupees\n" + TEXT_COLOR_DEFAULT + u"This is my last one of these, too.";
	msbt2.messages_by_label["12110"].text.message = u"This " + TEXT_COLOR_RED + Utility::Str::toUTF16(gameItemToName(beedle950Item)) + TEXT_COLOR_DEFAULT + u" is only " + TEXT_COLOR_RED + u"950 Rupees" + TEXT_COLOR_DEFAULT + u"!\nBuy it! Buy it! Buy buy buy!\n" + TWO_CHOICES + u"I'll buy it\nNo thanks";

	msbt2.messages_by_label["12108"].text.message = TEXT_COLOR_RED + Utility::Str::toUTF16(gameItemToName(beedle900Item)) + u"  900 Rupees\n" + TEXT_COLOR_DEFAULT + u"The price may be high, but it'll pay\noff handsomely in the end!";
	msbt2.messages_by_label["12111"].text.message = u"This " + TEXT_COLOR_RED + Utility::Str::toUTF16(gameItemToName(beedle900Item)) + TEXT_COLOR_DEFAULT + u" is just " + TEXT_COLOR_RED + u"900 Rupees" + TEXT_COLOR_DEFAULT + u"!\nBuy it! Buy it! Buy buy buy!\n" + TWO_CHOICES + u"I'll buy it\nNo thanks";
=======
	msbt2.messages_by_label["12106"].text.message = TEXT_COLOR_RED + Utility::Str::toUTF16(gameItemToPrettyName(beedle500Item)) + u"  500 Rupees\n" + TEXT_COLOR_DEFAULT + u"This is my last one.";
	msbt2.messages_by_label["12109"].text.message = u"This " + TEXT_COLOR_RED + Utility::Str::toUTF16(gameItemToPrettyName(beedle500Item)) + TEXT_COLOR_DEFAULT + u" is a mere " + TEXT_COLOR_RED + u"500 Rupees" + TEXT_COLOR_DEFAULT + u"!\nBuy it! Buy it! Buy buy buy!\n" + TWO_CHOICES + u"I'll buy it\nNo thanks\0"s;

	msbt2.messages_by_label["12107"].text.message = TEXT_COLOR_RED + Utility::Str::toUTF16(gameItemToPrettyName(beedle950Item)) + u"  950 Rupees\n" + TEXT_COLOR_DEFAULT + u"This is my last one of these, too.";
	msbt2.messages_by_label["12110"].text.message = u"This " + TEXT_COLOR_RED + Utility::Str::toUTF16(gameItemToPrettyName(beedle950Item)) + TEXT_COLOR_DEFAULT + u" is only " + TEXT_COLOR_RED + u"950 Rupees" + TEXT_COLOR_DEFAULT + u"!\nBuy it! Buy it! Buy buy buy!\n" + TWO_CHOICES + u"I'll buy it\nNo thanks\0"s;

	msbt2.messages_by_label["12108"].text.message = TEXT_COLOR_RED + Utility::Str::toUTF16(gameItemToPrettyName(beedle900Item)) + u"  900 Rupees\n" + TEXT_COLOR_DEFAULT + u"The price may be high, but it'll pay\noff handsomely in the end!";
	msbt2.messages_by_label["12111"].text.message = u"This " + TEXT_COLOR_RED + Utility::Str::toUTF16(gameItemToPrettyName(beedle900Item)) + TEXT_COLOR_DEFAULT + u" is just " + TEXT_COLOR_RED + u"900 Rupees" + TEXT_COLOR_DEFAULT + u"!\nBuy it! Buy it! Buy buy buy!\n" + TWO_CHOICES + u"I'll buy it\nNo thanks\0"s;
>>>>>>> a6bc52ae

	msbt2.writeToFile(path.string());
	return;
}

void update_auction_item_names(const Location& auction5_, const Location& auction40_, const Location& auction60_, const Location& auction80_, const Location& auction100_) {
<<<<<<< HEAD
	const std::u16string auction5 = Utility::Str::toUTF16(gameItemToName(auction5_.currentItem.getGameItemId()));
	const std::u16string auction40 = Utility::Str::toUTF16(gameItemToName(auction40_.currentItem.getGameItemId()));
	const std::u16string auction60 = Utility::Str::toUTF16(gameItemToName(auction60_.currentItem.getGameItemId()));
	const std::u16string auction80 = Utility::Str::toUTF16(gameItemToName(auction80_.currentItem.getGameItemId()));
	const std::u16string auction100 = Utility::Str::toUTF16(gameItemToName(auction100_.currentItem.getGameItemId()));
=======
	const std::u16string auction5 = Utility::Str::toUTF16(gameItemToPrettyName(auction5_.currentItem.getGameItemId()));
	const std::u16string auction40 = Utility::Str::toUTF16(gameItemToPrettyName(auction40_.currentItem.getGameItemId()));
	const std::u16string auction60 = Utility::Str::toUTF16(gameItemToPrettyName(auction60_.currentItem.getGameItemId()));
	const std::u16string auction80 = Utility::Str::toUTF16(gameItemToPrettyName(auction80_.currentItem.getGameItemId()));
	const std::u16string auction100 = Utility::Str::toUTF16(gameItemToPrettyName(auction100_.currentItem.getGameItemId()));
>>>>>>> a6bc52ae
	
	RandoSession::fspath path = g_session.openGameFile("content/Common/Pack/permanent_2d_UsEnglish.pack@SARC@message3_msbt.szs@YAZ0@SARC@message3.msbt");

	FileTypes::MSBTFile msbt;
	msbt.loadFromFile(path.string());

<<<<<<< HEAD
	msbt.messages_by_label["07440"].text.message = TEXT_COLOR_RED + auction40 + TEXT_COLOR_DEFAULT;
	msbt.messages_by_label["07441"].text.message = TEXT_COLOR_RED + auction5 + TEXT_COLOR_DEFAULT;
	msbt.messages_by_label["07442"].text.message = TEXT_COLOR_RED + auction60 + TEXT_COLOR_DEFAULT;
	msbt.messages_by_label["07443"].text.message = TEXT_COLOR_RED + auction80 + TEXT_COLOR_DEFAULT;
	msbt.messages_by_label["07444"].text.message = TEXT_COLOR_RED + auction100 + TEXT_COLOR_DEFAULT;
=======
	msbt.messages_by_label["07440"].text.message = TEXT_COLOR_RED + auction40 + TEXT_COLOR_DEFAULT + u'\0';
	msbt.messages_by_label["07441"].text.message = TEXT_COLOR_RED + auction5 + TEXT_COLOR_DEFAULT + u'\0';
	msbt.messages_by_label["07442"].text.message = TEXT_COLOR_RED + auction60 + TEXT_COLOR_DEFAULT + u'\0';
	msbt.messages_by_label["07443"].text.message = TEXT_COLOR_RED + auction80 + TEXT_COLOR_DEFAULT + u'\0';
	msbt.messages_by_label["07444"].text.message = TEXT_COLOR_RED + auction100 + TEXT_COLOR_DEFAULT + u'\0';
>>>>>>> a6bc52ae

	msbt.writeToFile(path.string());

	//also add a hint to the flyer explaining what items the auction holds
	RandoSession::fspath path2 = g_session.openGameFile("content/Common/Pack/permanent_2d_UsEnglish.pack@SARC@message_msbt.szs@YAZ0@SARC@message.msbt");
	FileTypes::MSBTFile msbt2;
	msbt2.loadFromFile(path2.string());

	msbt2.messages_by_label["00804"].text.message.pop_back(); //remove null terminator, we want to add things before it
<<<<<<< HEAD
	msbt2.messages_by_label["00804"].text.message += u"\n\nParticipate for the chance to win ";
	std::u16string itemStr = TEXT_COLOR_RED;
	if (auction5.find(u"Treasure Chart") != std::string::npos) {
		itemStr += u"a Treasure Chart" + TEXT_COLOR_DEFAULT + u", ";
	}
	else if (auction5.find(u"Triforce Chart") != std::string::npos) {
		itemStr += u"a Triforce Chart" + TEXT_COLOR_DEFAULT + u", ";
	}
	else {
		itemStr += get_indefinite_article(auction5) + auction5 + TEXT_COLOR_DEFAULT + u", ";
	}

	if (auction40.find(u"Treasure Chart") != std::string::npos) {
		itemStr += TEXT_COLOR_RED + u"a Treasure Chart" + TEXT_COLOR_DEFAULT + u", ";
	}
	else if (auction40.find(u"Triforce Chart") != std::string::npos) {
		itemStr += TEXT_COLOR_RED + u"a Triforce Chart" + TEXT_COLOR_DEFAULT + u", ";
	}
	else {
		itemStr += TEXT_COLOR_RED + get_indefinite_article(auction40) + auction40 + TEXT_COLOR_DEFAULT + u", ";
	}

	if (auction60.find(u"Treasure Chart") != std::string::npos) {
		itemStr += TEXT_COLOR_RED + u"a Treasure Chart" + TEXT_COLOR_DEFAULT + u", ";
	}
	else if (auction60.find(u"Triforce Chart") != std::string::npos) {
		itemStr += TEXT_COLOR_RED + u"a Triforce Chart" + TEXT_COLOR_DEFAULT + u", ";
	}
	else {
		itemStr += TEXT_COLOR_RED + get_indefinite_article(auction60) + auction60 + TEXT_COLOR_DEFAULT + u", ";
	}

	if (auction80.find(u"Treasure Chart") != std::string::npos) {
		itemStr += TEXT_COLOR_RED + u"a Treasure Chart" + TEXT_COLOR_DEFAULT + u", ";
	}
	else if (auction80.find(u"Triforce Chart") != std::string::npos) {
		itemStr += TEXT_COLOR_RED + u"a Triforce Chart" + TEXT_COLOR_DEFAULT + u", ";
	}
	else {
		itemStr += TEXT_COLOR_RED + get_indefinite_article(auction80) + auction80 + TEXT_COLOR_DEFAULT + u", ";
	}

	if (auction100.find(u"Treasure Chart") != std::string::npos) {
		itemStr += u"or " + TEXT_COLOR_RED + u"a Treasure Chart" + TEXT_COLOR_DEFAULT + u"!";
	}
	else if (auction100.find(u"Triforce Chart") != std::string::npos) {
		itemStr += u"or " + TEXT_COLOR_RED + u"a Triforce Chart" + TEXT_COLOR_DEFAULT + u"!";
	}
	else {
		itemStr += u"or " + TEXT_COLOR_RED + get_indefinite_article(auction100) + auction100 + TEXT_COLOR_DEFAULT + u"!";
=======

	std::u16string str = u"\n\n\nParticipate for the chance to win ";
	if (auction5.find(u"Treasure Chart") != std::string::npos) {
		str += u"a " + TEXT_COLOR_RED + u"Treasure Chart" + TEXT_COLOR_DEFAULT + u", ";
	}
	else if (auction5.find(u"Triforce Chart") != std::string::npos) {
		str += u"a " + TEXT_COLOR_RED + u"Triforce Chart" + TEXT_COLOR_DEFAULT + u", ";
	}
	else {
		str += get_indefinite_article(auction5) + u' ' + TEXT_COLOR_RED + auction5 + TEXT_COLOR_DEFAULT + u", ";
	}

	if (auction40.find(u"Treasure Chart") != std::string::npos) {
		str += u"a " + TEXT_COLOR_RED + u"Treasure Chart" + TEXT_COLOR_DEFAULT + u", ";
	}
	else if (auction40.find(u"Triforce Chart") != std::string::npos) {
		str += u"a " + TEXT_COLOR_RED + u"Triforce Chart" + TEXT_COLOR_DEFAULT + u", ";
	}
	else {
		str += get_indefinite_article(auction40) + u' ' + TEXT_COLOR_RED + auction40 + TEXT_COLOR_DEFAULT + u", ";
	}

	if (auction60.find(u"Treasure Chart") != std::string::npos) {
		str += u"a " + TEXT_COLOR_RED + u"Treasure Chart" + TEXT_COLOR_DEFAULT + u", ";
	}
	else if (auction60.find(u"Triforce Chart") != std::string::npos) {
		str += u"a " + TEXT_COLOR_RED + u"Triforce Chart" + TEXT_COLOR_DEFAULT + u", ";
	}
	else {
		str += get_indefinite_article(auction60) + u' ' + TEXT_COLOR_RED + auction60 + TEXT_COLOR_DEFAULT + u", ";
	}

	if (auction80.find(u"Treasure Chart") != std::string::npos) {
		str += u"a " + TEXT_COLOR_RED + u"Treasure Chart" + TEXT_COLOR_DEFAULT + u", ";
	}
	else if (auction80.find(u"Triforce Chart") != std::string::npos) {
		str += u"a " + TEXT_COLOR_RED + u"Triforce Chart" + TEXT_COLOR_DEFAULT + u", ";
	}
	else {
		str += get_indefinite_article(auction80) + u' ' + TEXT_COLOR_RED + auction80 + TEXT_COLOR_DEFAULT + u", ";
	}

	if (auction100.find(u"Treasure Chart") != std::string::npos) {
		str += u"or a " + TEXT_COLOR_RED + u"Treasure Chart" + TEXT_COLOR_DEFAULT + u"!";
	}
	else if (auction100.find(u"Triforce Chart") != std::string::npos) {
		str += u"or a " + TEXT_COLOR_RED + u"Triforce Chart" + TEXT_COLOR_DEFAULT + u"!";
	}
	else {
		str += u"or " + get_indefinite_article(auction100) + u' ' + TEXT_COLOR_RED + auction100 + TEXT_COLOR_DEFAULT + u"!";
>>>>>>> a6bc52ae
	}

	msbt2.messages_by_label["00804"].text.message += word_wrap_string(str, 43);
	msbt2.messages_by_label["00804"].text.message += u'\0'; //add null terminator
	msbt2.writeToFile(path2.string());

	return;
}

void update_battlesquid_item_names(const Location& firstPrize_, const Location& secondPrize_) {
	const GameItem firstPrize = firstPrize_.currentItem.getGameItemId();
	const GameItem secondPrize = secondPrize_.currentItem.getGameItemId();

<<<<<<< HEAD
	RandoSession::fspath path = g_session.openGameFile("content/Common/Pack/permanent_2d_UsEnglish.pack@SARC@message2_msbt.szs@YAZ0@SARC@message3.msbt");
=======
	RandoSession::fspath path = g_session.openGameFile("content/Common/Pack/permanent_2d_UsEnglish.pack@SARC@message3_msbt.szs@YAZ0@SARC@message3.msbt");
>>>>>>> a6bc52ae

	FileTypes::MSBTFile msbt;
	msbt.loadFromFile(path.string());

<<<<<<< HEAD
	msbt.messages_by_label["07520"].text.message = SOUND(0x8E) + u"Hoorayyy! Yayyy! Yayyy!\nOh, thank you, Mr. Sailor!\n\n\n" + word_wrap_string(u"Please take this " + TEXT_COLOR_RED + Utility::Str::toUTF16(gameItemToName(firstPrize)) + TEXT_COLOR_DEFAULT + u" as a sign of our gratitude.You are soooooo GREAT!", 43);
	msbt.messages_by_label["07521"].text.message = SOUND(0x8E) + u"Hoorayyy! Yayyy! Yayyy!\nOh, thank you so much, Mr. Sailor!\n\n\n" + word_wrap_string(u"This is our thanks to you! It's been passed down on our island for many years, so don't tell the island elder, OK? Here..." + TEXT_COLOR_RED + IMAGE(ImageTags::HEART) + TEXT_COLOR_DEFAULT + u"Please accept this " + TEXT_COLOR_RED + Utility::Str::toUTF16(gameItemToName(secondPrize)) + TEXT_COLOR_DEFAULT + u"!", 43);
=======
	msbt.messages_by_label["07520"].text.message = SOUND(0x8E) + u"Hoorayyy! Yayyy! Yayyy!\nOh, thank you, Mr. Sailor!\n\n\n" + word_wrap_string(u"Please take this " + TEXT_COLOR_RED + Utility::Str::toUTF16(gameItemToPrettyName(firstPrize)) + TEXT_COLOR_DEFAULT + u" as a sign of our gratitude.You are soooooo GREAT!\0"s, 43);
	msbt.messages_by_label["07521"].text.message = SOUND(0x8E) + u"Hoorayyy! Yayyy! Yayyy!\nOh, thank you so much, Mr. Sailor!\n\n\n" + word_wrap_string(u"This is our thanks to you! It's been passed down on our island for many years, so don't tell the island elder, OK? Here..." + TEXT_COLOR_RED + IMAGE(ImageTags::HEART) + TEXT_COLOR_DEFAULT + u"Please accept this " + TEXT_COLOR_RED + Utility::Str::toUTF16(gameItemToPrettyName(secondPrize)) + TEXT_COLOR_DEFAULT + u"!\0"s, 43);
>>>>>>> a6bc52ae

	msbt.writeToFile(path.string());
	return;
}

void update_item_names_in_letter_advertising_rock_spire_shop(const Location& beedle500, const Location& beedle950, const Location& beedle900) {
<<<<<<< HEAD
	const std::u16string beedle500Item = Utility::Str::toUTF16(gameItemToName(beedle500.currentItem.getGameItemId()));
	const std::u16string beedle900Item = Utility::Str::toUTF16(gameItemToName(beedle900.currentItem.getGameItemId()));
	const std::u16string beedle950Item = Utility::Str::toUTF16(gameItemToName(beedle950.currentItem.getGameItemId()));
=======
	const std::u16string beedle500Item = Utility::Str::toUTF16(gameItemToPrettyName(beedle500.currentItem.getGameItemId()));
	const std::u16string beedle900Item = Utility::Str::toUTF16(gameItemToPrettyName(beedle900.currentItem.getGameItemId()));
	const std::u16string beedle950Item = Utility::Str::toUTF16(gameItemToPrettyName(beedle950.currentItem.getGameItemId()));
>>>>>>> a6bc52ae

	RandoSession::fspath path = g_session.openGameFile("content/Common/Pack/permanent_2d_UsEnglish.pack@SARC@message2_msbt.szs@YAZ0@SARC@message2.msbt");

	FileTypes::MSBTFile msbt;
	msbt.loadFromFile(path.string());

	std::u16string stringBefore = msbt.messages_by_label["03325"].text.message.substr(0, 194);
	std::u16string stringAfter = msbt.messages_by_label["03325"].text.message.substr(396, 323);
	std::u16string hintString = u"Do you have need of " + get_indefinite_article(beedle500Item) + u" " + TEXT_COLOR_RED + beedle500Item + TEXT_COLOR_DEFAULT + u", " + get_indefinite_article(beedle950Item) + u" " + TEXT_COLOR_RED + beedle950Item + TEXT_COLOR_DEFAULT + u", or " + get_indefinite_article(beedle900Item) + u" " + TEXT_COLOR_RED + beedle900Item + TEXT_COLOR_DEFAULT + u"? We have them at special bargain prices.";
	hintString = word_wrap_string(hintString, 39);
	hintString = pad_str_4_lines(hintString);
	std::vector<std::u16string> hintLines = Utility::Str::split(hintString, u'\n');

	msbt.messages_by_label["03325"].text.message = stringBefore;
	for (std::u16string& line : hintLines) {
		if (line != u"") {
			line = u"  " + line; //might be UB?
		}
	}

	hintString = Utility::Str::merge(hintLines, u'\n');
	msbt.messages_by_label["03325"].text.message += hintString;
	msbt.messages_by_label["03325"].text.message += stringAfter;

	msbt.writeToFile(path.string());
	return;
}

<<<<<<< HEAD
=======
//TODO: fix dumb wrapping
>>>>>>> a6bc52ae
void update_savage_labyrinth_hint_tablet(const Location& floor30_, const Location& floor50_) {
	bool floor30Progress = floor30_.currentItem.isMajorItem();
	bool floor50Progress = floor50_.currentItem.isMajorItem();

	const std::string floor30item = get_hint_item_name(gameItemToName(floor30_.currentItem.getGameItemId()));
	const std::string floor50item = get_hint_item_name(gameItemToName(floor50_.currentItem.getGameItemId()));

	std::u16string hint;
	if(floor30Progress && floor50Progress) {
		std::u16string floor30Hint = Utility::Str::toUTF16(progress_hints.at(floor30item));
		std::u16string floor50Hint = Utility::Str::toUTF16(progress_hints.at(floor50item));
		hint = u"the way to " + TEXT_COLOR_RED + floor30Hint + TEXT_COLOR_DEFAULT + u" and " + TEXT_COLOR_RED + floor50Hint + TEXT_COLOR_DEFAULT + u" await.";
	}
	else if(floor30Progress) {
		std::u16string floor30Hint = Utility::Str::toUTF16(progress_hints.at(floor30item));
		hint = u"the way to " + TEXT_COLOR_RED + floor30Hint + TEXT_COLOR_DEFAULT + u" and a challenge await.";
	}
	else if(floor50Progress) {
		std::u16string floor50Hint = Utility::Str::toUTF16(progress_hints.at(floor50item));
		hint = u"a challenge and " + TEXT_COLOR_RED + floor50Hint + TEXT_COLOR_DEFAULT + u" await.";
	}
	else {
		hint = u"a challenge awaits.";
	}
	
	const RandoSession::fspath path = g_session.openGameFile("content/Common/Pack/permanent_2d_UsEnglish.pack@SARC@message_msbt.szs@YAZ0@SARC@message.msbt");

	FileTypes::MSBTFile msbt;
	msbt.loadFromFile(path.string());
	msbt.messages_by_label["00837"].text.message = u"\n" + TEXT_SIZE(150) + TEXT_COLOR_RED + u"The Savage Labyrinth" + TEXT_COLOR_DEFAULT + TEXT_SIZE(100) + u"\n\n\n";
<<<<<<< HEAD
	msbt.messages_by_label["00837"].text.message += word_wrap_string(u"Deep in the never-ending darkness, " + hint, 43) + u'\0';
=======
	msbt.messages_by_label["00837"].text.message += word_wrap_string(u"Deep in the never-ending darkness, " + hint, 42) + u'\0';
>>>>>>> a6bc52ae
	msbt.writeToFile(path.string());

	return;
}

//hints

void shorten_zephos_event() {
	RandoSession::fspath path = g_session.openGameFile("content/Common/Pack/first_szs_permanent.pack@SARC@sea_Stage.szs@YAZ0@SARC@Stage.bfres@BFRES@event_list.dat");

	FileTypes::EventList event_list;
	event_list.loadFromFile(path.string());
	std::shared_ptr<Event> wind_shrine_event = event_list.Events_By_Name.at("TACT_HT");

	std::shared_ptr<Actor> zephos = wind_shrine_event->get_actor("Hr");
	if (zephos == nullptr) {
		return;
	}

	std::shared_ptr<Actor> link = wind_shrine_event->get_actor("Link");
	if (link == nullptr) {
		return;
	}

	std::shared_ptr<Actor> camera = wind_shrine_event->get_actor("CAMERA");
	if (camera == nullptr) {
		return;
	}

	zephos->actions.erase(zephos->actions.begin() + 7, zephos->actions.end());
	link->actions.erase(link->actions.begin() + 7, link->actions.end());
	camera->actions.erase(camera->actions.begin() + 5, camera->actions.end());
	wind_shrine_event->ending_flags = {
		zephos->actions.back()->flag_id_to_set,
		link->actions.back()->flag_id_to_set,
		camera->actions.back()->flag_id_to_set,
	};

	event_list.writeToFile(path.string());

	return;
}

void update_korl_dialog() {
	const RandoSession::fspath path = g_session.openGameFile("content/Common/Pack/permanent_2d_UsEnglish.pack@SARC@message2_msbt.szs@YAZ0@SARC@message2.msbt");

	FileTypes::MSBTFile msbt;
	msbt.loadFromFile(path.string());
<<<<<<< HEAD
	msbt.messages_by_label["03443"].text.message = CAPITAL + REPLACE(ReplaceTags::PLAYER_NAME) + u", the sea is all yours.\nMake sure you explore every corner\nin search of items to help you.Remember\nthat your quest is to defeat Ganondorf.\0"s;
=======
	msbt.messages_by_label["03443"].text.message = CAPITAL + REPLACE(ReplaceTags::PLAYER_NAME) + u", the sea is all yours.\nMake sure you explore every corner\nin search of items to help you. Remember\nthat your quest is to defeat Ganondorf.\0"s;
>>>>>>> a6bc52ae
	msbt.writeToFile(path.string());

	return;
}

void set_num_starting_triforce_shards(const uint8_t numShards) {
	uint32_t num_shards_address = custom_symbols.at("num_triforce_shards_to_start_with");
	elfUtil::write_u8(gRPX, elfUtil::AddressToOffset(gRPX, num_shards_address), numShards);
	return;
}

void set_starting_health(const uint16_t heartPieces, const uint16_t heartContainers) {
	uint16_t base_health = 12;

	uint16_t starting_health = base_health + (heartContainers * 4) + heartPieces;

	uint32_t starting_quarter_hearts_address = custom_symbols.at("starting_quarter_hearts");

	elfUtil::write_u16(gRPX, elfUtil::AddressToOffset(gRPX, starting_quarter_hearts_address), starting_health);
	return;
}

void give_double_magic() {
	uint32_t starting_magic_address = custom_symbols.at("starting_magic");
	elfUtil::write_u8(gRPX, elfUtil::AddressToOffset(gRPX, starting_magic_address), 32);
	return;
}

void set_damage_multiplier(const float multiplier) {
	uint32_t damage_multiplier_address = custom_symbols.at("custom_damage_multiplier");
	elfUtil::write_float(gRPX, elfUtil::AddressToOffset(gRPX, damage_multiplier_address), multiplier);
	return;
}

void set_pig_color(const PigColor& color) {
	uint32_t pig_color_address = custom_symbols.at("outset_pig_color");
	elfUtil::write_u8(gRPX, elfUtil::AddressToOffset(gRPX, pig_color_address), static_cast<std::underlying_type_t<PigColor>>(color));
}

void add_pirate_ship_to_windfall() {
	RandoSession::fspath windfallPath = g_session.openGameFile("content/Common/Pack/szs_permanent1.pack@SARC@sea_Room11.szs@YAZ0@SARC@Room11.bfres@BFRES@room.dzr");
	RandoSession::fspath shipRoomPath = g_session.openGameFile("content/Common/Stage/Asoko_Room0.szs@YAZ0@SARC@Room0.bfres@BFRES@room.dzr");

	FileTypes::DZXFile windfallDzr;
	FileTypes::DZXFile shipDzr;

	windfallDzr.loadFromFile(windfallPath.string());
	shipDzr.loadFromFile(shipRoomPath.string());

	std::vector<ChunkEntry*> wf_layer_2_actors = windfallDzr.entries_by_type_and_layer("ACTR", 2);
	std::string layer_2_ship_data; //copy actor data, add_entity reallocates vector and invalidates pointer
	for (ChunkEntry* actor : wf_layer_2_actors) {
		if (std::strncmp(&actor->data[0], "Pirates\x00", 8) == 0) layer_2_ship_data = actor->data;
	}

	ChunkEntry& default_layer_ship = windfallDzr.add_entity("ACTR");
	default_layer_ship.data = layer_2_ship_data;
<<<<<<< HEAD
	default_layer_ship.data[0x10] = '\x00';
=======
	default_layer_ship.data[0xA] = '\x00';
>>>>>>> a6bc52ae

	windfallDzr.writeToFile(windfallPath.string());

	for (const int layer_num : {2, 3}) {
		std::vector<ChunkEntry*> actors = shipDzr.entries_by_type_and_layer("ACTR", layer_num);
		for (ChunkEntry* actor : actors) {
			if (std::strncmp(&actor->data[0], "P2b\x00\x00\x00\x00\x00", 8) == 0) shipDzr.remove_entity(actor);
		}
	}

	ChunkEntry& aryll = shipDzr.add_entity("ACTR");
	aryll.data = "Ls1\x00\x00\x00\x00\x00\x00\x00\x00\x00\x44\x16\x00\x00\xC4\x09\x80\x00\xC3\x48\x00\x00\x00\x00\xC0\x00\x00\x00\xFF\xFF"s;

	RandoSession::fspath msbtPath = g_session.openGameFile("content/Common/Pack/permanent_2d_UsEnglish.pack@SARC@message_msbt.szs@YAZ0@SARC@message.msbt");

	FileTypes::MSBTFile msbt;
	msbt.loadFromFile(msbtPath.string());

	msbt.messages_by_label["03008"].attributes.soundEffect = 106;
	msbt.messages_by_label["03008"].text.message = u"'Hoy! Big Brother!\n";
	msbt.messages_by_label["03008"].text.message += u"Wanna play a game? It's fun, trust me!";
	msbt.messages_by_label["03008"].text.message  = pad_str_4_lines(msbt.messages_by_label["03008"].text.message);
<<<<<<< HEAD
	msbt.messages_by_label["03008"].text.message += word_wrap_string(u"Just " + TEXT_COLOR_RED + u"step on this button" + TEXT_COLOR_DEFAULT + u", and try to swing across the ropes to reach that door over there before time's up!\0", 44);
=======
	msbt.messages_by_label["03008"].text.message += word_wrap_string(u"Just " + TEXT_COLOR_RED + u"step on this button" + TEXT_COLOR_DEFAULT + u", and try to swing across the ropes to reach that door over there before time's up!\0"s, 44);
>>>>>>> a6bc52ae

	uint32_t stage_bgm_info_list_start = 0x1018e428;
	uint32_t second_dynamic_scene_waves_list_start = 0x1018e2ec;
	uint8_t asoko_spot_id = 0xC;
	uint8_t new_second_scene_wave_index = 0xE;
	uint8_t isle_link_0_aw_index = 0x19;

	uint32_t asoko_bgm_info_ptr = stage_bgm_info_list_start + asoko_spot_id * 0x4;
	uint32_t new_second_scene_wave_ptr = second_dynamic_scene_waves_list_start + new_second_scene_wave_index * 2;
	elfUtil::write_u8(gRPX, elfUtil::AddressToOffset(gRPX, asoko_bgm_info_ptr + 3), new_second_scene_wave_index);
	elfUtil::write_u8(gRPX, elfUtil::AddressToOffset(gRPX, new_second_scene_wave_ptr), isle_link_0_aw_index);

	shipDzr.writeToFile(shipRoomPath.string());
}

void add_cross_dungeon_warps() {
	std::array<CyclicWarpPotData, 3> loop1{ { {"M_NewD2", 2, 2185.0f, 0.0f, 590.0f, 0xA000, 2}, {"kindan", 1, 986.0f, 3956.43f, 9588.0f, 0xB929, 2}, {"Siren", 6, 277.0f, 229.42f, -6669.0f, 0xC000, 2} } };
	std::array<CyclicWarpPotData, 3> loop2{ { {"ma2room", 2, 1556.0f, 728.46f, -7091.0f, 0xEAA6, 5}, {"M_Dai", 1, -8010.0f, 1010.0f, -1610.0f, 0, 5}, {"kaze", 3, -4333.0f, 1100.0f, 48.0f, 0x4000, 5} } };

	uint8_t warp_index = 0;
	for (CyclicWarpPotData& warp : loop1) {
		RandoSession::fspath stagePath = g_session.openGameFile("content/Common/Stage/" + warp.stage_name + "_Stage.szs@YAZ0@SARC@Stage.bfres@BFRES@stage.dzs");
		FileTypes::DZXFile stage;
		stage.loadFromFile(stagePath.string());

		RandoSession::fspath roomPath = g_session.openGameFile("content/Common/Stage/" + warp.stage_name + "_Room" + std::to_string(warp.room_num) + ".szs@YAZ0@SARC@Room" + std::to_string(warp.room_num) + ".bfres@BFRES@room.dzr");
		FileTypes::DZXFile room;
		room.loadFromFile(roomPath.string());

		FileTypes::DZXFile* dzx_for_spawn;
		dzx_for_spawn = &room;

		Utility::Endian::toPlatform_inplace(eType::Big, warp.x);
		Utility::Endian::toPlatform_inplace(eType::Big, warp.y);
		Utility::Endian::toPlatform_inplace(eType::Big, warp.z);
		Utility::Endian::toPlatform_inplace(eType::Big, warp.y_rot);

		ChunkEntry& spawn = dzx_for_spawn->add_entity("PLYR");
		spawn.data = "Link\x00\x00\x00\x00\xFF\xFF\x70"s;
		spawn.data.resize(0x20);
		spawn.data[0xB] = (spawn.data[0xB] & ~0x3F) | (warp.room_num & 0x3F);
		spawn.data.replace(0xC, 1, reinterpret_cast<const char*>(&warp.x), 4);
		spawn.data.replace(0x10, 1, reinterpret_cast<const char*>(&warp.y), 4);
		spawn.data.replace(0x14, 1, reinterpret_cast<const char*>(&warp.z), 4);
		spawn.data.replace(0x18, 1, "\x00\x00", 2);
		spawn.data.replace(0x1A, 1, reinterpret_cast<const char*>(&warp.y_rot), 2);
		spawn.data.replace(0x1C, 1, "\xFF\x45\xFF\xFF", 4);

		std::vector<ChunkEntry*> spawns = dzx_for_spawn->entries_by_type("PLYR");
		std::vector<ChunkEntry*> spawn_id_69;
		for (ChunkEntry* spawn_to_check : spawns) {
			if (std::strncmp(&spawn_to_check->data[0x1D], "\x45", 1) == 0) spawn_id_69.push_back(spawn_to_check);
		}
		if (spawn_id_69.size() != 1) return; //should always be 1

		std::vector<uint8_t> pot_index_to_exit;
		for (const CyclicWarpPotData& other_warp : loop1) {
			ChunkEntry& scls_exit = room.add_entity("SCLS");
			std::string dest_stage = other_warp.stage_name;
			dest_stage.resize(8, '\x00');
			scls_exit.data.resize(0xC);
			scls_exit.data.replace(0, 8, dest_stage);
			scls_exit.data.replace(8, 1, "\x45", 1);
			scls_exit.data.replace(0x9, 1, reinterpret_cast<const char*>(&other_warp.room_num), 1);
			scls_exit.data.replace(0xA, 2, "\x04\xFF", 2);
			pot_index_to_exit.push_back(room.entries_by_type("SCLS").size() - 1);
		}

		uint32_t params = 0x00000000;
		params = (params & ~0xFF000000) | (pot_index_to_exit[0] & 0xFF000000);
		params = (params & ~0x00FF0000) | (pot_index_to_exit[1] & 0x00FF0000);
		params = (params & ~0x0000FF00) | (pot_index_to_exit[2] & 0x0000FF00);
		params = (params & ~0x000000F0) | (warp.event_reg_index & 0x000000F0);
		params = (params & ~0x0000000F) | ((warp_index + 1) & 0x0000000F);

		ChunkEntry& warp_pot = room.add_entity("ACTR");
		warp_pot.data = "Warpts" + std::to_string(warp_index + 1);
		warp_pot.data.resize(0x20);
		warp_pot.data.replace(0x8, 4, reinterpret_cast<const char*>(&params), 4);
		warp_pot.data.replace(0xC, 4, reinterpret_cast<const char*>(&warp.x), 4);
		warp_pot.data.replace(0x10, 4, reinterpret_cast<const char*>(&warp.y), 4);
		warp_pot.data.replace(0x14, 4, reinterpret_cast<const char*>(&warp.z), 4);
		warp_pot.data.replace(0x18, 2, "\xFF\xFF", 4);
		warp_pot.data.replace(0x1A, 2, reinterpret_cast<const char*>(&warp.y_rot), 4);
		warp_pot.data.replace(0x1C, 4, "\xFF\xFF\xFF\xFF", 4);

		room.writeToFile(roomPath.string());
		stage.writeToFile(stagePath.string());

		warp_index++;
	}

	warp_index = 0;
	for (CyclicWarpPotData& warp : loop2) {
		RandoSession::fspath stagePath = g_session.openGameFile("content/Common/Stage/" + warp.stage_name + "_Stage.szs@YAZ0@SARC@Stage.bfres@BFRES@stage.dzs");
		FileTypes::DZXFile stage;
		stage.loadFromFile(stagePath.string());

		RandoSession::fspath roomPath = g_session.openGameFile("content/Common/Stage/" + warp.stage_name + "_Room" + std::to_string(warp.room_num) + ".szs@YAZ0@SARC@Room" + std::to_string(warp.room_num) + ".bfres@BFRES@room.dzr");
		FileTypes::DZXFile room;
		room.loadFromFile(roomPath.string());

		FileTypes::DZXFile* dzx_for_spawn;
		if (warp.stage_name == "M_Dai" || warp.stage_name == "kaze") {
			dzx_for_spawn = &stage;
		}
		else {
			dzx_for_spawn = &room;
		}

		Utility::Endian::toPlatform_inplace(eType::Big, warp.x);
		Utility::Endian::toPlatform_inplace(eType::Big, warp.y);
		Utility::Endian::toPlatform_inplace(eType::Big, warp.z);
		Utility::Endian::toPlatform_inplace(eType::Big, warp.y_rot);

		ChunkEntry& spawn = dzx_for_spawn->add_entity("PLYR");
		spawn.data = "Link\x00\x00\x00\x00\xFF\xFF\x70"s;
		spawn.data.resize(0x20);
		spawn.data[0xB] = (spawn.data[0xB] & ~0x3F) | (warp.room_num & 0x3F);
		spawn.data.replace(0xC, 1, reinterpret_cast<const char*>(&warp.x), 4);
		spawn.data.replace(0x10, 1, reinterpret_cast<const char*>(&warp.y), 4);
		spawn.data.replace(0x14, 1, reinterpret_cast<const char*>(&warp.z), 4);
		spawn.data.replace(0x18, 1, "\x00\x00", 2);
		spawn.data.replace(0x1A, 1, reinterpret_cast<const char*>(&warp.y_rot), 2);
		spawn.data.replace(0x1C, 1, "\xFF\x45\xFF\xFF", 4);

		std::vector<ChunkEntry*> spawns = dzx_for_spawn->entries_by_type("PLYR");
		std::vector<ChunkEntry*> spawn_id_69;
		for (ChunkEntry* spawn_to_check : spawns) {
			if (std::strncmp(&spawn_to_check->data[0x1D], "\x45", 1) == 0) spawn_id_69.push_back(spawn_to_check);
		}
		if (spawn_id_69.size() != 1) return; //should always be 1

		std::vector<uint8_t> pot_index_to_exit;
		for (const CyclicWarpPotData& other_warp : loop1) {
			ChunkEntry& scls_exit = room.add_entity("SCLS");
			std::string dest_stage = other_warp.stage_name;
			dest_stage.resize(8, '\x00');
			scls_exit.data.resize(0xC);
			scls_exit.data.replace(0, 8, dest_stage);
			scls_exit.data.replace(8, 1, "\x45", 1);
			scls_exit.data.replace(0x9, 1, reinterpret_cast<const char*>(&other_warp.room_num), 1);
			scls_exit.data.replace(0xA, 2, "\x04\xFF", 2);
			pot_index_to_exit.push_back(room.entries_by_type("SCLS").size() - 1);
		}

		uint32_t params = 0x00000000;
		params = (params & ~0xFF000000) | (pot_index_to_exit[0] & 0xFF000000);
		params = (params & ~0x00FF0000) | (pot_index_to_exit[1] & 0x00FF0000);
		params = (params & ~0x0000FF00) | (pot_index_to_exit[2] & 0x0000FF00);
		params = (params & ~0x000000F0) | (warp.event_reg_index & 0x000000F0);
		params = (params & ~0x0000000F) | ((warp_index + 1) & 0x0000000F);

		ChunkEntry& warp_pot = room.add_entity("ACTR");
		warp_pot.data = "Warpts" + std::to_string(warp_index + 1);
		warp_pot.data.resize(0x20);
		warp_pot.data.replace(0x8, 4, reinterpret_cast<const char*>(&params), 4);
		warp_pot.data.replace(0xC, 4, reinterpret_cast<const char*>(&warp.x), 4);
		warp_pot.data.replace(0x10, 4, reinterpret_cast<const char*>(&warp.y), 4);
		warp_pot.data.replace(0x14, 4, reinterpret_cast<const char*>(&warp.z), 4);
		warp_pot.data.replace(0x18, 2, "\xFF\xFF", 2);
		warp_pot.data.replace(0x1A, 2, reinterpret_cast<const char*>(&warp.y_rot), 2);
		warp_pot.data.replace(0x1C, 4, "\xFF\xFF\xFF\xFF", 4);

		room.writeToFile(roomPath.string());
		stage.writeToFile(stagePath.string());

		warp_index++;
	}

	FileTypes::JPC drc, totg, ff;
	RandoSession::fspath drcPath = g_session.openGameFile("content/Common/Particle/Particle.szs@YAZ0@SARC@Particle.bfres@BFRES@Pscene035.jpc");
	RandoSession::fspath totgPath = g_session.openGameFile("content/Common/Particle/Particle.szs@YAZ0@SARC@Particle.bfres@BFRES@Pscene050.jpc");
	RandoSession::fspath ffPath = g_session.openGameFile("content/Common/Particle/Particle.szs@YAZ0@SARC@Particle.bfres@BFRES@Pscene043.jpc");

	drc.loadFromFile(drcPath.string());
	totg.loadFromFile(totgPath.string());
	ff.loadFromFile(ffPath.string());

	for (const uint16_t particle_id : {0x8161, 0x8162, 0x8165, 0x8166, 0x8112}) {
		Particle& particle = drc.particles[drc.particle_index_by_id[particle_id]];

		totg.addParticle(particle);
		ff.addParticle(particle);

		for (const std::string& textureFilename : particle.texDatabase.value().texFilenames) {
			if (totg.textures.find(textureFilename) == totg.textures.end()) {
				totg.addTexture(textureFilename);
			}

			if (ff.textures.find(textureFilename) == ff.textures.end()) {
				ff.addTexture(textureFilename);
			}
		}
	}
	
	totg.writeToFile(totgPath.string());
	ff.writeToFile(ffPath.string());

	return;
}

void remove_makar_kidnapping() {
	RandoSession::fspath path = g_session.openGameFile("content/Common/Stage/kaze_Room3.szs@YAZ0@SARC@Room3.bfres@BFRES@room.dzr");

	FileTypes::DZXFile dzr;
	dzr.loadFromFile(path.string());
	std::vector<ChunkEntry*> actors = dzr.entries_by_type("ACTR");

	ChunkEntry* switch_actor = nullptr; //initialization is just to make compiler happy
	for (ChunkEntry* actor : actors) {
		if (std::strncmp(&actor->data[0], "AND_SW2\x00", 8) == 0) switch_actor = actor;
	}
	dzr.remove_entity(switch_actor);

	for (ChunkEntry* actor : actors) {
		if (std::strncmp(&actor->data[0], "wiz_r\x00\x00\x00", 8) == 0) {
			actor->data.replace(0xA, 1, "\xFF", 1);
		}
	}

	dzr.writeToFile(path.string());
}

void increase_crawl_speed() {
	//The 3.0 float crawling uses is shared with other things in HD, can't change it directly
	//Redirect both instances to load 6.0 from elsewhere
	elfUtil::write_u32(gRPX, elfUtil::AddressToOffset(gRPX, 0x0014ec04, 7), 0x000355C4); //update .rela.text entry
	elfUtil::write_u32(gRPX, elfUtil::AddressToOffset(gRPX, 0x0014ec4c, 7), 0x000355C4); //update .rela.text entry
	return;
}

void add_chart_number_to_item_get_messages() {
	RandoSession::fspath path = g_session.openGameFile("content/Common/Pack/permanent_2d_UsEnglish.pack@SARC@message_msbt.szs@YAZ0@SARC@message.msbt");

	FileTypes::MSBTFile msbt;
	msbt.loadFromFile(path.string());
	for (uint8_t item_id = 0xCC; item_id < 0xFF; item_id++) {
		if (item_id == 0xDB || item_id == 0xDC) continue; //skip ghost ship chart and tingle's chart
		
<<<<<<< HEAD
		std::u16string itemName = Utility::Str::toUTF16(gameItemToName(idToGameItem(item_id)));
		msbt.messages_by_label["00" + std::to_string(101 + item_id)].text.message.replace(12, 21, itemName);
=======
		std::u16string itemName = Utility::Str::toUTF16(gameItemToPrettyName(idToGameItem(item_id)));
		msbt.messages_by_label["00" + std::to_string(101 + item_id)].text.message.replace(12, 21, TEXT_COLOR_RED + itemName);
>>>>>>> a6bc52ae
	}
	msbt.writeToFile(path.string());

	return;
}

void increase_grapple_animation_speed() {
	elfUtil::write_u32(gRPX, elfUtil::AddressToOffset(gRPX, 0x02170250), 0x394B000A);
	elfUtil::write_u32(gRPX, elfUtil::AddressToOffset(gRPX, 0x00075170, 7), 0x00010ffc); //update .rela.text entry
	elfUtil::write_u32(gRPX, elfUtil::AddressToOffset(gRPX, 0x100110c8), 0x41C80000);
	elfUtil::write_u32(gRPX, elfUtil::AddressToOffset(gRPX, 0x021711d4), 0x390B0006);
	return;
}

void increase_block_move_animation() {
	elfUtil::write_u32(gRPX, elfUtil::AddressToOffset(gRPX, 0x00153b00, 7), 0x00035AAC); //update .rela.text entries
	elfUtil::write_u32(gRPX, elfUtil::AddressToOffset(gRPX, 0x00153b48, 7), 0x00035AAC);

	uint32_t offset = 0x101cb424;
	for (int i = 0; i < 13; i++) { //13 types of blocks total
		elfUtil::write_u16(gRPX, elfUtil::AddressToOffset(gRPX, offset + 0x04), 0x000C); // Reduce number frames for pushing to last from 20 to 12
		elfUtil::write_u16(gRPX, elfUtil::AddressToOffset(gRPX, offset + 0x0A), 0x000C); // Reduce number frames for pulling to last from 20 to 12
		offset += 0x9C;
	}
	return;
}

void increase_misc_animations() {
	//Float is shared, redirect it to read another float with the right value
	elfUtil::write_u32(gRPX, elfUtil::AddressToOffset(gRPX, 0x00148820, 7), 0x000358D8);
	elfUtil::write_u32(gRPX, elfUtil::AddressToOffset(gRPX, 0x001482a4, 7), 0x00035124);
	elfUtil::write_u32(gRPX, elfUtil::AddressToOffset(gRPX, 0x00148430, 7), 0x000358D8);
	elfUtil::write_u32(gRPX, elfUtil::AddressToOffset(gRPX, 0x00148310, 7), 0x00035AAC);
	elfUtil::write_u32(gRPX, elfUtil::AddressToOffset(gRPX, 0x0014e2d4, 7), 0x00035530);

	elfUtil::write_u32(gRPX, elfUtil::AddressToOffset(gRPX, 0x02508b50), 0x3880000A);
	return;
}

void set_casual_clothes() {
	uint32_t starting_clothes_addr = custom_symbols.at("should_start_with_heros_clothes");
	elfUtil::write_u8(gRPX, elfUtil::AddressToOffset(gRPX, starting_clothes_addr), 0);
}

void hide_ship_sail() {
	elfUtil::write_u32(gRPX, elfUtil::AddressToOffset(gRPX, 0x02162B04), 0x4E800020);
	return;
}

void shorten_auction_intro_event() {
	RandoSession::fspath path = g_session.openGameFile("content/Common/Stage/Orichh_Stage.szs@YAZ0@SARC@Stage.bfres@BFRES@event_list.dat");

	FileTypes::EventList event_list;
	event_list.loadFromFile(path.string());
	std::shared_ptr<Event> auction_start_event = event_list.Events_By_Name.at("AUCTION_START");
	std::shared_ptr<Actor> camera = auction_start_event->get_actor("CAMERA");
	if (camera == nullptr) {
		return;
	}

	camera->actions.erase(camera->actions.begin() + 3, camera->actions.begin() + 5); //last iterator not inclusive, only erase actions 3-4

	event_list.writeToFile(path.string());
	return;
}

void disable_invisible_walls() {
	RandoSession::fspath path = g_session.openGameFile("content/Common/Stage/M_NewD2_Room2.szs@YAZ0@SARC@Room2.bfres@BFRES@room.dzr");

	FileTypes::DZXFile dzr;
	dzr.loadFromFile(path.string());
	std::vector<ChunkEntry*> scobs = dzr.entries_by_type("SCOB");

	for (ChunkEntry* scob : scobs) {
		if (std::strncmp(&scob->data[0], "Akabe\x00\x00\x00", 8) == 0) {
			scob->data[0xB] = '\xFF';
		}
	}

	dzr.writeToFile(path.string());
	return;
}

void update_skip_rematch_bosses_game_variable(const bool skipRefights) {
	uint32_t skip_rematch_bosses_addr = custom_symbols.at("skip_rematch_bosses");
	if (skipRefights) {
		elfUtil::write_u8(gRPX, elfUtil::AddressToOffset(gRPX, skip_rematch_bosses_addr), 0x01);
	}
	else {
		elfUtil::write_u8(gRPX, elfUtil::AddressToOffset(gRPX, skip_rematch_bosses_addr), 0x00);
	}
}

void update_sword_mode_game_variable(const SwordMode swordMode) {
	uint32_t sword_mode_addr = custom_symbols.at("sword_mode");

	if (swordMode == SwordMode::StartWithSword) {
		elfUtil::write_u8(gRPX, elfUtil::AddressToOffset(gRPX, sword_mode_addr), 0x00);
	}
	else if (swordMode == SwordMode::RandomSword) {
		elfUtil::write_u8(gRPX, elfUtil::AddressToOffset(gRPX, sword_mode_addr), 0x01);
	}
	else if (swordMode == SwordMode::NoSword) {
		elfUtil::write_u8(gRPX, elfUtil::AddressToOffset(gRPX, sword_mode_addr), 0x02);
	}

	return;
}

void update_starting_gear(const std::vector<GameItem>& startingItems) {
	std::vector<GameItem> startingGear = startingItems; //copy so we can edit without causing problems
	if (auto it = std::find(startingGear.begin(), startingGear.end(), GameItem::MagicMeterUpgrade); it != startingGear.end()) {
		give_double_magic();
		startingGear.erase(it);
	}

	if (startingGear.size() > MAXIMUM_ADDITIONAL_STARTING_ITEMS) {
		return; //error
	}

	uint32_t starting_gear_array_addr = custom_symbols["starting_gear"];
	for (size_t i = 0; i < startingGear.size(); i++) {
		uint8_t item_id = static_cast<std::underlying_type_t<GameItem>>(startingGear[i]);
		elfUtil::write_u8(gRPX, elfUtil::AddressToOffset(gRPX, starting_gear_array_addr + i), item_id);
	}

	elfUtil::write_u8(gRPX, elfUtil::AddressToOffset(gRPX, starting_gear_array_addr + startingGear.size()), 0xFF);

	return;
}

void update_swordless_text() {
	RandoSession::fspath path = g_session.openGameFile("content/Common/Pack/permanent_2d_UsEnglish.pack@SARC@message_msbt.szs@YAZ0@SARC@message.msbt");

	FileTypes::MSBTFile msbt;
	msbt.loadFromFile(path.string());
	msbt.messages_by_label["01128"].text.message = CAPITAL + REPLACE(ReplaceTags::PLAYER_NAME) + u", you may not have the\nMaster Sword, but do not be afraid!\n\n\nThe hammer of the dead is all you\nneed to crush your foe...\n\n\nEven as his ball of fell magic bears down\non you, you can " + TEXT_COLOR_RED + u"knock it back\nwith an empty bottle" + TEXT_COLOR_DEFAULT + u"!\n\n...I am sure you will have a shot at victory!\0"s;
	msbt.messages_by_label["01590"].text.message = CAPITAL + REPLACE(ReplaceTags::PLAYER_NAME) + u"! Do not run! Trust in the\npower of the Skull Hammer!\0"s;
	msbt.writeToFile(path.string());

	return;
}

void add_hint_signs() {
	RandoSession::fspath path = g_session.openGameFile("content/Common/Pack/permanent_2d_UsEnglish.pack@SARC@message_msbt.szs@YAZ0@SARC@message.msbt");

	FileTypes::MSBTFile msbt;
	msbt.loadFromFile(path.string());
	std::string new_message_label = "00847";
	Attributes attributes;
	attributes.character = 0xF; //sign
	attributes.boxStyle = 0x2;
	attributes.drawType = 0x1;
	attributes.screenPos = 0x2;
	attributes.lineAlignment = 3;
	TSY1Entry tsy;
	tsy.styleIndex = 0x12B;
	std::u16string message = IMAGE(ImageTags::R_ARROW) + u"\0"s;
	msbt.addMessage(new_message_label, attributes, tsy, message);
	msbt.writeToFile(path.string());

	path = g_session.openGameFile("content/Common/Stage/M_NewD2_Room2.szs@YAZ0@SARC@Room2.bfres@BFRES@room.dzr");

	FileTypes::DZXFile dzr;
	dzr.loadFromFile(path.string());
	std::vector<ChunkEntry*> actors = dzr.entries_by_type("ACTR");

	std::vector<ChunkEntry*> bomb_flowers;
	for (ChunkEntry* actor : actors) {
<<<<<<< HEAD
		if (std::strncmp(&actor->data[0], "BFlower", 8) == 0) bomb_flowers.push_back(actor);
	}
	bomb_flowers[0]->data = "\x4B\x61\x6E\x62\x61\x6E\x00\x00\x00\x00\x03\x4F\x44\x34\x96\xEB\x42\x47\xFF\xFF\xC2\x40\xB0\x3A\x00\x00\x20\x00\x00\x00\xFF\xFF"s;
=======
		if (std::strncmp(&actor->data[0], "BFlower\0", 8) == 0) bomb_flowers.push_back(actor);
	}
	bomb_flowers[1]->data = "\x4B\x61\x6E\x62\x61\x6E\x00\x00\x00\x00\x03\x4F\x44\x34\x96\xEB\x42\x47\xFF\xFF\xC2\x40\xB0\x3A\x00\x00\x20\x00\x00\x00\xFF\xFF"s;
>>>>>>> a6bc52ae

	dzr.writeToFile(path.string());

	return;
}

void prevent_door_boulder_softlocks() {
	RandoSession::fspath path = g_session.openGameFile("content/Common/Stage/M_NewD2_Room13.szs@YAZ0@SARC@Room13.bfres@BFRES@room.dzr");

	FileTypes::DZXFile room13;
	room13.loadFromFile(path.string());

<<<<<<< HEAD
	ChunkEntry& swc00 = room13.add_entity("SCOB");
	swc00.data = "\x53\x57\x5F\x43\x30\x30\x00\x00\x00\x03\xFF\x05\x45\x24\xB0\x00\x00\x00\x00\x00\x43\x63\x00\x00\x00\x00\xC0\x00\xFF\xFF\xFF\xFF\x20\x10\x10\xFF"s;
=======
	ChunkEntry& swc00_13 = room13.add_entity("SCOB");
	swc00_13.data = "SW_C00\x00\x00\x00\x03\xFF\x05\x45\x24\xB0\x00\x00\x00\x00\x00\x43\x63\x00\x00\x00\x00\xC0\x00\xFF\xFF\xFF\xFF\x20\x10\x10\xFF"s;
>>>>>>> a6bc52ae
	room13.writeToFile(path.string());

	path = g_session.openGameFile("content/Common/Stage/M_NewD2_Room14.szs@YAZ0@SARC@Room14.bfres@BFRES@room.dzr");

	FileTypes::DZXFile room14;
	room14.loadFromFile(path.string());

<<<<<<< HEAD
	swc00 = room14.add_entity("SCOB");
	swc00.data = "\x53\x57\x5F\x43\x30\x30\x00\x00\x00\x03\xFF\x06\xC5\x7A\x20\x00\x44\xF3\xC0\x00\xC5\x06\xC0\x00\x00\x00\xA0\x00\xFF\xFF\xFF\xFF\x20\x10\x10\xFF"s;
=======
	ChunkEntry& swc00_14 = room14.add_entity("SCOB");
	swc00_14.data = "SW_C00\x00\x00\x00\x03\xFF\x06\xC5\x7A\x20\x00\x44\xF3\xC0\x00\xC5\x06\xC0\x00\x00\x00\xA0\x00\xFF\xFF\xFF\xFF\x20\x10\x10\xFF"s;
>>>>>>> a6bc52ae
	room14.writeToFile(path.string());

	return;
}

void update_tingle_statue_item_get_funcs() {
	const uint32_t item_get_func_ptr = 0x0001da54; //First relevant relocation entry in .rela.data (overwrites .data section when loaded)
	const std::unordered_map<int, std::string> symbol_name_by_item_id = { {0xA3, "dragon_tingle_statue_item_get_func"}, {0xA4, "forbidden_tingle_statue_item_get_func"}, {0xA5, "goddess_tingle_statue_item_get_func"}, {0xA6, "earth_tingle_statue_item_get_func"}, {0xA7, "wind_tingle_statue_item_get_func"} };

	for (const int statue_id : {0xA3, 0xA4, 0xA5, 0xA6, 0xA7}) {
		uint32_t item_func_addr = item_get_func_ptr + (statue_id * 0xC) + 8;
		uint32_t item_func_ptr = custom_symbols.at(symbol_name_by_item_id.at(statue_id));
		elfUtil::write_u32(gRPX, elfUtil::AddressToOffset(gRPX, item_func_addr, 9), item_func_ptr - 0x02000000);
	}
	return;
}

void make_tingle_statue_reward_rupee_rainbow_colored() {
	uint32_t item_resources_list_start = 0x101e4674;

	uint32_t rainbow_rupee_item_resource_addr = item_resources_list_start + 0xB8 * 0x24;

	elfUtil::write_u8(gRPX, elfUtil::AddressToOffset(gRPX, rainbow_rupee_item_resource_addr + 0x14), 0x07);
	return;
}

void show_seed_hash_on_title_screen(const std::u16string& hash) { //make sure hash is null terminated
	using namespace NintendoWare::Layout;

	RandoSession::fspath path = g_session.openGameFile("content/Common/Layout/Title_00.szs@YAZ0@SARC@blyt/Title_00.bflyt");

	FileTypes::FLYTFile layout;
	layout.loadFromFile(path.string());

	//add hash
	Pane& newPane = layout.rootPane.children[0].children[1].children[3].duplicateChildPane(1); //unused version number text
<<<<<<< HEAD
	newPane.pane->name = "T_Hash";
	newPane.pane->name.resize(0x18);
	dynamic_cast<txt1*>(newPane.pane.get())->text = u"Seed Hash:\n" + hash;
	dynamic_cast<txt1*>(newPane.pane.get())->fontIndex = 0;
	dynamic_cast<txt1*>(newPane.pane.get())->restrictedLen = 11 + hash.length();
	dynamic_cast<txt1*>(newPane.pane.get())->lineAlignment = txt1::LineAlignment::CENTER;
	dynamic_cast<txt1*>(newPane.pane.get())->translation.X = -491.0f;
	dynamic_cast<txt1*>(newPane.pane.get())->translation.Y = -113.0f;
	dynamic_cast<txt1*>(newPane.pane.get())->width = 205.0f;
	dynamic_cast<txt1*>(newPane.pane.get())->height = 100.0f;
=======
	txt1& textPane = *dynamic_cast<txt1*>(newPane.pane.get()); //unused version number text
	textPane.name = "T_Hash";
	textPane.name.resize(0x18);
	textPane.text = u"Seed Hash:\n" + hash;
	textPane.fontIndex = 0;
	textPane.restrictedLen = (12 + hash.length()) * 2;
	textPane.lineAlignment = txt1::LineAlignment::CENTER;
	textPane.translation.X = -491.0f;
	textPane.translation.Y = -113.0f;
	textPane.width = 205.0f;
	textPane.height = 100.0f;
>>>>>>> a6bc52ae

	layout.writeToFile(path.string());
	return;
}

//key bag

Area find_path_to_sea(World& world, const Area& area) {
	Area curArea = area;
	Area exitArea = world.getArea(area).exits.front().getConnectedArea();
	
	while(true) {
		exitArea = world.getArea(curArea).exits.front().getConnectedArea();
		if(exitArea == Area::TheGreatSea || world.getArea(exitArea).exits.size() == 0) break;
		curArea = exitArea;
	}

	if(exitArea == Area::TheGreatSea) return curArea;
	return Area::INVALID;
}

void show_dungeon_markers_on_chart(WorldPool& worlds) {
	using namespace NintendoWare::Layout;

	static std::vector<size_t> quest_marker_indexes = {
		144, 145, 146, 147, 148, 149, 150, 151
	};

	static const std::unordered_map<DungeonId, Area> dungeonToIsland = {
		{DungeonId::DragonRoostCavern, Area::DragonRoostIsland},
		{DungeonId::ForbiddenWoods, Area::ForestHaven},
		{DungeonId::TowerOfTheGods, Area::TowerOfTheGods},
		{DungeonId::ForsakenFortress, Area::ForsakenFortress},
		{DungeonId::EarthTemple, Area::HeadstoneIsland},
		{DungeonId::WindTemple, Area::GaleIsle}
	};

	std::unordered_set<uint8_t> room_indexes;
	for(const auto& dungeon : worlds[0].raceModeDungeons) {
		//broken stuff to support markers in entrance rando:

		//onst auto firstRoom = dungeonIdToFirstRoom(dungeon);
		//rea island = find_path_to_sea(worlds[0], firstRoom);
		//f(island == Area::INVALID) continue; //only add to the list if a simple path to the island was found
		//avoids long chains from a marker in entrance rando

		std::string islandName = hintRegionToName(*worlds[0].getIslands(dungeonIdToFirstRoom(dungeon)).begin());
		
		//room_indexes.emplace(islandAreaToRoomIndex(nameToArea(islandName)));
	}

	RandoSession::fspath path = g_session.openGameFile("content/Common/Pack/permanent_2d_UsEnglish.pack@SARC@Map_00.szs@YAZ0@SARC@blyt/Map_00.bflyt");

	FileTypes::FLYTFile map;
	map.loadFromFile(path.string());
	
	for(const uint8_t& index : room_indexes) {
		uint32_t column = (index - 1) % 7;
		uint32_t row = std::floor((index - 1) / 7);
		float x_pos = (column * 73.0f) - 148.0f;
		float y_pos = 175.0f - (row * 73.0f);

		pan1* marker = dynamic_cast<pan1*>(map.rootPane.children[0].children[quest_marker_indexes.back()].pane.get());
		quest_marker_indexes.pop_back();
		marker->translation.X = x_pos;
		marker->translation.Y = y_pos;
	}

	for(const auto& index : quest_marker_indexes) { //hide any remaining markers
		pan1* marker = dynamic_cast<pan1*>(map.rootPane.children[0].children[index].pane.get());
		marker->alpha = 0;
	}

	map.writeToFile(path.string());
}

void add_chest_in_place_jabun_cutscene() {
	RandoSession::fspath path = g_session.openGameFile("content/Common/Stage/Pjavdou_Room0.szs@YAZ0@SARC@Room0.bfres@BFRES@room.dzr");

	FileTypes::DZXFile dzr;
	dzr.loadFromFile(path.string());
	ChunkEntry& raft = dzr.add_entity("ACTR");
	ChunkEntry& chest = dzr.add_entity("TRES");
	raft.data = "Ikada\x00\x00\x00\x00\x00\x00\x00\x00\x00\x00\x00\x00\x00\x00\x00\x00\x00\x00\x00\x00\x00\x80\x00\x00\x00\xFF\xFF"s;
	chest.data = "takara3\x00\xFF\x2F\xF3\x05\x00\x00\x00\x00\x43\x96\x00\x00\xC3\x48\x00\x00\x00\x00\x80\x00\x05\xFF\xFF\xFF"s;
	dzr.writeToFile(path.string());

	return;
}

void add_jabun_obstacles_to_default_layer() {
	RandoSession::fspath path = g_session.openGameFile("content/Common/Pack/szs_permanent2.pack@SARC@sea_Room44.szs@YAZ0@SARC@Room44.bfres@BFRES@room.dzr");

	FileTypes::DZXFile dzr;
	dzr.loadFromFile(path.string());

	std::vector<ChunkEntry*> layer_5_actors = dzr.entries_by_type_and_layer("ACTR", 5);
	const std::string layer_5_door_data = layer_5_actors[0]->data;
	const std::string layer_5_whirlpool_data = layer_5_actors[1]->data;

	dzr.remove_entity(layer_5_actors[0]);
	dzr.remove_entity(layer_5_actors[1]);

	ChunkEntry& newDoor = dzr.add_entity("ACTR");
	ChunkEntry& newWhirlpool = dzr.add_entity("ACTR");
	newDoor.data = layer_5_door_data;
	newWhirlpool.data = layer_5_whirlpool_data;

	dzr.writeToFile(path.string());

	return;
}

void remove_jabun_stone_door_event() {
	RandoSession::fspath path = g_session.openGameFile("content/Common/Pack/first_szs_permanent.pack@SARC@sea_Stage.szs@YAZ0@SARC@Stage.bfres@BFRES@event_list.dat");

	FileTypes::EventList event_list;
	event_list.loadFromFile(path.string());
	std::shared_ptr<Event> unlock_cave_event = event_list.Events_By_Name.at("ajav_uzu");
	std::shared_ptr<Actor> director = unlock_cave_event->get_actor("DIRECTOR");
	if (director == nullptr) {
		return;
	}
	std::shared_ptr<Actor> camera = unlock_cave_event->get_actor("CAMERA");
	if (camera == nullptr) {
		return;
	}
	std::shared_ptr<Actor> ship = unlock_cave_event->get_actor("Ship");
	if (ship == nullptr) {
		return;
	}

	director->actions.erase(director->actions.begin() + 1, director->actions.end());
	camera->actions.erase(camera->actions.begin() + 2, camera->actions.end());
	ship->actions.erase(ship->actions.begin() + 2, ship->actions.end());
	unlock_cave_event->ending_flags = {
		director->actions.back()->flag_id_to_set,
		camera->actions.back()->flag_id_to_set,
		-1
	};

	event_list.writeToFile(path.string());
	return;
}

void add_chest_in_place_master_sword() {
	RandoSession::fspath path = g_session.openGameFile("content/Common/Stage/kenroom_Room0.szs@YAZ0@SARC@Room0.bfres@BFRES@room.dzr");

	FileTypes::DZXFile dzr;
	dzr.loadFromFile(path.string());

	std::vector<ChunkEntry*> default_layer_actors = dzr.entries_by_type_and_layer("ACTR", DEFAULT_LAYER);
	dzr.remove_entity(default_layer_actors[5]);
	dzr.remove_entity(default_layer_actors[6]);

	std::vector<ChunkEntry*> layer_5_actors = dzr.entries_by_type_and_layer("ACTR", 5);
	std::array<ChunkEntry*, 4> layer_5_to_copy = { layer_5_actors[0], layer_5_actors[2], layer_5_actors[3], layer_5_actors[4] };

	for (ChunkEntry* orig_actor : layer_5_to_copy) {
		ChunkEntry& new_actor = dzr.add_entity("ACTR");
		new_actor.data = orig_actor->data;
		dzr.remove_entity(orig_actor);
	}

	ChunkEntry& chest = dzr.add_entity("TRES");
	chest.data = "takara3\x00\xFF\x20\x50\x04\xc2\xf6\xfd\x71\xc5\x49\x40\x00\xc5\xf4\xe9\x0a\x00\x00\x00\x00\x6a\xff\xff\xff"s;
<<<<<<< HEAD
=======

	std::vector<ChunkEntry*> spawns = dzr.entries_by_type("PLYR");
	for (ChunkEntry* spawn : spawns) {
		if (spawn->data[29] == '\x0A') {
			spawn->data.replace(0x14, 4, "\xC5\x84\x85\x9A", 4);
			spawn->data.replace(0x10, 4, "\xC5\x38\x56\x3D", 4);
			break;
		}
	}
>>>>>>> a6bc52ae

	dzr.writeToFile(path.string());

	return;
}

void update_spoil_sell_text() {
	RandoSession::fspath path = g_session.openGameFile("content/Common/Pack/permanent_2d_UsEnglish.pack@SARC@message2_msbt.szs@YAZ0@SARC@message2.msbt");

	FileTypes::MSBTFile msbt;
	msbt.loadFromFile(path.string());
	std::vector<std::u16string> lines = Utility::Str::split(msbt.messages_by_label["03957"].text.message, u'\n');
	if (lines.size() != 5) return; //incorrect number of lines
	lines[2] = u"And no Blue Chu Jelly, either!";
	msbt.messages_by_label["03957"].text.message = Utility::Str::merge(lines, u'\n');
	msbt.writeToFile(path.string());

	return;
}

void fix_totg_warp_spawn() {
	RandoSession::fspath path = g_session.openGameFile("content/Common/Stage/sea_Room26.szs@YAZ0@SARC@Room26.bfres@BFRES@room.dzr");

	FileTypes::DZXFile dzr;
	dzr.loadFromFile(path.string());

	std::vector<ChunkEntry*> spawns = dzr.entries_by_type("PLYR");
	ChunkEntry* spawn = spawns[9];
	spawn->data = "\x4C\x69\x6E\x6B\x00\x00\x00\x00\x32\xFF\x20\x1A\x47\xC3\x4F\x5F\x00\x00\x00\x00\xBF\xBE\xBF\x90\x00\x00\x00\x00\x01\x01\xFF\xFF"s;

	dzr.writeToFile(path.string());
}

void remove_phantom_ganon_req_for_reefs() {
	std::string path;
	for (int room_index : {24, 46, 22, 8, 37, 25}) {
		path = "content/Common/Stage/sea_Room" + std::to_string(room_index) + ".szs@YAZ0@SARC@Room" + std::to_string(room_index) + ".bfres@BFRES@room.dzr";
		RandoSession::fspath filePath = g_session.openGameFile(path);
		FileTypes::DZXFile room_dzr;
		room_dzr.loadFromFile(filePath.string());
		std::vector<ChunkEntry*> actors = room_dzr.entries_by_type("ACTR");
		for (ChunkEntry* actor : actors) {
			if (std::strncmp(&actor->data[0], "Ocanon\x00\x00", 8) == 0) {
				if (std::strncmp(&actor->data[0xA], "\x2A", 1) == 0) {
					actor->data[0xA] = '\xFF'; //check if this is right index
				}
			}
			else if (std::strncmp(&actor->data[0], "Oship\x00\x00\x00", 8) == 0) {
<<<<<<< HEAD
				if (std::strncmp(&actor->data[0x18], "\x2A", 1) == 0) {
					actor->data[0x18] = '\xFF'; //check if this is right index
=======
				if (std::strncmp(&actor->data[0x19], "\x2A", 1) == 0) {
					actor->data[0x19] = '\xFF'; //check if this is right index
>>>>>>> a6bc52ae
				}
			}
		}
		room_dzr.writeToFile(filePath.string());
	}
	return;
}

void fix_ff_door() {
	int face_index = 0x1493;
	uint16_t new_prop_index = 0x0011;

	RandoSession::fspath path = g_session.openGameFile("content/Common/Pack/szs_permanent1.pack@SARC@sea_Room1.szs@YAZ0@SARC@Room1.bfres@BFRES@room.dzb");
	std::fstream fptr(path, std::ios::binary);

	fptr.seekg(0xC, std::ios::beg);
	uint32_t face_list_offset;
	fptr.read(reinterpret_cast<char*>(&face_list_offset), 4);
	Utility::Endian::toPlatform_inplace(eType::Big, face_list_offset);

	fptr.seekp((face_list_offset + face_index * 0xA) + 6, std::ios::beg);
	fptr.write(reinterpret_cast<const char*>(&new_prop_index), 2);

	return;
}

//add bog warp

//rat hole culling

//not needed until enemy rando is a thing
/*void add_failsafe_id_0_spawns() {
	const std::array<spawn_data_to_copy, 32> spawns_to_copy{
	{
		{"Asoko", 0, 255},
		{"I_TestM", 0, 1},
		{"M_Dai", 20, 23},
		{"M_NewD2", 1, 20},
		{"M_NewD2", 2, 1},
		{"M_NewD2", 3, 6},
		{"M_NewD2", 4, 7},
		{"M_NewD2", 6, 9},
		{"M_NewD2", 8, 14},
		{"M_NewD2", 11, 2},
		{"M_NewD2", 12, 3},
		{"M_NewD2", 13, 4},
		{"M_NewD2", 14, 5},
		{"M_NewD2", 15, 18},
		{"TF_06", 1, 1},
		{"TF_06", 2, 2},
		{"TF_06", 3, 2},
		{"TF_06", 4, 2},
		{"TF_06", 5, 2},
		{"TF_06", 6, 6},
		{"ma2room", 1, 2},
		{"ma2room", 2, 15}, // Front door
		{"ma2room", 3, 9}, // In the water
		{"ma2room", 4, 6},
		{"ma3room", 1, 2},
		{"ma3room", 2, 15}, // Front door
		{"ma3room", 3, 9}, // In the water
		{"ma3room", 4, 6},
		{"majroom", 1, 2},
		{"majroom", 2, 15}, // Front door
		{"majroom", 3, 9}, // In the water
		{"majroom", 4, 6}
	}
	};

	const std::array<spawn_data, 32> spawns_to_create{
	{
		{"TF_01", 1},
		{"TF_01", 2},
		{"TF_01", 3},
		{"TF_01", 4},
		{"TF_01", 5},
		{"TF_01", 6},
		{"TF_02", 1},
		{"TF_02", 2},
		{"TF_02", 3},
		{"TF_02", 4},
		{"TF_02", 5},
		{"TF_02", 6}
	}
	};



	for (const spawn_data_to_copy& spawn_info : spawns_to_copy) {
		std::string path = "content/Common/Stage/" + spawn_info.stage_name + "_Room" + std::to_string(spawn_info.room_num) + ".szs@YAZ0@SARC@Room" + std::to_string(spawn_info.room_num) + ".bfres@BFRES@room.dzr";
		RandoSession::fspath filePath = g_session.openGameFile(path);
		FileTypes::DZXFile room_dzr;
		room_dzr.loadFromFile(filePath.string());

		std::vector<ChunkEntry*> spawns = room_dzr.entries_by_type("PLYR");

		for (ChunkEntry* spawn : spawns) {
			if (spawn->data[0x1D] == (char)spawn_info.spawn_id_to_copy) {
				ChunkEntry& new_spawn = room_dzr.add_entity("PLYR");
				new_spawn.data = spawn->data;
				new_spawn.data[0x1D] = '\x00';
			}
		}

		room_dzr.writeToFile(filePath.string());
	}

	for (const spawn_data& spawn_info : spawns_to_create) {
		std::string path = "content/Common/Stage/" + spawn_info.stage_name + "_Room" + std::to_string(spawn_info.room_num) + ".szs@YAZ0@SARC@Room" + std::to_string(spawn_info.room_num) + ".bfres@BFRES@room.dzr";
		RandoSession::fspath filePath = g_session.openGameFile(path);
		FileTypes::DZXFile room_dzr;
		room_dzr.loadFromFile(filePath.string());

		std::vector<ChunkEntry*> doors = room_dzr.entries_by_type("TGDR");

		float spawn_dist_from_door = 200.0f;
		float x_pos = 0.0f;
		float y_pos = 0.0f;
		float z_pos = 0.0f;
		uint16_t y_rot = 0;
		for (const ChunkEntry* door : doors) {
			if (((*(uint16_t*)&door->data[0x18]) & 0x0FC0) == spawn_info.room_num || ((*(uint16_t*)&door->data[0x18]) & 0x003F) == spawn_info.room_num) {
				y_rot = *(uint16_t*)&door->data[0x1A];
				if (((*(uint16_t*)&door->data[0x18]) & 0x003F) != spawn_info.room_num) {
					y_rot = (y_rot + 0x8000) % 0x10000;
				}
				
				int y_rot_degrees = y_rot * (90.0 / 0x4000);
				float x_offset = sin((y_rot_degrees * M_PI) / 180.0) * spawn_dist_from_door;
				float z_offset = cos((y_rot_degrees * M_PI) / 180.0) * spawn_dist_from_door;

				float door_x_pos = Utility::Endian::toPlatform(eType::Big, *(float*)&door->data[0xC]);
				float door_y_pos = Utility::Endian::toPlatform(eType::Big, *(float*)&door->data[0x10]);
				float door_z_pos = Utility::Endian::toPlatform(eType::Big, *(float*)&door->data[0x14]);
				x_pos = door_x_pos + x_offset;
				y_pos = door_y_pos;
				z_pos = door_z_pos + z_offset;
				break;
			}
		}

		ChunkEntry& newSpawn = room_dzr.add_entity("PLYR");
		newSpawn.data = "Link\x00\x00\x00\x00"s;
		newSpawn.data.resize(0x20);

		uint32_t params = 0xFFFFFFFF;
		//https://github.com/LagoLunatic/wwrando/blob/master/tweaks.py#L2160
	}
}*/

void remove_minor_pan_cs() {
	std::array<pan_cs_info, 7> panning_cs{
		{
			{"M_NewD2", "Room2", 4},
			{"kindan", "Stage", 2},
			{"Siren", "Room18", 2},
			{"M_Dai", "Room3", 7},
			{"sea", "Room41", 19},
			{"sea", "Room41", 22},
			{"sea", "Room41", 23}
		}
	};

	std::string path;
	for (const pan_cs_info& cs_info : panning_cs) {
		if (cs_info.stage_name == "sea") {
			path = "content/Common/Pack/szs_permanent2.pack@SARC@" + cs_info.stage_name + "_" + cs_info.szs_suffix + ".szs@YAZ0@SARC" + "@" + cs_info.szs_suffix + ".bfres@BFRES@room.dzr"; //hardcoding permanent2 because that's all this patch needs and coding more would be annoying
		}
		else {
			path = "content/Common/Stage/" + cs_info.stage_name + "_" + cs_info.szs_suffix + ".szs@YAZ0@SARC";
			if (cs_info.szs_suffix == "Stage") {
				path = path + "@Stage.bfres@BFRES@stage.dzs";
			}
			else {
				path = path + "@" + cs_info.szs_suffix + ".bfres@BFRES@room.dzr";
			}
		}

		RandoSession::fspath filePath = g_session.openGameFile(path);
		FileTypes::DZXFile dzx;
		dzx.loadFromFile(filePath.string());
		std::vector<ChunkEntry*> scobs = dzx.entries_by_type("SCOB");
		for (ChunkEntry* scob : scobs) {
			if (std::strncmp(&scob->data[0], "TagEv\x00\x00\x00", 8) == 0) {
<<<<<<< HEAD
				if (scob->data[0xA] == cs_info.evnt_index) {
=======
				if (scob->data[0x8] == cs_info.evnt_index) {
>>>>>>> a6bc52ae
					dzx.remove_entity(scob);
				}
			}
		}

		std::vector<ChunkEntry*> spawns = dzx.entries_by_type("PLYR");
		for (ChunkEntry* spawn : spawns) {
			if (spawn->data[8] == cs_info.evnt_index) {
				spawn->data[8] = '\xFF';
			}
		}

		dzx.writeToFile(filePath.string());
	}

	return;
}

//custom actors?

void fix_stone_head_bugs() {
	uint32_t status_bits = elfUtil::read_u32(gRPX, elfUtil::AddressToOffset(gRPX, 0x101ca100));
	Utility::Endian::toPlatform_inplace(eType::Big, status_bits);
	status_bits &= ~0x00000080;
	Utility::Endian::toPlatform_inplace(eType::Big, status_bits);
	elfUtil::write_u32(gRPX, elfUtil::AddressToOffset(gRPX, 0x101ca100), status_bits);

	return;
}

void show_tingle_statues_on_quest_screen() {
<<<<<<< HEAD
	g_session.copyToGameFile("./assets/Tingle.bflim", "content/Common/Pack/permanent_2d_UsEnglish.pack@SARC@BtnMapIcon_00.szs@YAZ0@SARC@timg/MapBtn_00^l.bflim");
	g_session.copyToGameFile("./assets/Tingle_Shadow.bflim", "content/Common/Pack/permanent_2d_UsEnglish.pack@SARC@BtnMapIcon_00.szs@YAZ0@SARC@timg/MapBtn_07^t.bflim");
=======
	auto path = g_session.openGameFile("content/Common/Pack/permanent_2d_UsEnglish.pack@SARC@BtnMapIcon_00.szs@YAZ0@SARC@timg/MapBtn_00^l.bflim");
	
	FileTypes::FLIMFile tingle;
	tingle.loadFromFile(path.string());
	tingle.replaceWithDDS("./assets/Tingle.dds", GX2TileMode::GX2_TILE_MODE_DEFAULT, 0, true);
	tingle.writeToFile(path.string());
	
	path = g_session.openGameFile("content/Common/Pack/permanent_2d_UsEnglish.pack@SARC@BtnMapIcon_00.szs@YAZ0@SARC@timg/MapBtn_07^t.bflim");

	FileTypes::FLIMFile shadow;
	shadow.loadFromFile(path.string());
	shadow.replaceWithDDS("./assets/Tingle_Shadow.dds", GX2TileMode::GX2_TILE_MODE_DEFAULT, 0, false);
	shadow.writeToFile(path.string());
>>>>>>> a6bc52ae

	path = g_session.openGameFile("content/Common/Pack/permanent_2d_UsEnglish.pack@SARC@message_msbt.szs@YAZ0@SARC@message.msbt");

	FileTypes::MSBTFile msbt;
	msbt.loadFromFile(path.string());
	msbt.messages_by_label["00503"].text.message = u"Tingle Statues\0"s;
<<<<<<< HEAD
	msbt.messages_by_label["00703"].text.message = u"Golden statues of a mysterious dashing\n figure. They can be traded to " + TEXT_COLOR_RED + u"Ankle" + TEXT_COLOR_DEFAULT + u" on" + TEXT_COLOR_RED + u"Tingle Island" + TEXT_COLOR_DEFAULT + u" for a reward!\0"s;
=======
	msbt.messages_by_label["00703"].text.message = u"Golden statues of a mysterious dashing\n figure. They can be traded to " + TEXT_COLOR_RED + u"Ankle" + TEXT_COLOR_DEFAULT + u" on\n" + TEXT_COLOR_RED + u"Tingle Island" + TEXT_COLOR_DEFAULT + u" for a reward!\0"s;
>>>>>>> a6bc52ae
	msbt.writeToFile(path.string());

	return;
}

void add_shortcut_warps_into_dungeons() {
	RandoSession::fspath path = g_session.openGameFile("content/Common/Pack/szs_permanent2.pack@SARC@sea_Room41.szs@YAZ0@SARC@Room41.bfres@BFRES@room.dzr");

	FileTypes::DZXFile dzr;
	dzr.loadFromFile(path.string());
	ChunkEntry& sw_c00 = dzr.add_entity("SCOB");
	sw_c00.data = "SW_C00\x00\x00\x00\x03\xFF\x7F\x48\x40\x24\xED\x45\x44\x99\xB1\x48\x41\x7B\x63\x00\x00\x00\x00\x00\x00\xFF\xFF\x96\x14\x28\xFF"s;

	ChunkEntry& warp = dzr.add_entity("SCOB");
<<<<<<< HEAD
	warp.data = "Ysdls00\x00\x10\xFF\x06\x7F\x48\x54\x16\x86\x42\x0B\xFF\xF8\x48\x3E\xD3\xED\x00\x00\x00\x00\x00\x00\xFF\xFF"s;
=======
	warp.data = "Ysdls00\x00\x10\xFF\x06\x7F\x48\x54\x16\x86\x42\x0B\xFF\xF8\x48\x3E\xD3\xED\x00\x00\x00\x00\x00\x00\xFF\xFF\x0A\x0A\x0A\xFF"s;
>>>>>>> a6bc52ae

	dzr.writeToFile(path.string());
	return;
}



void apply_necessary_tweaks(const Settings& settings, const std::string& seedHash) {
	Load_Custom_Symbols("./asm/custom_symbols.json");
<<<<<<< HEAD

	RandoSession::fspath rpxPath = g_session.openGameFile("code/cking.rpx@RPX");
	gRPX.loadFromFile(rpxPath.string());

=======

	RandoSession::fspath rpxPath = g_session.openGameFile("code/cking.rpx@RPX");
	gRPX.loadFromFile(rpxPath.string());

>>>>>>> a6bc52ae
	std::u16string u16_seedHash = Utility::Str::toUTF16(seedHash);

	Apply_Patch("./asm/patch_diffs/custom_funcs_diff.json");
	Apply_Patch("./asm/patch_diffs/make_game_nonlinear_diff.json");
	Apply_Patch("./asm/patch_diffs/remove_cutscenes_diff.json");
	Apply_Patch("./asm/patch_diffs/flexible_item_locations_diff.json");
	Apply_Patch("./asm/patch_diffs/fix_vanilla_bugs_diff.json");
	Apply_Patch("./asm/patch_diffs/misc_rando_features_diff.json");
	
	Add_Relocations("./asm/patch_diffs/custom_funcs_reloc.json");
	Add_Relocations("./asm/patch_diffs/make_game_nonlinear_reloc.json");
	Add_Relocations("./asm/patch_diffs/remove_cutscenes_reloc.json");
	Add_Relocations("./asm/patch_diffs/flexible_item_locations_reloc.json");
	Add_Relocations("./asm/patch_diffs/fix_vanilla_bugs_reloc.json");
	Add_Relocations("./asm/patch_diffs/misc_rando_features_reloc.json");

<<<<<<< HEAD
	Remove_Relocation({7, 0x001c0ae8}); //would mess with save init
	Remove_Relocation({7, 0x00160224}); //would mess with the chart stuff
=======
	elfUtil::removeRelocation(gRPX, {7, 0x001c0ae8}); //would mess with save init
	elfUtil::removeRelocation(gRPX, {7, 0x00160224}); //would mess with the chart stuff
	elfUtil::removeRelocation(gRPX, {7, 0x00199854}); //would overwrite getLayerNo patch

	//Update hurricane spin item func
	elfUtil::write_u32(gRPX, elfUtil::AddressToOffset(gRPX, 0x0001da54 + (0xAA * 0xC) + 8, 9), custom_symbols.at("hurricane_spin_item_func") - 0x02000000);

	if (settings.instant_text_boxes) {
		make_all_text_instant();
	}
	if (settings.reveal_full_sea_chart) {
		Apply_Patch("./asm/patch_diffs/reveal_sea_chart_diff.json");
	}
	if (settings.invert_sea_compass_x_axis) {
		Apply_Patch("./asm/patch_diffs/invert_sea_compass_x_axis_diff.json");
	}
	if (settings.sword_mode == SwordMode::NoSword) {
		Apply_Patch("./asm/patch_diffs/swordless_diff.json");
		Add_Relocations("./asm/patch_diffs/swordless_reloc.json");
		update_swordless_text();
	}
	if (settings.remove_music) {
		Apply_Patch("./asm/patch_diffs/remove_music_diff.json");
	}
>>>>>>> a6bc52ae

	fix_deku_leaf_model();
	allow_all_items_to_be_field_items();
	remove_shop_item_forced_uniqueness_bit();
	remove_ff2_cutscenes();
	make_items_progressive();
	add_chest_in_place_medli_gift();
	add_chest_in_place_queen_fairy_cutscene();
	modify_title_screen();
	update_name_and_icon();
	allow_dungeon_items_to_appear_anywhere();
	fix_shop_item_y_offsets();
	update_korl_dialog();
	set_num_starting_triforce_shards(settings.num_starting_triforce_shards);
	set_starting_health(settings.starting_pohs, settings.starting_hcs);
	set_damage_multiplier(settings.damage_multiplier);
	remove_makar_kidnapping();
	increase_crawl_speed();
	add_chart_number_to_item_get_messages();
	increase_grapple_animation_speed();
	increase_block_move_animation();
	increase_misc_animations();
	disable_invisible_walls();
	update_tingle_statue_item_get_funcs();
	make_tingle_statue_reward_rupee_rainbow_colored();
	show_seed_hash_on_title_screen(u16_seedHash);
	//key bag
	add_chest_in_place_jabun_cutscene();
	add_chest_in_place_master_sword();
	update_spoil_sell_text();
	fix_totg_warp_spawn();
	remove_phantom_ganon_req_for_reefs();
	fix_ff_door();
	//bog warp
	//rat hole visibility
	//failsafe id 0 spawns
	fix_stone_head_bugs();
	show_tingle_statues_on_quest_screen();
	//TODO: ctmc chest texture
<<<<<<< HEAD

	update_skip_rematch_bosses_game_variable(settings.skip_rematch_bosses);
	update_sword_mode_game_variable(settings.sword_mode);
	update_starting_gear(settings.starting_gear);

	gRPX.writeToFile(rpxPath.string());
	return;
}

void apply_necessary_post_randomization_tweaks(const bool randomizeItems, const std::vector<Location>& itemLocations, const PigColor& pigColor) {
=======

	update_skip_rematch_bosses_game_variable(settings.skip_rematch_bosses);
	update_sword_mode_game_variable(settings.sword_mode);
	update_starting_gear(settings.starting_gear);

	gRPX.writeToFile(rpxPath.string());
	return;
}

void apply_necessary_post_randomization_tweaks(const bool randomizeItems, WorldPool& worlds, const PigColor& pigColor, const uint8_t& startIsland) {
>>>>>>> a6bc52ae
	gRPX = FileTypes::ELF();
	RandoSession::fspath rpxPath = g_session.openGameFile("code/cking.rpx@RPX");
	gRPX.loadFromFile(rpxPath.string()); //reload to avoid conflicts written between pre- and post- randomization tweaks

<<<<<<< HEAD
	set_pig_color(pigColor);
=======
	const std::vector<Location>& itemLocations = worlds[0].locationEntries;

	set_pig_color(pigColor);
	set_new_game_starting_location(0, startIsland);
	change_ship_starting_island(startIsland);
>>>>>>> a6bc52ae
	if (randomizeItems) {
		update_shop_item_descriptions(itemLocations[locationIdAsIndex(nameToLocationId("GreatSeaBeedleShop20Rupee"))], itemLocations[locationIdAsIndex(nameToLocationId("RockSpireBeedle500RupeeItem"))], itemLocations[locationIdAsIndex(nameToLocationId("RockSpireBeedle950RupeeItem"))], itemLocations[locationIdAsIndex(nameToLocationId("RockSpireBeedle900RupeeItem"))]);
		update_auction_item_names(itemLocations[locationIdAsIndex(nameToLocationId("WindfallAuction5Rupee"))], itemLocations[locationIdAsIndex(nameToLocationId("WindfallAuction40Rupee"))], itemLocations[locationIdAsIndex(nameToLocationId("WindfallAuction60Rupee"))], itemLocations[locationIdAsIndex(nameToLocationId("WindfallAuction80Rupee"))], itemLocations[locationIdAsIndex(nameToLocationId("WindfallAuction100Rupee"))]);
		update_battlesquid_item_names(itemLocations[locationIdAsIndex(nameToLocationId("WindfallBattleSquidFirstPrize"))], itemLocations[locationIdAsIndex(nameToLocationId("WindfallBattleSquidSecondPrize"))]);
		update_item_names_in_letter_advertising_rock_spire_shop(itemLocations[locationIdAsIndex(nameToLocationId("RockSpireBeedle500RupeeItem"))], itemLocations[locationIdAsIndex(nameToLocationId("RockSpireBeedle950RupeeItem"))], itemLocations[locationIdAsIndex(nameToLocationId("RockSpireBeedle900RupeeItem"))]);
		update_savage_labyrinth_hint_tablet(itemLocations[locationIdAsIndex(nameToLocationId("OutsetSavageFloor30Chest"))], itemLocations[locationIdAsIndex(nameToLocationId("OutsetSavageFloor50Chest"))]);
	}
	//Run some things after writing items to preserve offsets
	add_ganons_tower_warp_to_ff2();
<<<<<<< HEAD
=======
	add_more_magic_jars();
>>>>>>> a6bc52ae
	add_pirate_ship_to_windfall(); //doesnt fix getting stuck behind door
	add_hint_signs();
	prevent_door_boulder_softlocks();
	add_shortcut_warps_into_dungeons();
<<<<<<< HEAD
	add_jabun_obstacles_to_default_layer();

	//dungeon sea quest markers
=======
	shorten_zephos_event();
	shorten_auction_intro_event();
	add_jabun_obstacles_to_default_layer();
	remove_jabun_stone_door_event();
	remove_minor_pan_cs();
	show_dungeon_markers_on_chart(worlds);

	if(worlds[0].getSettings().add_shortcut_warps_between_dungeons) {
		add_cross_dungeon_warps();
	}
	
>>>>>>> a6bc52ae
	gRPX.writeToFile(rpxPath.string());
}<|MERGE_RESOLUTION|>--- conflicted
+++ resolved
@@ -18,11 +18,6 @@
 #include "server/filetypes/events.hpp"
 #include "server/filetypes/jpc.hpp"
 #include "server/filetypes/msbt.hpp"
-<<<<<<< HEAD
-#include "server/filetypes/bflyt.hpp"
-#include "server/filetypes/util/elfUtil.hpp"
-=======
->>>>>>> a6bc52ae
 #include "server/filetypes/util/msbtMacros.hpp"
 #include "server/utility/stringUtil.hpp"
 #include "server/command/Log.hpp"
@@ -74,19 +69,11 @@
 		{"BaitBag", "a storage for food"},
 		{"Boomerang", "an item that always comes back to you"},
 		{"Hookshot", "an item that reels"},
-<<<<<<< HEAD
-		{"Delivery Bag", "a storage for letters"},
-		{"Bombs", "an explosive item"},
-		{"SkullHammer", "the hammer of the dead"},
-		{"DekuLeaf", "a magic leaf"},
-		{"Progressive Shield", "a defensive item"},
-=======
 		{"DeliveryBag", "a storage for letters"},
 		{"Bombs", "an explosive item"},
 		{"SkullHammer", "the hammer of the dead"},
 		{"DekuLeaf", "a magic leaf"},
 		{"ProgressiveShield", "a defensive item"},
->>>>>>> a6bc52ae
 		{"TriforceShard1", "a piece of the power of the gods"},
 		{"TriforceShard2", "a piece of the power of the gods"},
 		{"TriforceShard3", "a piece of the power of the gods"},
@@ -143,36 +130,21 @@
 
 	
 	std::u16string word_wrap_string(const std::u16string& string, const int max_line_len) {
-<<<<<<< HEAD
-		unsigned int index_in_str = 0;
-		std::u16string wordwrapped_str;
-		std::u16string current_word;
-		int curr_word_len = 0;
-		int len_curr_line = 0;
-=======
 		size_t index_in_str = 0;
 		std::u16string wordwrapped_str;
 		std::u16string current_word;
 		size_t curr_word_len = 0;
 		size_t len_curr_line = 0;
->>>>>>> a6bc52ae
 	
 		while (index_in_str < string.length()) { //length is weird because its utf-16
 			char16_t character = string[index_in_str];
 	
 			if (character == u'\x0E') { //need to parse the commands, only implementing a few necessary ones for now (will break with other commands)
 				std::u16string substr;
-<<<<<<< HEAD
-				int code_len = 0;
-				if (string[index_in_str + 1] == u'\x00') {
-					if (string[index_in_str + 2] == u'\x03') { //color command
-						if (string[index_in_str + 4] == u'\xFF') { //text color white, weird length
-=======
 				size_t code_len = 0;
 				if (string[index_in_str + 1] == u'\x00') {
 					if (string[index_in_str + 2] == u'\x03') { //color command
 						if (string[index_in_str + 4] == u'\xFFFF') { //text color white, weird length
->>>>>>> a6bc52ae
 							code_len = 10;
 						}
 						else {
@@ -205,11 +177,7 @@
 			else if (character == u' ') {
 				wordwrapped_str += current_word;
 				wordwrapped_str += character;
-<<<<<<< HEAD
-				len_curr_line = curr_word_len + 1;
-=======
 				len_curr_line += curr_word_len + 1;
->>>>>>> a6bc52ae
 				current_word = u"";
 				curr_word_len = 0;
 				index_in_str += 1;
@@ -236,11 +204,7 @@
 	}
 	
 	std::string get_indefinite_article(const std::string& string) {
-<<<<<<< HEAD
-		char first_letter = std::tolower(string[0]);
-=======
 		char first_letter = std::tolower(string[0], std::locale());
->>>>>>> a6bc52ae
 		if (first_letter == 'a' || first_letter == 'e' || first_letter == 'i' || first_letter == 'o' || first_letter == 'u') {
 			return "an";
 		}
@@ -250,11 +214,7 @@
 	}
 	
 	std::u16string get_indefinite_article(const std::u16string& string) {
-<<<<<<< HEAD
-		char16_t first_letter = std::tolower(string[0]);
-=======
 		char16_t first_letter = std::tolower(string[0], std::locale());
->>>>>>> a6bc52ae
 		if (first_letter == u'a' || first_letter == u'e' || first_letter == u'i' || first_letter == u'o' || first_letter == u'u') {
 			return u"an";
 		}
@@ -310,19 +270,11 @@
 
 	for (const auto& patch : patches.items()) {
 		uint32_t offset = std::stoi(patch.key(), nullptr, 16);
-<<<<<<< HEAD
-		std::pair<uint32_t, uint32_t> sectionOffset = elfUtil::AddressToOffset(gRPX, offset);
-		if (sectionOffset.first == 0 && sectionOffset.second == 0) { //address not in section
-			std::string data;
-			for (const std::string& byte : patch.value().get<std::vector<std::string>>()) {
-				unsigned char val = std::stoi(byte, nullptr, 16);
-=======
 		offset_t sectionOffset = elfUtil::AddressToOffset(gRPX, offset);
 		if (!sectionOffset) { //address not in section
 			std::string data;
 			for (const std::string& byte : patch.value().get<std::vector<std::string>>()) {
 				char val = std::stoi(byte, nullptr, 16);
->>>>>>> a6bc52ae
 				data += val;
 			}
 			gRPX.extend_section(2, offset, data); //add data at the specified offset
@@ -331,11 +283,7 @@
 			for (const std::string& byte : patch.value().get<std::vector<std::string>>()) {
 				uint8_t toWrite = std::stoi(byte, nullptr, 16);
 				elfUtil::write_u8(gRPX, sectionOffset, toWrite);
-<<<<<<< HEAD
-				sectionOffset.second++; //Cycles through the bytes individually, need to increase the offset by one each time
-=======
 				sectionOffset.offset++; //Cycles through the bytes individually, need to increase the offset by one each time
->>>>>>> a6bc52ae
 			}
 		}
 	}
@@ -356,27 +304,12 @@
 		reloc.r_info = std::stoi(relocation["r_info"].get<std::string>(), nullptr, 16);
 		reloc.r_addend = std::stoi(relocation["r_addend"].get<std::string>(), nullptr, 16);
 
-<<<<<<< HEAD
-		entry.replace(0, 4, reinterpret_cast<const char*>(&reloc.r_offset), 4);
-		entry.replace(4, 4, reinterpret_cast<const char*>(&reloc.r_info), 4);
-		entry.replace(8, 4, reinterpret_cast<const char*>(&reloc.r_addend), 4);
-		gRPX.extend_section(7, entry);
-=======
 		elfUtil::addRelocation(gRPX, 7, reloc);
->>>>>>> a6bc52ae
-	}
-
-	return;
-}
-
-<<<<<<< HEAD
-void Remove_Relocation(const std::pair<int, int>& offset) {
-	gRPX.shdr_table[offset.first].second.data.replace(offset.second, 0xC, 0xC, '\0');
-	return;
-}
-
-=======
->>>>>>> a6bc52ae
+	}
+
+	return;
+}
+
 
 
 void set_new_game_starting_location(const uint8_t spawn_id, const uint8_t room_index) {
@@ -447,16 +380,8 @@
 			}
 
 			std::u16string::size_type wait_dismiss = String.find(u"\x0e\x01\x03\x02"s); //dont use macro because duration shouldnt matter
-<<<<<<< HEAD
-			while (wait_dismiss != std::u16string::npos) {
-				if (label == "07726" || label == "02488") { //exclude messages that are broken by removing the command
-					wait_dismiss = String.find(u"\x0e\x01\x03\x02"s);
-					continue;
-				}
-=======
 			if (label == "07726" || label == "02488") wait_dismiss = std::u16string::npos; //exclude messages that are broken by removing the command
 			while (wait_dismiss != std::u16string::npos) {
->>>>>>> a6bc52ae
 				String.erase(wait_dismiss, 5);
 				wait_dismiss = String.find(u"\x0e\x01\x03\x02"s);
 			}
@@ -651,14 +576,10 @@
 
 	std::vector<ChunkEntry*> exits = dzr.entries_by_type("SCLS");
 	for (ChunkEntry* exit : exits) {
-<<<<<<< HEAD
-		if (std::strncmp(&exit->data[0], "M2ganon\x00", 8) == 0) exit->data = "sea\x00\x00\x00\x00\x00\x00\x01\x00\xFF"s;
-=======
 		if (std::strncmp(&exit->data[0], "M2ganon\x00", 8) == 0) {
 			exit->data = "sea\x00\x00\x00\x00\x00\x00\x01\x00\xFF"s;
 			break;
 		}
->>>>>>> a6bc52ae
 	}
 	dzr.writeToFile(path.string());
 
@@ -827,11 +748,7 @@
 	Pane& newPane = layout.rootPane.children[0].children[1].children[3].duplicateChildPane(1); //unused version number text
 	newPane.pane->name = "T_Version";
 	newPane.pane->name.resize(0x18);
-<<<<<<< HEAD
-	dynamic_cast<txt1*>(newPane.pane.get())->text = u"Ver " + Utility::Str::toUTF16(RANDOMIZER_VERSION) + u'\0';
-=======
 	//dynamic_cast<txt1*>(newPane.pane.get())->text = u"Ver " + Utility::Str::toUTF16(RANDOMIZER_VERSION) + u'\0';
->>>>>>> a6bc52ae
 	dynamic_cast<txt1*>(newPane.pane.get())->fontIndex = 0;
 	dynamic_cast<txt1*>(newPane.pane.get())->restrictedLen = 0x1C;
 	dynamic_cast<txt1*>(newPane.pane.get())->lineAlignment = txt1::LineAlignment::CENTER;
@@ -988,11 +905,7 @@
 		const uint8_t base_item_id = item_name_to_id.at(item_data.base_item_name);
 		const std::u16string dungeon_name = dungeon_names.at(item_data.short_name);
 
-<<<<<<< HEAD
-		elfUtil::write_u32(gRPX, elfUtil::AddressToOffset(gRPX, item_get_func_pointer + 0x8 + (0xC * item_data.item_id)), custom_symbols.at(idToFunc.at(item_data.item_id)) - 0x02000000); //write to the relocation entries
-=======
 		elfUtil::write_u32(gRPX, elfUtil::AddressToOffset(gRPX, item_get_func_pointer + (0xC * item_data.item_id) + 0x8, 9), custom_symbols.at(idToFunc.at(item_data.item_id)) - 0x02000000); //write to the relocation entries
->>>>>>> a6bc52ae
 		
 		uint32_t message_id = 101 + item_data.item_id;
 		const Message& to_copy = msbt.messages_by_label["00" + std::to_string(101 + base_item_id)];
@@ -1034,32 +947,13 @@
 		relocation.r_info = 0x00000201;
 		relocation.r_addend = szs_name_pointer - 0x10000000; //needs offset into .rodata section, subtract start address from data location
 
-<<<<<<< HEAD
-		std::string entry;
-		entry.resize(12);
-		entry.replace(0, 4, reinterpret_cast<const char*>(&relocation.r_offset), 4);
-		entry.replace(4, 4, reinterpret_cast<const char*>(&relocation.r_info), 4);
-		entry.replace(8, 4, reinterpret_cast<const char*>(&relocation.r_addend), 4);
-		gRPX.extend_section(9, entry);
-
-=======
->>>>>>> a6bc52ae
 		Elf32_Rela relocation2;
 		relocation2.r_offset = item_resources_addr;
 		relocation2.r_info = relocation.r_info; //same as first entry
 		relocation2.r_addend = relocation.r_addend; //same as first entry
 
-<<<<<<< HEAD
-		std::string entry2;
-		entry2.resize(12);
-		entry2.replace(0, 4, reinterpret_cast<const char*>(&relocation2.r_offset), 4);
-		entry2.replace(4, 4, reinterpret_cast<const char*>(&relocation2.r_info), 4);
-		entry2.replace(8, 4, reinterpret_cast<const char*>(&relocation2.r_addend), 4);
-		gRPX.extend_section(9, entry2);
-=======
 		elfUtil::addRelocation(gRPX, 9, relocation);
 		elfUtil::addRelocation(gRPX, 9, relocation2);
->>>>>>> a6bc52ae
 
 		std::vector<uint8_t> data1 = elfUtil::read_bytes(gRPX, elfUtil::AddressToOffset(gRPX, item_resources_addr_to_copy_from + 8), 0xD);
 		elfUtil::write_bytes(gRPX, elfUtil::AddressToOffset(gRPX, item_resources_addr + 8), data1);
@@ -1115,11 +1009,7 @@
 	for (uint8_t id = 0; id < 0xFF; id++) {
 		uint32_t display_data_addr = shop_item_display_data_list_start + id * 0x20;
 		float y_offset = elfUtil::read_float(gRPX, elfUtil::AddressToOffset(gRPX, display_data_addr + 0x10));
-<<<<<<< HEAD
-		uint8_t ArrowID[] = { 0x10, 0x11, 0x12 };
-=======
 		std::unordered_set<uint8_t> ArrowID = { 0x10, 0x11, 0x12 };
->>>>>>> a6bc52ae
 
 		if (y_offset == 0.0f && ArrowID.count(id) == 0) {
 			//If the item didn't originally have a Y offset we need to give it one so it's not sunken into the pedestal.
@@ -1141,13 +1031,8 @@
 	FileTypes::MSBTFile msbt;
 	msbt.loadFromFile(path.string());
 	
-<<<<<<< HEAD
-	msbt.messages_by_label["03906"].text.message = TEXT_COLOR_RED + Utility::Str::toUTF16(gameItemToName(beedle20Item)) + u"  20 Rupees" + TEXT_COLOR_DEFAULT;
-	msbt.messages_by_label["03909"].text.message = Utility::Str::toUTF16(gameItemToName(beedle20Item)) + u"  20 Rupees\nWill you buy it?\n" + TWO_CHOICES + u"I'll buy it\nNo thanks";
-=======
 	msbt.messages_by_label["03906"].text.message = TEXT_COLOR_RED + Utility::Str::toUTF16(gameItemToPrettyName(beedle20Item)) + u"  20 Rupees" + TEXT_COLOR_DEFAULT + u'\0';
 	msbt.messages_by_label["03909"].text.message = Utility::Str::toUTF16(gameItemToPrettyName(beedle20Item)) + u"  20 Rupees\nWill you buy it?\n" + TWO_CHOICES + u"I'll buy it\nNo thanks\0"s;
->>>>>>> a6bc52ae
 
 	msbt.writeToFile(path.string());
 
@@ -1156,16 +1041,6 @@
 	FileTypes::MSBTFile msbt2;
 	msbt2.loadFromFile(path.string());
 
-<<<<<<< HEAD
-	msbt2.messages_by_label["12106"].text.message = TEXT_COLOR_RED + Utility::Str::toUTF16(gameItemToName(beedle500Item)) + u"  500 Rupees\n" + TEXT_COLOR_DEFAULT + u"This is my last one.";
-	msbt2.messages_by_label["12109"].text.message = u"This " + TEXT_COLOR_RED + Utility::Str::toUTF16(gameItemToName(beedle500Item)) + TEXT_COLOR_DEFAULT + u" is a mere " + TEXT_COLOR_RED + u"500 Rupees" + TEXT_COLOR_DEFAULT + u"!\nBuy it! Buy it! Buy buy buy!\n" + TWO_CHOICES + u"I'll buy it\nNo thanks";
-
-	msbt2.messages_by_label["12107"].text.message = TEXT_COLOR_RED + Utility::Str::toUTF16(gameItemToName(beedle950Item)) + u"  950 Rupees\n" + TEXT_COLOR_DEFAULT + u"This is my last one of these, too.";
-	msbt2.messages_by_label["12110"].text.message = u"This " + TEXT_COLOR_RED + Utility::Str::toUTF16(gameItemToName(beedle950Item)) + TEXT_COLOR_DEFAULT + u" is only " + TEXT_COLOR_RED + u"950 Rupees" + TEXT_COLOR_DEFAULT + u"!\nBuy it! Buy it! Buy buy buy!\n" + TWO_CHOICES + u"I'll buy it\nNo thanks";
-
-	msbt2.messages_by_label["12108"].text.message = TEXT_COLOR_RED + Utility::Str::toUTF16(gameItemToName(beedle900Item)) + u"  900 Rupees\n" + TEXT_COLOR_DEFAULT + u"The price may be high, but it'll pay\noff handsomely in the end!";
-	msbt2.messages_by_label["12111"].text.message = u"This " + TEXT_COLOR_RED + Utility::Str::toUTF16(gameItemToName(beedle900Item)) + TEXT_COLOR_DEFAULT + u" is just " + TEXT_COLOR_RED + u"900 Rupees" + TEXT_COLOR_DEFAULT + u"!\nBuy it! Buy it! Buy buy buy!\n" + TWO_CHOICES + u"I'll buy it\nNo thanks";
-=======
 	msbt2.messages_by_label["12106"].text.message = TEXT_COLOR_RED + Utility::Str::toUTF16(gameItemToPrettyName(beedle500Item)) + u"  500 Rupees\n" + TEXT_COLOR_DEFAULT + u"This is my last one.";
 	msbt2.messages_by_label["12109"].text.message = u"This " + TEXT_COLOR_RED + Utility::Str::toUTF16(gameItemToPrettyName(beedle500Item)) + TEXT_COLOR_DEFAULT + u" is a mere " + TEXT_COLOR_RED + u"500 Rupees" + TEXT_COLOR_DEFAULT + u"!\nBuy it! Buy it! Buy buy buy!\n" + TWO_CHOICES + u"I'll buy it\nNo thanks\0"s;
 
@@ -1174,45 +1049,28 @@
 
 	msbt2.messages_by_label["12108"].text.message = TEXT_COLOR_RED + Utility::Str::toUTF16(gameItemToPrettyName(beedle900Item)) + u"  900 Rupees\n" + TEXT_COLOR_DEFAULT + u"The price may be high, but it'll pay\noff handsomely in the end!";
 	msbt2.messages_by_label["12111"].text.message = u"This " + TEXT_COLOR_RED + Utility::Str::toUTF16(gameItemToPrettyName(beedle900Item)) + TEXT_COLOR_DEFAULT + u" is just " + TEXT_COLOR_RED + u"900 Rupees" + TEXT_COLOR_DEFAULT + u"!\nBuy it! Buy it! Buy buy buy!\n" + TWO_CHOICES + u"I'll buy it\nNo thanks\0"s;
->>>>>>> a6bc52ae
 
 	msbt2.writeToFile(path.string());
 	return;
 }
 
 void update_auction_item_names(const Location& auction5_, const Location& auction40_, const Location& auction60_, const Location& auction80_, const Location& auction100_) {
-<<<<<<< HEAD
-	const std::u16string auction5 = Utility::Str::toUTF16(gameItemToName(auction5_.currentItem.getGameItemId()));
-	const std::u16string auction40 = Utility::Str::toUTF16(gameItemToName(auction40_.currentItem.getGameItemId()));
-	const std::u16string auction60 = Utility::Str::toUTF16(gameItemToName(auction60_.currentItem.getGameItemId()));
-	const std::u16string auction80 = Utility::Str::toUTF16(gameItemToName(auction80_.currentItem.getGameItemId()));
-	const std::u16string auction100 = Utility::Str::toUTF16(gameItemToName(auction100_.currentItem.getGameItemId()));
-=======
 	const std::u16string auction5 = Utility::Str::toUTF16(gameItemToPrettyName(auction5_.currentItem.getGameItemId()));
 	const std::u16string auction40 = Utility::Str::toUTF16(gameItemToPrettyName(auction40_.currentItem.getGameItemId()));
 	const std::u16string auction60 = Utility::Str::toUTF16(gameItemToPrettyName(auction60_.currentItem.getGameItemId()));
 	const std::u16string auction80 = Utility::Str::toUTF16(gameItemToPrettyName(auction80_.currentItem.getGameItemId()));
 	const std::u16string auction100 = Utility::Str::toUTF16(gameItemToPrettyName(auction100_.currentItem.getGameItemId()));
->>>>>>> a6bc52ae
 	
 	RandoSession::fspath path = g_session.openGameFile("content/Common/Pack/permanent_2d_UsEnglish.pack@SARC@message3_msbt.szs@YAZ0@SARC@message3.msbt");
 
 	FileTypes::MSBTFile msbt;
 	msbt.loadFromFile(path.string());
 
-<<<<<<< HEAD
-	msbt.messages_by_label["07440"].text.message = TEXT_COLOR_RED + auction40 + TEXT_COLOR_DEFAULT;
-	msbt.messages_by_label["07441"].text.message = TEXT_COLOR_RED + auction5 + TEXT_COLOR_DEFAULT;
-	msbt.messages_by_label["07442"].text.message = TEXT_COLOR_RED + auction60 + TEXT_COLOR_DEFAULT;
-	msbt.messages_by_label["07443"].text.message = TEXT_COLOR_RED + auction80 + TEXT_COLOR_DEFAULT;
-	msbt.messages_by_label["07444"].text.message = TEXT_COLOR_RED + auction100 + TEXT_COLOR_DEFAULT;
-=======
 	msbt.messages_by_label["07440"].text.message = TEXT_COLOR_RED + auction40 + TEXT_COLOR_DEFAULT + u'\0';
 	msbt.messages_by_label["07441"].text.message = TEXT_COLOR_RED + auction5 + TEXT_COLOR_DEFAULT + u'\0';
 	msbt.messages_by_label["07442"].text.message = TEXT_COLOR_RED + auction60 + TEXT_COLOR_DEFAULT + u'\0';
 	msbt.messages_by_label["07443"].text.message = TEXT_COLOR_RED + auction80 + TEXT_COLOR_DEFAULT + u'\0';
 	msbt.messages_by_label["07444"].text.message = TEXT_COLOR_RED + auction100 + TEXT_COLOR_DEFAULT + u'\0';
->>>>>>> a6bc52ae
 
 	msbt.writeToFile(path.string());
 
@@ -1222,58 +1080,6 @@
 	msbt2.loadFromFile(path2.string());
 
 	msbt2.messages_by_label["00804"].text.message.pop_back(); //remove null terminator, we want to add things before it
-<<<<<<< HEAD
-	msbt2.messages_by_label["00804"].text.message += u"\n\nParticipate for the chance to win ";
-	std::u16string itemStr = TEXT_COLOR_RED;
-	if (auction5.find(u"Treasure Chart") != std::string::npos) {
-		itemStr += u"a Treasure Chart" + TEXT_COLOR_DEFAULT + u", ";
-	}
-	else if (auction5.find(u"Triforce Chart") != std::string::npos) {
-		itemStr += u"a Triforce Chart" + TEXT_COLOR_DEFAULT + u", ";
-	}
-	else {
-		itemStr += get_indefinite_article(auction5) + auction5 + TEXT_COLOR_DEFAULT + u", ";
-	}
-
-	if (auction40.find(u"Treasure Chart") != std::string::npos) {
-		itemStr += TEXT_COLOR_RED + u"a Treasure Chart" + TEXT_COLOR_DEFAULT + u", ";
-	}
-	else if (auction40.find(u"Triforce Chart") != std::string::npos) {
-		itemStr += TEXT_COLOR_RED + u"a Triforce Chart" + TEXT_COLOR_DEFAULT + u", ";
-	}
-	else {
-		itemStr += TEXT_COLOR_RED + get_indefinite_article(auction40) + auction40 + TEXT_COLOR_DEFAULT + u", ";
-	}
-
-	if (auction60.find(u"Treasure Chart") != std::string::npos) {
-		itemStr += TEXT_COLOR_RED + u"a Treasure Chart" + TEXT_COLOR_DEFAULT + u", ";
-	}
-	else if (auction60.find(u"Triforce Chart") != std::string::npos) {
-		itemStr += TEXT_COLOR_RED + u"a Triforce Chart" + TEXT_COLOR_DEFAULT + u", ";
-	}
-	else {
-		itemStr += TEXT_COLOR_RED + get_indefinite_article(auction60) + auction60 + TEXT_COLOR_DEFAULT + u", ";
-	}
-
-	if (auction80.find(u"Treasure Chart") != std::string::npos) {
-		itemStr += TEXT_COLOR_RED + u"a Treasure Chart" + TEXT_COLOR_DEFAULT + u", ";
-	}
-	else if (auction80.find(u"Triforce Chart") != std::string::npos) {
-		itemStr += TEXT_COLOR_RED + u"a Triforce Chart" + TEXT_COLOR_DEFAULT + u", ";
-	}
-	else {
-		itemStr += TEXT_COLOR_RED + get_indefinite_article(auction80) + auction80 + TEXT_COLOR_DEFAULT + u", ";
-	}
-
-	if (auction100.find(u"Treasure Chart") != std::string::npos) {
-		itemStr += u"or " + TEXT_COLOR_RED + u"a Treasure Chart" + TEXT_COLOR_DEFAULT + u"!";
-	}
-	else if (auction100.find(u"Triforce Chart") != std::string::npos) {
-		itemStr += u"or " + TEXT_COLOR_RED + u"a Triforce Chart" + TEXT_COLOR_DEFAULT + u"!";
-	}
-	else {
-		itemStr += u"or " + TEXT_COLOR_RED + get_indefinite_article(auction100) + auction100 + TEXT_COLOR_DEFAULT + u"!";
-=======
 
 	std::u16string str = u"\n\n\nParticipate for the chance to win ";
 	if (auction5.find(u"Treasure Chart") != std::string::npos) {
@@ -1324,7 +1130,6 @@
 	}
 	else {
 		str += u"or " + get_indefinite_article(auction100) + u' ' + TEXT_COLOR_RED + auction100 + TEXT_COLOR_DEFAULT + u"!";
->>>>>>> a6bc52ae
 	}
 
 	msbt2.messages_by_label["00804"].text.message += word_wrap_string(str, 43);
@@ -1338,37 +1143,22 @@
 	const GameItem firstPrize = firstPrize_.currentItem.getGameItemId();
 	const GameItem secondPrize = secondPrize_.currentItem.getGameItemId();
 
-<<<<<<< HEAD
-	RandoSession::fspath path = g_session.openGameFile("content/Common/Pack/permanent_2d_UsEnglish.pack@SARC@message2_msbt.szs@YAZ0@SARC@message3.msbt");
-=======
 	RandoSession::fspath path = g_session.openGameFile("content/Common/Pack/permanent_2d_UsEnglish.pack@SARC@message3_msbt.szs@YAZ0@SARC@message3.msbt");
->>>>>>> a6bc52ae
 
 	FileTypes::MSBTFile msbt;
 	msbt.loadFromFile(path.string());
 
-<<<<<<< HEAD
-	msbt.messages_by_label["07520"].text.message = SOUND(0x8E) + u"Hoorayyy! Yayyy! Yayyy!\nOh, thank you, Mr. Sailor!\n\n\n" + word_wrap_string(u"Please take this " + TEXT_COLOR_RED + Utility::Str::toUTF16(gameItemToName(firstPrize)) + TEXT_COLOR_DEFAULT + u" as a sign of our gratitude.You are soooooo GREAT!", 43);
-	msbt.messages_by_label["07521"].text.message = SOUND(0x8E) + u"Hoorayyy! Yayyy! Yayyy!\nOh, thank you so much, Mr. Sailor!\n\n\n" + word_wrap_string(u"This is our thanks to you! It's been passed down on our island for many years, so don't tell the island elder, OK? Here..." + TEXT_COLOR_RED + IMAGE(ImageTags::HEART) + TEXT_COLOR_DEFAULT + u"Please accept this " + TEXT_COLOR_RED + Utility::Str::toUTF16(gameItemToName(secondPrize)) + TEXT_COLOR_DEFAULT + u"!", 43);
-=======
 	msbt.messages_by_label["07520"].text.message = SOUND(0x8E) + u"Hoorayyy! Yayyy! Yayyy!\nOh, thank you, Mr. Sailor!\n\n\n" + word_wrap_string(u"Please take this " + TEXT_COLOR_RED + Utility::Str::toUTF16(gameItemToPrettyName(firstPrize)) + TEXT_COLOR_DEFAULT + u" as a sign of our gratitude.You are soooooo GREAT!\0"s, 43);
 	msbt.messages_by_label["07521"].text.message = SOUND(0x8E) + u"Hoorayyy! Yayyy! Yayyy!\nOh, thank you so much, Mr. Sailor!\n\n\n" + word_wrap_string(u"This is our thanks to you! It's been passed down on our island for many years, so don't tell the island elder, OK? Here..." + TEXT_COLOR_RED + IMAGE(ImageTags::HEART) + TEXT_COLOR_DEFAULT + u"Please accept this " + TEXT_COLOR_RED + Utility::Str::toUTF16(gameItemToPrettyName(secondPrize)) + TEXT_COLOR_DEFAULT + u"!\0"s, 43);
->>>>>>> a6bc52ae
 
 	msbt.writeToFile(path.string());
 	return;
 }
 
 void update_item_names_in_letter_advertising_rock_spire_shop(const Location& beedle500, const Location& beedle950, const Location& beedle900) {
-<<<<<<< HEAD
-	const std::u16string beedle500Item = Utility::Str::toUTF16(gameItemToName(beedle500.currentItem.getGameItemId()));
-	const std::u16string beedle900Item = Utility::Str::toUTF16(gameItemToName(beedle900.currentItem.getGameItemId()));
-	const std::u16string beedle950Item = Utility::Str::toUTF16(gameItemToName(beedle950.currentItem.getGameItemId()));
-=======
 	const std::u16string beedle500Item = Utility::Str::toUTF16(gameItemToPrettyName(beedle500.currentItem.getGameItemId()));
 	const std::u16string beedle900Item = Utility::Str::toUTF16(gameItemToPrettyName(beedle900.currentItem.getGameItemId()));
 	const std::u16string beedle950Item = Utility::Str::toUTF16(gameItemToPrettyName(beedle950.currentItem.getGameItemId()));
->>>>>>> a6bc52ae
 
 	RandoSession::fspath path = g_session.openGameFile("content/Common/Pack/permanent_2d_UsEnglish.pack@SARC@message2_msbt.szs@YAZ0@SARC@message2.msbt");
 
@@ -1397,10 +1187,7 @@
 	return;
 }
 
-<<<<<<< HEAD
-=======
 //TODO: fix dumb wrapping
->>>>>>> a6bc52ae
 void update_savage_labyrinth_hint_tablet(const Location& floor30_, const Location& floor50_) {
 	bool floor30Progress = floor30_.currentItem.isMajorItem();
 	bool floor50Progress = floor50_.currentItem.isMajorItem();
@@ -1431,11 +1218,7 @@
 	FileTypes::MSBTFile msbt;
 	msbt.loadFromFile(path.string());
 	msbt.messages_by_label["00837"].text.message = u"\n" + TEXT_SIZE(150) + TEXT_COLOR_RED + u"The Savage Labyrinth" + TEXT_COLOR_DEFAULT + TEXT_SIZE(100) + u"\n\n\n";
-<<<<<<< HEAD
-	msbt.messages_by_label["00837"].text.message += word_wrap_string(u"Deep in the never-ending darkness, " + hint, 43) + u'\0';
-=======
 	msbt.messages_by_label["00837"].text.message += word_wrap_string(u"Deep in the never-ending darkness, " + hint, 42) + u'\0';
->>>>>>> a6bc52ae
 	msbt.writeToFile(path.string());
 
 	return;
@@ -1484,11 +1267,7 @@
 
 	FileTypes::MSBTFile msbt;
 	msbt.loadFromFile(path.string());
-<<<<<<< HEAD
-	msbt.messages_by_label["03443"].text.message = CAPITAL + REPLACE(ReplaceTags::PLAYER_NAME) + u", the sea is all yours.\nMake sure you explore every corner\nin search of items to help you.Remember\nthat your quest is to defeat Ganondorf.\0"s;
-=======
 	msbt.messages_by_label["03443"].text.message = CAPITAL + REPLACE(ReplaceTags::PLAYER_NAME) + u", the sea is all yours.\nMake sure you explore every corner\nin search of items to help you. Remember\nthat your quest is to defeat Ganondorf.\0"s;
->>>>>>> a6bc52ae
 	msbt.writeToFile(path.string());
 
 	return;
@@ -1546,11 +1325,7 @@
 
 	ChunkEntry& default_layer_ship = windfallDzr.add_entity("ACTR");
 	default_layer_ship.data = layer_2_ship_data;
-<<<<<<< HEAD
-	default_layer_ship.data[0x10] = '\x00';
-=======
 	default_layer_ship.data[0xA] = '\x00';
->>>>>>> a6bc52ae
 
 	windfallDzr.writeToFile(windfallPath.string());
 
@@ -1573,11 +1348,7 @@
 	msbt.messages_by_label["03008"].text.message = u"'Hoy! Big Brother!\n";
 	msbt.messages_by_label["03008"].text.message += u"Wanna play a game? It's fun, trust me!";
 	msbt.messages_by_label["03008"].text.message  = pad_str_4_lines(msbt.messages_by_label["03008"].text.message);
-<<<<<<< HEAD
-	msbt.messages_by_label["03008"].text.message += word_wrap_string(u"Just " + TEXT_COLOR_RED + u"step on this button" + TEXT_COLOR_DEFAULT + u", and try to swing across the ropes to reach that door over there before time's up!\0", 44);
-=======
 	msbt.messages_by_label["03008"].text.message += word_wrap_string(u"Just " + TEXT_COLOR_RED + u"step on this button" + TEXT_COLOR_DEFAULT + u", and try to swing across the ropes to reach that door over there before time's up!\0"s, 44);
->>>>>>> a6bc52ae
 
 	uint32_t stage_bgm_info_list_start = 0x1018e428;
 	uint32_t second_dynamic_scene_waves_list_start = 0x1018e2ec;
@@ -1818,13 +1589,8 @@
 	for (uint8_t item_id = 0xCC; item_id < 0xFF; item_id++) {
 		if (item_id == 0xDB || item_id == 0xDC) continue; //skip ghost ship chart and tingle's chart
 		
-<<<<<<< HEAD
-		std::u16string itemName = Utility::Str::toUTF16(gameItemToName(idToGameItem(item_id)));
-		msbt.messages_by_label["00" + std::to_string(101 + item_id)].text.message.replace(12, 21, itemName);
-=======
 		std::u16string itemName = Utility::Str::toUTF16(gameItemToPrettyName(idToGameItem(item_id)));
 		msbt.messages_by_label["00" + std::to_string(101 + item_id)].text.message.replace(12, 21, TEXT_COLOR_RED + itemName);
->>>>>>> a6bc52ae
 	}
 	msbt.writeToFile(path.string());
 
@@ -1994,15 +1760,9 @@
 
 	std::vector<ChunkEntry*> bomb_flowers;
 	for (ChunkEntry* actor : actors) {
-<<<<<<< HEAD
-		if (std::strncmp(&actor->data[0], "BFlower", 8) == 0) bomb_flowers.push_back(actor);
-	}
-	bomb_flowers[0]->data = "\x4B\x61\x6E\x62\x61\x6E\x00\x00\x00\x00\x03\x4F\x44\x34\x96\xEB\x42\x47\xFF\xFF\xC2\x40\xB0\x3A\x00\x00\x20\x00\x00\x00\xFF\xFF"s;
-=======
 		if (std::strncmp(&actor->data[0], "BFlower\0", 8) == 0) bomb_flowers.push_back(actor);
 	}
 	bomb_flowers[1]->data = "\x4B\x61\x6E\x62\x61\x6E\x00\x00\x00\x00\x03\x4F\x44\x34\x96\xEB\x42\x47\xFF\xFF\xC2\x40\xB0\x3A\x00\x00\x20\x00\x00\x00\xFF\xFF"s;
->>>>>>> a6bc52ae
 
 	dzr.writeToFile(path.string());
 
@@ -2015,13 +1775,8 @@
 	FileTypes::DZXFile room13;
 	room13.loadFromFile(path.string());
 
-<<<<<<< HEAD
-	ChunkEntry& swc00 = room13.add_entity("SCOB");
-	swc00.data = "\x53\x57\x5F\x43\x30\x30\x00\x00\x00\x03\xFF\x05\x45\x24\xB0\x00\x00\x00\x00\x00\x43\x63\x00\x00\x00\x00\xC0\x00\xFF\xFF\xFF\xFF\x20\x10\x10\xFF"s;
-=======
 	ChunkEntry& swc00_13 = room13.add_entity("SCOB");
 	swc00_13.data = "SW_C00\x00\x00\x00\x03\xFF\x05\x45\x24\xB0\x00\x00\x00\x00\x00\x43\x63\x00\x00\x00\x00\xC0\x00\xFF\xFF\xFF\xFF\x20\x10\x10\xFF"s;
->>>>>>> a6bc52ae
 	room13.writeToFile(path.string());
 
 	path = g_session.openGameFile("content/Common/Stage/M_NewD2_Room14.szs@YAZ0@SARC@Room14.bfres@BFRES@room.dzr");
@@ -2029,13 +1784,8 @@
 	FileTypes::DZXFile room14;
 	room14.loadFromFile(path.string());
 
-<<<<<<< HEAD
-	swc00 = room14.add_entity("SCOB");
-	swc00.data = "\x53\x57\x5F\x43\x30\x30\x00\x00\x00\x03\xFF\x06\xC5\x7A\x20\x00\x44\xF3\xC0\x00\xC5\x06\xC0\x00\x00\x00\xA0\x00\xFF\xFF\xFF\xFF\x20\x10\x10\xFF"s;
-=======
 	ChunkEntry& swc00_14 = room14.add_entity("SCOB");
 	swc00_14.data = "SW_C00\x00\x00\x00\x03\xFF\x06\xC5\x7A\x20\x00\x44\xF3\xC0\x00\xC5\x06\xC0\x00\x00\x00\xA0\x00\xFF\xFF\xFF\xFF\x20\x10\x10\xFF"s;
->>>>>>> a6bc52ae
 	room14.writeToFile(path.string());
 
 	return;
@@ -2072,18 +1822,6 @@
 
 	//add hash
 	Pane& newPane = layout.rootPane.children[0].children[1].children[3].duplicateChildPane(1); //unused version number text
-<<<<<<< HEAD
-	newPane.pane->name = "T_Hash";
-	newPane.pane->name.resize(0x18);
-	dynamic_cast<txt1*>(newPane.pane.get())->text = u"Seed Hash:\n" + hash;
-	dynamic_cast<txt1*>(newPane.pane.get())->fontIndex = 0;
-	dynamic_cast<txt1*>(newPane.pane.get())->restrictedLen = 11 + hash.length();
-	dynamic_cast<txt1*>(newPane.pane.get())->lineAlignment = txt1::LineAlignment::CENTER;
-	dynamic_cast<txt1*>(newPane.pane.get())->translation.X = -491.0f;
-	dynamic_cast<txt1*>(newPane.pane.get())->translation.Y = -113.0f;
-	dynamic_cast<txt1*>(newPane.pane.get())->width = 205.0f;
-	dynamic_cast<txt1*>(newPane.pane.get())->height = 100.0f;
-=======
 	txt1& textPane = *dynamic_cast<txt1*>(newPane.pane.get()); //unused version number text
 	textPane.name = "T_Hash";
 	textPane.name.resize(0x18);
@@ -2095,7 +1833,6 @@
 	textPane.translation.Y = -113.0f;
 	textPane.width = 205.0f;
 	textPane.height = 100.0f;
->>>>>>> a6bc52ae
 
 	layout.writeToFile(path.string());
 	return;
@@ -2262,8 +1999,6 @@
 
 	ChunkEntry& chest = dzr.add_entity("TRES");
 	chest.data = "takara3\x00\xFF\x20\x50\x04\xc2\xf6\xfd\x71\xc5\x49\x40\x00\xc5\xf4\xe9\x0a\x00\x00\x00\x00\x6a\xff\xff\xff"s;
-<<<<<<< HEAD
-=======
 
 	std::vector<ChunkEntry*> spawns = dzr.entries_by_type("PLYR");
 	for (ChunkEntry* spawn : spawns) {
@@ -2273,7 +2008,6 @@
 			break;
 		}
 	}
->>>>>>> a6bc52ae
 
 	dzr.writeToFile(path.string());
 
@@ -2322,13 +2056,8 @@
 				}
 			}
 			else if (std::strncmp(&actor->data[0], "Oship\x00\x00\x00", 8) == 0) {
-<<<<<<< HEAD
-				if (std::strncmp(&actor->data[0x18], "\x2A", 1) == 0) {
-					actor->data[0x18] = '\xFF'; //check if this is right index
-=======
 				if (std::strncmp(&actor->data[0x19], "\x2A", 1) == 0) {
 					actor->data[0x19] = '\xFF'; //check if this is right index
->>>>>>> a6bc52ae
 				}
 			}
 		}
@@ -2513,11 +2242,7 @@
 		std::vector<ChunkEntry*> scobs = dzx.entries_by_type("SCOB");
 		for (ChunkEntry* scob : scobs) {
 			if (std::strncmp(&scob->data[0], "TagEv\x00\x00\x00", 8) == 0) {
-<<<<<<< HEAD
-				if (scob->data[0xA] == cs_info.evnt_index) {
-=======
 				if (scob->data[0x8] == cs_info.evnt_index) {
->>>>>>> a6bc52ae
 					dzx.remove_entity(scob);
 				}
 			}
@@ -2549,10 +2274,6 @@
 }
 
 void show_tingle_statues_on_quest_screen() {
-<<<<<<< HEAD
-	g_session.copyToGameFile("./assets/Tingle.bflim", "content/Common/Pack/permanent_2d_UsEnglish.pack@SARC@BtnMapIcon_00.szs@YAZ0@SARC@timg/MapBtn_00^l.bflim");
-	g_session.copyToGameFile("./assets/Tingle_Shadow.bflim", "content/Common/Pack/permanent_2d_UsEnglish.pack@SARC@BtnMapIcon_00.szs@YAZ0@SARC@timg/MapBtn_07^t.bflim");
-=======
 	auto path = g_session.openGameFile("content/Common/Pack/permanent_2d_UsEnglish.pack@SARC@BtnMapIcon_00.szs@YAZ0@SARC@timg/MapBtn_00^l.bflim");
 	
 	FileTypes::FLIMFile tingle;
@@ -2566,18 +2287,13 @@
 	shadow.loadFromFile(path.string());
 	shadow.replaceWithDDS("./assets/Tingle_Shadow.dds", GX2TileMode::GX2_TILE_MODE_DEFAULT, 0, false);
 	shadow.writeToFile(path.string());
->>>>>>> a6bc52ae
 
 	path = g_session.openGameFile("content/Common/Pack/permanent_2d_UsEnglish.pack@SARC@message_msbt.szs@YAZ0@SARC@message.msbt");
 
 	FileTypes::MSBTFile msbt;
 	msbt.loadFromFile(path.string());
 	msbt.messages_by_label["00503"].text.message = u"Tingle Statues\0"s;
-<<<<<<< HEAD
-	msbt.messages_by_label["00703"].text.message = u"Golden statues of a mysterious dashing\n figure. They can be traded to " + TEXT_COLOR_RED + u"Ankle" + TEXT_COLOR_DEFAULT + u" on" + TEXT_COLOR_RED + u"Tingle Island" + TEXT_COLOR_DEFAULT + u" for a reward!\0"s;
-=======
 	msbt.messages_by_label["00703"].text.message = u"Golden statues of a mysterious dashing\n figure. They can be traded to " + TEXT_COLOR_RED + u"Ankle" + TEXT_COLOR_DEFAULT + u" on\n" + TEXT_COLOR_RED + u"Tingle Island" + TEXT_COLOR_DEFAULT + u" for a reward!\0"s;
->>>>>>> a6bc52ae
 	msbt.writeToFile(path.string());
 
 	return;
@@ -2592,11 +2308,7 @@
 	sw_c00.data = "SW_C00\x00\x00\x00\x03\xFF\x7F\x48\x40\x24\xED\x45\x44\x99\xB1\x48\x41\x7B\x63\x00\x00\x00\x00\x00\x00\xFF\xFF\x96\x14\x28\xFF"s;
 
 	ChunkEntry& warp = dzr.add_entity("SCOB");
-<<<<<<< HEAD
-	warp.data = "Ysdls00\x00\x10\xFF\x06\x7F\x48\x54\x16\x86\x42\x0B\xFF\xF8\x48\x3E\xD3\xED\x00\x00\x00\x00\x00\x00\xFF\xFF"s;
-=======
 	warp.data = "Ysdls00\x00\x10\xFF\x06\x7F\x48\x54\x16\x86\x42\x0B\xFF\xF8\x48\x3E\xD3\xED\x00\x00\x00\x00\x00\x00\xFF\xFF\x0A\x0A\x0A\xFF"s;
->>>>>>> a6bc52ae
 
 	dzr.writeToFile(path.string());
 	return;
@@ -2606,17 +2318,10 @@
 
 void apply_necessary_tweaks(const Settings& settings, const std::string& seedHash) {
 	Load_Custom_Symbols("./asm/custom_symbols.json");
-<<<<<<< HEAD
 
 	RandoSession::fspath rpxPath = g_session.openGameFile("code/cking.rpx@RPX");
 	gRPX.loadFromFile(rpxPath.string());
 
-=======
-
-	RandoSession::fspath rpxPath = g_session.openGameFile("code/cking.rpx@RPX");
-	gRPX.loadFromFile(rpxPath.string());
-
->>>>>>> a6bc52ae
 	std::u16string u16_seedHash = Utility::Str::toUTF16(seedHash);
 
 	Apply_Patch("./asm/patch_diffs/custom_funcs_diff.json");
@@ -2633,10 +2338,6 @@
 	Add_Relocations("./asm/patch_diffs/fix_vanilla_bugs_reloc.json");
 	Add_Relocations("./asm/patch_diffs/misc_rando_features_reloc.json");
 
-<<<<<<< HEAD
-	Remove_Relocation({7, 0x001c0ae8}); //would mess with save init
-	Remove_Relocation({7, 0x00160224}); //would mess with the chart stuff
-=======
 	elfUtil::removeRelocation(gRPX, {7, 0x001c0ae8}); //would mess with save init
 	elfUtil::removeRelocation(gRPX, {7, 0x00160224}); //would mess with the chart stuff
 	elfUtil::removeRelocation(gRPX, {7, 0x00199854}); //would overwrite getLayerNo patch
@@ -2661,7 +2362,6 @@
 	if (settings.remove_music) {
 		Apply_Patch("./asm/patch_diffs/remove_music_diff.json");
 	}
->>>>>>> a6bc52ae
 
 	fix_deku_leaf_model();
 	allow_all_items_to_be_field_items();
@@ -2701,7 +2401,6 @@
 	fix_stone_head_bugs();
 	show_tingle_statues_on_quest_screen();
 	//TODO: ctmc chest texture
-<<<<<<< HEAD
 
 	update_skip_rematch_bosses_game_variable(settings.skip_rematch_bosses);
 	update_sword_mode_game_variable(settings.sword_mode);
@@ -2711,32 +2410,16 @@
 	return;
 }
 
-void apply_necessary_post_randomization_tweaks(const bool randomizeItems, const std::vector<Location>& itemLocations, const PigColor& pigColor) {
-=======
-
-	update_skip_rematch_bosses_game_variable(settings.skip_rematch_bosses);
-	update_sword_mode_game_variable(settings.sword_mode);
-	update_starting_gear(settings.starting_gear);
-
-	gRPX.writeToFile(rpxPath.string());
-	return;
-}
-
 void apply_necessary_post_randomization_tweaks(const bool randomizeItems, WorldPool& worlds, const PigColor& pigColor, const uint8_t& startIsland) {
->>>>>>> a6bc52ae
 	gRPX = FileTypes::ELF();
 	RandoSession::fspath rpxPath = g_session.openGameFile("code/cking.rpx@RPX");
 	gRPX.loadFromFile(rpxPath.string()); //reload to avoid conflicts written between pre- and post- randomization tweaks
 
-<<<<<<< HEAD
-	set_pig_color(pigColor);
-=======
 	const std::vector<Location>& itemLocations = worlds[0].locationEntries;
 
 	set_pig_color(pigColor);
 	set_new_game_starting_location(0, startIsland);
 	change_ship_starting_island(startIsland);
->>>>>>> a6bc52ae
 	if (randomizeItems) {
 		update_shop_item_descriptions(itemLocations[locationIdAsIndex(nameToLocationId("GreatSeaBeedleShop20Rupee"))], itemLocations[locationIdAsIndex(nameToLocationId("RockSpireBeedle500RupeeItem"))], itemLocations[locationIdAsIndex(nameToLocationId("RockSpireBeedle950RupeeItem"))], itemLocations[locationIdAsIndex(nameToLocationId("RockSpireBeedle900RupeeItem"))]);
 		update_auction_item_names(itemLocations[locationIdAsIndex(nameToLocationId("WindfallAuction5Rupee"))], itemLocations[locationIdAsIndex(nameToLocationId("WindfallAuction40Rupee"))], itemLocations[locationIdAsIndex(nameToLocationId("WindfallAuction60Rupee"))], itemLocations[locationIdAsIndex(nameToLocationId("WindfallAuction80Rupee"))], itemLocations[locationIdAsIndex(nameToLocationId("WindfallAuction100Rupee"))]);
@@ -2746,19 +2429,11 @@
 	}
 	//Run some things after writing items to preserve offsets
 	add_ganons_tower_warp_to_ff2();
-<<<<<<< HEAD
-=======
 	add_more_magic_jars();
->>>>>>> a6bc52ae
 	add_pirate_ship_to_windfall(); //doesnt fix getting stuck behind door
 	add_hint_signs();
 	prevent_door_boulder_softlocks();
 	add_shortcut_warps_into_dungeons();
-<<<<<<< HEAD
-	add_jabun_obstacles_to_default_layer();
-
-	//dungeon sea quest markers
-=======
 	shorten_zephos_event();
 	shorten_auction_intro_event();
 	add_jabun_obstacles_to_default_layer();
@@ -2770,6 +2445,5 @@
 		add_cross_dungeon_warps();
 	}
 	
->>>>>>> a6bc52ae
 	gRPX.writeToFile(rpxPath.string());
 }