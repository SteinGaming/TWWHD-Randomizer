--- conflicted
+++ resolved
@@ -664,12 +664,7 @@
 				Utility::platformLog("Saving items...\n");
 				UPDATE_DIALOG_VALUE(40);
 				UPDATE_DIALOG_LABEL("Saving items...");
-<<<<<<< HEAD
-				resetRPX();
 				ModifyChest::setCTMC(config.settings.chest_type_matches_contents, config.settings.progression_dungeons == ProgressionDungeons::RaceMode, worlds[0].dungeons);
-=======
-				ModifyChest::setCTMC(config.settings.chest_type_matches_contents, config.settings.race_mode, worlds[0].dungeons);
->>>>>>> b78de756
 				for (auto& [name, location] : worlds[0].locationEntries) {
 					if (ModificationError err = location.method->writeLocation(location.currentItem); err != ModificationError::NONE) {
 						ErrorLog::getInstance().log("Failed to save location " + location.getName());
