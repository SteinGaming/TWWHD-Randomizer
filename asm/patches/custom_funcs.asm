--- conflicted
+++ resolved
@@ -643,11 +643,7 @@
 
 .global starting_gear
 starting_gear:
-<<<<<<< HEAD
-.space 256, 0xFF ; Allocate space for up to 256 starting items. This is enough space for the max allowed spoil counts and regular starting items (when changing this also update the constant in options.hpp)
-=======
 .space MAXIMUM_ADDITIONAL_STARTING_ITEMS, 0xFF ; Allocate space for items
->>>>>>> b90e6d90
 .byte 0xFF
 .align 1 ; Align to the next 2 bytes
 
