cmake_minimum_required(VERSION 3.7)
set(CMAKE_CXX_STANDARD 20)
set(CMAKE_EXPORT_COMPILE_COMMANDS ON)
<<<<<<< HEAD
#set(CMAKE_CXX_FLAGS "${CMAKE_CXX_FLAGS} -D ENABLE_DEBUG=0 -DJSON_NOEXCEPTION=1 -DJSON_USE_IMPLICIT_CONVERSIONS=0 -Weverything -Wno-c++98-compat -Wno-c++98-compat-pedantic -O3") # -Weverything isn't great but other flags don't want to work
set(CMAKE_CXX_FLAGS "${CMAKE_CXX_FLAGS}  -DJSON_NOEXCEPTION=1 -DJSON_USE_IMPLICIT_CONVERSIONS=0 -O1")
add_compile_definitions(RANDOMIZER_VERSION="01.00.00a")
add_compile_definitions(CONFIG_VERSION="1.0")
=======
>>>>>>> 7cf1170b

project(wwhd_rando CXX)
#set(CMAKE_CXX_FLAGS "${CMAKE_CXX_FLAGS} -Weverything -Wno-c++98-compat -Wno-c++98-compat-pedantic -O3") # -Weverything isn't great but other flags don't want to work
add_compile_definitions(JSON_NOEXCEPTION=1 JSON_USE_IMPLICIT_CONVERSIONS=0)

if(DEFINED DEVKITPRO)
  add_compile_definitions(DEVKITPRO)
  add_compile_options(-O3 -flto)
  add_link_options(-flto -fno-fat-lto-objects)
endif()

add_compile_definitions(ENABLE_DEBUG=1) # TODO: Take this out after testing?
if(ENABLE_DEBUG)
  message("Debugging is ON")
  add_compile_definitions(ENABLE_DEBUG)
endif()

<<<<<<< HEAD
if(ENABLE_TIMING)
  message("Some events will be timed")
  set(CMAKE_CXX_FLAGS "${CMAKE_CXX_FLAGS} -DENABLE_TIMING")
endif()

if(FILL_TESTING)
  message("Configuring for Fill Testing")
  set(CMAKE_CXX_FLAGS "${CMAKE_CXX_FLAGS} -DFILL_TESTING")
elseif(MASS_TESTING)
  message("Configuring for Mass Testing")
  set(CMAKE_CXX_FLAGS "${CMAKE_CXX_FLAGS} -DMASS_TESTING")
endif()

# Some path related stuff for logging
string(LENGTH "${CMAKE_SOURCE_DIR}/" SOURCE_PATH_SIZE)
add_definitions("-DSOURCE_PATH_SIZE=${SOURCE_PATH_SIZE}")

if(DEFINED DEVKITPRO)
  include("${DEVKITPRO}/wut/share/wut.cmake" REQUIRED)
  add_definitions(-DDEVKITPRO)
else()
  find_package(Threads REQUIRED)
endif()
=======
# Version strings for RNG and compatibility checks
add_compile_definitions(RANDOMIZER_VERSION="01.00.00a")
add_compile_definitions(CONFIG_VERSION="1.0")
>>>>>>> 7cf1170b

# Path strings for logging
string(LENGTH "${CMAKE_SOURCE_DIR}/" SOURCE_PATH_SIZE)
add_compile_definitions(SOURCE_PATH_SIZE=${SOURCE_PATH_SIZE})

# zlib for RPX (de)compression
if(WIN32)
  # Bundle a zlib static library for Windows
  set(ZLIB_LIBRARY "${CMAKE_SOURCE_DIR}/libs/zlib_win/zlibstat.lib")
  set(ZLIB_INCLUDE_DIR "libs/zlib_win")
  add_library(zlib STATIC IMPORTED)
  set_target_properties(zlib PROPERTIES IMPORTED_LOCATION ${ZLIB_LIBRARY})
else()
  include(FindPkgConfig)
  pkg_check_modules(ZLIB zlib REQUIRED)
endif()

add_executable(wwhd_rando randomizer.cpp)
target_sources(wwhd_rando PRIVATE "options.cpp" "tweaks.cpp")
add_subdirectory("libs")
add_subdirectory("server/utility")
add_subdirectory("server/command")
add_subdirectory("server/filetypes")
add_subdirectory("logic")

if(WIN32)
  target_link_libraries(wwhd_rando zlib)
  target_include_directories(wwhd_rando PRIVATE ${ZLIB_INCLUDE_DIR})
else()
  target_link_libraries(wwhd_rando ${ZLIB_LDFLAGS})
  target_compile_options(wwhd_rando PRIVATE ${ZLIB_CFLAGS})
endif()
  
# Put data files together for easier manipulation
file(COPY "asm/custom_symbols.json" DESTINATION "${CMAKE_BINARY_DIR}/data/asm")                    # Custom symbols for inserted code
file(COPY "asm/patch_diffs" DESTINATION "${CMAKE_BINARY_DIR}/data/asm")                            # Diffs for precompiled ASM patches
file(COPY assets DESTINATION "${CMAKE_BINARY_DIR}/data")                                           # Images and other assets used in patching
file(COPY "logic/data" DESTINATION "${CMAKE_BINARY_DIR}/data/logic" REGEX "^.*example.*$" EXCLUDE) # World, macros, and location info

if(DEFINED DEVKITPRO)
  # Some code specific to Wii U
  add_subdirectory("server/platform")

  # Use libmocha for filesystem access
  find_library(LIBMOCHA mocha REQUIRED HINTS "${DEVKITPRO}/wut/usr/lib")
  target_link_libraries(wwhd_rando "${LIBMOCHA}")
  
  # Bundle data files in romfs
  include("${DEVKITPRO}/portlibs/wiiu/share/romfs-wiiu.cmake" REQUIRED)
  romfs_add(wwhd_rando "build/data")
  add_compile_definitions(DATA_PATH="romfs:/")
  
  # Copy some files for the homebrew launcher
  file(COPY "server/platform/meta.xml" DESTINATION "${CMAKE_BINARY_DIR}")
  file(COPY "server/platform/icon.png" DESTINATION "${CMAKE_BINARY_DIR}")

  wut_create_rpx(wwhd_rando)
else()
  add_compile_definitions(DATA_PATH="./data/")
endif()<|MERGE_RESOLUTION|>--- conflicted
+++ resolved
@@ -1,13 +1,6 @@
 cmake_minimum_required(VERSION 3.7)
 set(CMAKE_CXX_STANDARD 20)
 set(CMAKE_EXPORT_COMPILE_COMMANDS ON)
-<<<<<<< HEAD
-#set(CMAKE_CXX_FLAGS "${CMAKE_CXX_FLAGS} -D ENABLE_DEBUG=0 -DJSON_NOEXCEPTION=1 -DJSON_USE_IMPLICIT_CONVERSIONS=0 -Weverything -Wno-c++98-compat -Wno-c++98-compat-pedantic -O3") # -Weverything isn't great but other flags don't want to work
-set(CMAKE_CXX_FLAGS "${CMAKE_CXX_FLAGS}  -DJSON_NOEXCEPTION=1 -DJSON_USE_IMPLICIT_CONVERSIONS=0 -O1")
-add_compile_definitions(RANDOMIZER_VERSION="01.00.00a")
-add_compile_definitions(CONFIG_VERSION="1.0")
-=======
->>>>>>> 7cf1170b
 
 project(wwhd_rando CXX)
 #set(CMAKE_CXX_FLAGS "${CMAKE_CXX_FLAGS} -Weverything -Wno-c++98-compat -Wno-c++98-compat-pedantic -O3") # -Weverything isn't great but other flags don't want to work
@@ -17,6 +10,8 @@
   add_compile_definitions(DEVKITPRO)
   add_compile_options(-O3 -flto)
   add_link_options(-flto -fno-fat-lto-objects)
+elseif(GET_THREADS)
+  find_package(Threads REQUIRED)
 endif()
 
 add_compile_definitions(ENABLE_DEBUG=1) # TODO: Take this out after testing?
@@ -25,35 +20,22 @@
   add_compile_definitions(ENABLE_DEBUG)
 endif()
 
-<<<<<<< HEAD
 if(ENABLE_TIMING)
   message("Some events will be timed")
-  set(CMAKE_CXX_FLAGS "${CMAKE_CXX_FLAGS} -DENABLE_TIMING")
+  add_compile_definitions(ENABLE_TIMING)
 endif()
 
 if(FILL_TESTING)
   message("Configuring for Fill Testing")
-  set(CMAKE_CXX_FLAGS "${CMAKE_CXX_FLAGS} -DFILL_TESTING")
+  add_compile_definitions(FILL_TESTING)
 elseif(MASS_TESTING)
   message("Configuring for Mass Testing")
-  set(CMAKE_CXX_FLAGS "${CMAKE_CXX_FLAGS} -DMASS_TESTING")
+  add_compile_definitions(MASS_TESTING)
 endif()
 
-# Some path related stuff for logging
-string(LENGTH "${CMAKE_SOURCE_DIR}/" SOURCE_PATH_SIZE)
-add_definitions("-DSOURCE_PATH_SIZE=${SOURCE_PATH_SIZE}")
-
-if(DEFINED DEVKITPRO)
-  include("${DEVKITPRO}/wut/share/wut.cmake" REQUIRED)
-  add_definitions(-DDEVKITPRO)
-else()
-  find_package(Threads REQUIRED)
-endif()
-=======
 # Version strings for RNG and compatibility checks
 add_compile_definitions(RANDOMIZER_VERSION="01.00.00a")
 add_compile_definitions(CONFIG_VERSION="1.0")
->>>>>>> 7cf1170b
 
 # Path strings for logging
 string(LENGTH "${CMAKE_SOURCE_DIR}/" SOURCE_PATH_SIZE)
@@ -77,6 +59,7 @@
 add_subdirectory("server/utility")
 add_subdirectory("server/command")
 add_subdirectory("server/filetypes")
+add_subdirectory("seedgen")
 add_subdirectory("logic")
 
 if(WIN32)
@@ -86,12 +69,16 @@
   target_link_libraries(wwhd_rando ${ZLIB_LDFLAGS})
   target_compile_options(wwhd_rando PRIVATE ${ZLIB_CFLAGS})
 endif()
-  
+
 # Put data files together for easier manipulation
 file(COPY "asm/custom_symbols.json" DESTINATION "${CMAKE_BINARY_DIR}/data/asm")                    # Custom symbols for inserted code
 file(COPY "asm/patch_diffs" DESTINATION "${CMAKE_BINARY_DIR}/data/asm")                            # Diffs for precompiled ASM patches
 file(COPY assets DESTINATION "${CMAKE_BINARY_DIR}/data")                                           # Images and other assets used in patching
 file(COPY "logic/data" DESTINATION "${CMAKE_BINARY_DIR}/data/logic" REGEX "^.*example.*$" EXCLUDE) # World, macros, and location info
+
+if(CMAKE_USE_PTHREADS_INIT AND GET_THREADS)
+  target_link_libraries(wwhd_rando Threads::Threads)
+endif()
 
 if(DEFINED DEVKITPRO)
   # Some code specific to Wii U
@@ -100,12 +87,12 @@
   # Use libmocha for filesystem access
   find_library(LIBMOCHA mocha REQUIRED HINTS "${DEVKITPRO}/wut/usr/lib")
   target_link_libraries(wwhd_rando "${LIBMOCHA}")
-  
+
   # Bundle data files in romfs
   include("${DEVKITPRO}/portlibs/wiiu/share/romfs-wiiu.cmake" REQUIRED)
   romfs_add(wwhd_rando "build/data")
   add_compile_definitions(DATA_PATH="romfs:/")
-  
+
   # Copy some files for the homebrew launcher
   file(COPY "server/platform/meta.xml" DESTINATION "${CMAKE_BINARY_DIR}")
   file(COPY "server/platform/icon.png" DESTINATION "${CMAKE_BINARY_DIR}")
