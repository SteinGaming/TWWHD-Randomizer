#include "mainwindow.h"

#include <algorithm>
#include <iostream>

#include <QMessageBox>
#include <QFileDialog>

#include <ui_mainwindow.h>
#include <randomizer_thread.hpp>
#include <option_descriptions.hpp>

#include <libs/Yaml.hpp>
#include <seedgen/seed.hpp>
#include <seedgen/permalink.hpp>
#include <seedgen/tracker_permalink.hpp>
#include <utility/string.hpp>
#include <utility/file.hpp>

#define UPDATE_CONFIG_STATE(config, ui, name) config.settings.name = ui->name->isChecked(); update_permalink(); update_progress_locations_text();
#define UPDATE_CONFIG_STATE_MIXED_POOLS(config, name) config.settings.name = (name.checkState() == Qt::Checked); update_permalink();
#define APPLY_CHECKBOX_SETTING(config, ui, name) if(config.settings.name) {ui->name->setCheckState(Qt::Checked);} else {ui->name->setCheckState(Qt::Unchecked);}
#define APPLY_CONFIG_CHECKBOX_SETTING(config, ui, name) if(config.name) {ui->name->setCheckState(Qt::Checked);} else {ui->name->setCheckState(Qt::Unchecked);}

#define APPLY_SPINBOX_SETTING(config, ui, name, min, max) \
    auto& name = config.settings.name;                    \
    name = std::clamp(name, min, max);                    \
    ui->name->setValue(static_cast<int>(name));

#define APPLY_MIXED_POOLS_SETTING(config, ui, name)                         \
    name.setCheckState(config.settings.name ? Qt::Checked : Qt::Unchecked); \
    update_mixed_pools_combobox_option();

#define DEFINE_STATE_CHANGE_FUNCTION(name)                \
    void MainWindow::on_##name##_stateChanged(int arg1) { \
        UPDATE_CONFIG_STATE(config, ui, name);            \
    }

void delete_and_create_default_config()
{
    std::filesystem::remove(APP_SAVE_PATH "config.yaml");

    ConfigError err = createDefaultConfig(APP_SAVE_PATH "config.yaml");
    if(err != ConfigError::NONE) {
        QPointer<QMessageBox> messageBox = new QMessageBox();
        auto message = "Failed to create default configuration file\ncode " + std::to_string(static_cast<uint32_t>(err));
        messageBox->setText(message.c_str());
        messageBox->setIcon(QMessageBox::Critical);
    }
}

MainWindow::MainWindow(QWidget *parent)
    : QMainWindow(parent)
    , ui(new Ui::MainWindow)
{
    ui->setupUi(this);
    setup_mixed_pools_combobox();
    load_locations();
    load_config_into_ui();
    encounteredError = false;
    defaultWindowTitle = "Wind Waker HD Randomizer " RANDOMIZER_VERSION;
    this->setWindowTitle(defaultWindowTitle.c_str());
    update_option_description_text();
    currentPermalink = ui->permalink->text();

    // Set the event filter that updates the option description
    // for all child widgets
    for (auto child : this->findChildren<QWidget*>())
    {
        child->installEventFilter(this);
    }

    // Hide options which won't exist for a while
    ui->randomize_enemies->setVisible(false);
    ui->randomize_enemy_palettes->setVisible(false);
    ui->randomize_music->setVisible(false);
}

MainWindow::~MainWindow()
{
    delete ui;
}

void MainWindow::closeEvent(QCloseEvent *event)
{
    // Write settings to file when user closes the program
    ConfigError err = writeToFile(APP_SAVE_PATH "config.yaml", config);
    if (err != ConfigError:: NONE)
    {
        show_error_dialog("Settings could not be saved\nCode: " + errorToName(err));
    }

    update_encryption_files();
}

void MainWindow::load_config_into_ui()
{
    ConfigError err = loadFromFile(APP_SAVE_PATH "config.yaml", config);
    if(err != ConfigError::NONE)
    {
        show_error_dialog("Failed to load settings file\ncode " + errorToName(err));
    }
    else
    {
        apply_config_settings();
    }

    // Load encryption keys if the files exists
    auto encryptionKeyPath = "./encryption.txt";
    std::string encryptionKeyStr;
    if (Utility::getFileContents(encryptionKeyPath, encryptionKeyStr) != 1)
    {
        ui->encryption_key->setText(encryptionKeyStr.c_str());
    }

    auto commonKeyPath = "./common.txt";
    std::string commonKeyStr;
    if (Utility::getFileContents(commonKeyPath, commonKeyStr) != 1)
    {
        ui->wii_u_common_key->setText(commonKeyStr.c_str());
    }
}

void MainWindow::show_error_dialog(const std::string& msg, const std::string& title /*= "An error has occured!"*/)
{
    encounteredError = true;
    QPointer<QMessageBox> messageBox = new QMessageBox();
    messageBox->setWindowTitle(title.c_str());
    messageBox->setText(msg.c_str());
    messageBox->setIcon(QMessageBox::Critical);
    messageBox->exec();
}

void MainWindow::show_warning_dialog(const std::string& msg, const std::string& title /*= ""*/)
{
    QPointer<QMessageBox> messageBox = new QMessageBox();
    messageBox->setWindowTitle(title == "" ? defaultWindowTitle.c_str() : title.c_str());
    messageBox->setText(msg.c_str());
    messageBox->setIcon(QMessageBox::Warning);
    messageBox->exec();
}

void MainWindow::show_info_dialog(const std::string& msg, const std::string& title /*= ""*/)
{
    QPointer<QMessageBox> messageBox = new QMessageBox();
    messageBox->setWindowTitle(title == "" ? defaultWindowTitle.c_str() : title.c_str());
    messageBox->setText(msg.c_str());
    messageBox->setIcon(QMessageBox::NoIcon);
    messageBox->exec();
}

void MainWindow::setup_mixed_pools_combobox()
{
    eventsByName.setModel(&poolModel);
    poolNames << "Dungeons" << "Caves" << "Doors" << "Misc";
    poolCheckBoxes << &mix_dungeons << &mix_caves << &mix_doors << &mix_misc;
    for (size_t i = 0; i < poolNames.size(); i++)
    {
        poolCheckBoxes[i]->setText(poolNames[i]);
        poolModel.setItem(i, 0, poolCheckBoxes[i]);
        poolCheckBoxes[i]->setFlags(Qt::ItemIsEnabled);
        poolCheckBoxes[i]->setData(Qt::Unchecked, Qt::CheckStateRole);
    }

    // Dummy row to allow changing the mix_pools_combobox text without
    // making it editable. The dummy row text will be changed to reflect
    // what we want the combobox text to be.
    poolCheckBoxes << new QStandardItem();
    poolCheckBoxes.back()->setText("None");
    poolCheckBoxes.back()->setFlags(Qt::NoItemFlags);
    poolCheckBoxes.back()->setData(Qt::Unchecked, Qt::CheckStateRole);
    poolModel.setItem(poolNames.size(), 0, poolCheckBoxes[poolNames.size()]);
    eventsByName.setRowHidden(poolNames.size(), true);

    ui->mix_pools_combobox->setModel(&poolModel);
    ui->mix_pools_combobox->setView(&eventsByName);
    ui->mix_pools_combobox->setCurrentText("None");

    connect(&eventsByName, &QListView::clicked, this, &MainWindow::update_mixed_pools_on_text_click);
}

void MainWindow::update_mixed_pools_combobox_text(const QString& text)
{
    poolCheckBoxes.back()->setText(text);
    ui->mix_pools_combobox->setCurrentText(text);
}

void MainWindow::update_mixed_pools_on_text_click(const QModelIndex& index)
{
    QString clickedOption = index.data(0).toString();
    update_mixed_pools_combobox_option(clickedOption);
}

void MainWindow::update_mixed_pools_combobox_option(const QString& pool /*= ""*/)
{
    QStringList enabledPools;

    for (size_t i = 0; i < poolCheckBoxes.size() - 1; i++)
    {
        auto& poolOption = poolCheckBoxes[i];
        if (pool != "" && poolOption->text() == pool)
        {
            poolOption->setCheckState(poolOption->checkState() == Qt::Checked ? Qt::Unchecked : Qt::Checked);
        }

        if (poolOption->checkState() == Qt::Checked)
        {
            enabledPools << poolOption->text();
        }
    }

    if (enabledPools.size() == poolCheckBoxes.size() - 1)
    {
        update_mixed_pools_combobox_text("All");
    }
    else if (enabledPools.empty())
    {
        update_mixed_pools_combobox_text("None");
    }
    else if (enabledPools.size() <= 2)
    {
        QString text = "";
        for (size_t i = 0; i < enabledPools.size(); i++)
        {
            text += enabledPools[i];
            if (i != enabledPools.size() - 1)
            {
                text += ", ";
            }
        }
        update_mixed_pools_combobox_text(text);
    }
    else
    {
        std::string text = std::to_string(enabledPools.size()) + " Selected";
        update_mixed_pools_combobox_text(text.c_str());
    }

    // Only update the config if the user manually selected an option
    if (pool != "")
    {
        UPDATE_CONFIG_STATE_MIXED_POOLS(config, mix_dungeons);
        UPDATE_CONFIG_STATE_MIXED_POOLS(config, mix_caves);
        UPDATE_CONFIG_STATE_MIXED_POOLS(config, mix_doors);
        UPDATE_CONFIG_STATE_MIXED_POOLS(config, mix_misc);
    }

}

void MainWindow::setup_gear_menus()
{
    randomizedGearModel = new QStringListModel(this);
    startingGearModel = new QStringListModel(this);

    QStringList randomizedList;
    randomizedList << "Ballad of Gales"
                   << "Bait Bag"
                   << "Bombs"
                   << "Boomerang"
                   << "Cabana Deed"
                   << "Command Melody"
                   << "Deku Leaf"
                   << "Delivery Bag"
                   << "Din's Pearl"
                   << "Earth God's Lyric"
                   << "Empty Bottle"
                   << "Farore's Pearl"
                   << "Ghost Ship Chart"
                   << "Grappling Hook"
                   << "Hero's Charm"
                   << "Hookshot"
                   << "Hurricane Spin"
                   << "Iron Boots"
                   << "Maggie's Letter"
                   << "Magic Armor"
                   << "Moblin's Letter"
                   << "Nayru's Pearl"
                   << "Note to Mom"
                   << "Power Bracelets"
                   << "Progressive Bomb Bag"
                   << "Progressive Bomb Bag"
                   << "Progressive Bow"
                   << "Progressive Bow"
                   << "Progressive Bow"
                   << "Progressive Picto Box"
                   << "Progressive Picto Box"
                   << "Progressive Magic Meter"
                   << "Progressive Magic Meter"
                   << "Progressive Quiver"
                   << "Progressive Quiver"
                   << "Progressive Sail"
                   << "Progressive Shield"
                   << "Progressive Shield"
                   << "Progressive Sword"
                   << "Progressive Sword"
                   << "Progressive Sword"
                   << "Progressive Wallet"
                   << "Progressive Wallet"
                   << "Skull Hammer"
                   << "Song of Passing"
                   << "Spoils Bag"
                   << "Telescope"
                   << "Tingle Bottle"
                   << "Wind God's Aria";

    randomizedGearModel->setStringList(randomizedList);
    ui->randomized_gear->setModel(randomizedGearModel);
    ui->starting_gear->setModel(startingGearModel);
    ui->randomized_gear->setSelectionMode(QAbstractItemView::ExtendedSelection);
    ui->starting_gear->setSelectionMode(QAbstractItemView::ExtendedSelection);
}

void MainWindow::update_plandomizer_widget_visbility()
{
    // Hide plandomizer input widgets when plandomizer isn't check
    if (ui->plandomizer->isChecked())
    {
        ui->plandomizer_path->setVisible(true);
        ui->plandomizer_path_browse_button->setVisible(true);
        ui->plandomizer_label->setVisible(true);
    }
    else
    {
        ui->plandomizer_path->setVisible(false);
        ui->plandomizer_path_browse_button->setVisible(false);
        ui->plandomizer_label->setVisible(false);
    }
}

void MainWindow::apply_config_settings()
{
    // Directories and Seed
    ui->base_game_path->setText(config.gameBaseDir.c_str());
    ui->output_folder->setText(config.outputDir.c_str());
    APPLY_CONFIG_CHECKBOX_SETTING(config, ui, repack_for_console);
    on_repack_for_console_stateChanged(0); // hide console repacking elements if necessary
    ui->console_output->setText(config.consoleOutputDir.c_str());
    ui->seed->setText(config.seed.c_str());

    // Progression settings
    APPLY_CHECKBOX_SETTING(config, ui, progression_battlesquid);
    APPLY_CHECKBOX_SETTING(config, ui, progression_big_octos_gunboats);
    APPLY_CHECKBOX_SETTING(config, ui, progression_combat_secret_caves);
    APPLY_CHECKBOX_SETTING(config, ui, progression_dungeons);
    APPLY_CHECKBOX_SETTING(config, ui, progression_expensive_purchases);
    APPLY_CHECKBOX_SETTING(config, ui, progression_eye_reef_chests);
    APPLY_CHECKBOX_SETTING(config, ui, progression_free_gifts);
    APPLY_CHECKBOX_SETTING(config, ui, progression_great_fairies);
    APPLY_CHECKBOX_SETTING(config, ui, progression_island_puzzles);
    APPLY_CHECKBOX_SETTING(config, ui, progression_long_sidequests);
    APPLY_CHECKBOX_SETTING(config, ui, progression_mail);
    APPLY_CHECKBOX_SETTING(config, ui, progression_minigames);
    APPLY_CHECKBOX_SETTING(config, ui, progression_misc);
    APPLY_CHECKBOX_SETTING(config, ui, progression_obscure);
    APPLY_CHECKBOX_SETTING(config, ui, progression_platforms_rafts);
    APPLY_CHECKBOX_SETTING(config, ui, progression_puzzle_secret_caves);
    APPLY_CHECKBOX_SETTING(config, ui, progression_savage_labyrinth);
    APPLY_CHECKBOX_SETTING(config, ui, progression_short_sidequests);
    APPLY_CHECKBOX_SETTING(config, ui, progression_spoils_trading);
    APPLY_CHECKBOX_SETTING(config, ui, progression_submarines);
    APPLY_CHECKBOX_SETTING(config, ui, progression_tingle_chests);
    APPLY_CHECKBOX_SETTING(config, ui, progression_treasure_charts);
    APPLY_CHECKBOX_SETTING(config, ui, progression_triforce_charts);

    setup_gear_menus();

    // Starting Gear
    // Set this up before changing the sword_mode option since that function
    // will emit a signal to change the randomized/starting gear models
    QStringList randomizedGear = randomizedGearModel->stringList();
    QStringList startingGear =  startingGearModel->stringList();
    // For each item in the starting items list, remove it from the randomized items list
    for (GameItem& item : config.settings.starting_gear)
    {
        auto itemName = gameItemToName(item);
        auto index = randomizedGear.indexOf(itemName.c_str());
        if (index != -1)
        {
             randomizedGear.removeAt(index);
        }
        // Also add the item to the starting gear list
        startingGear << itemName.c_str();
    }
    startingGear.sort();
    randomizedGearModel->setStringList(randomizedGear);
    startingGearModel->setStringList(startingGear);
    ui->randomized_gear->setModel(randomizedGearModel);
    ui->starting_gear->setModel(startingGearModel);

    // Additional Randomizer Settings
    auto& sword_mode = config.settings.sword_mode;
    if (sword_mode == SwordMode::INVALID)
    {
        show_warning_dialog("Unknown sword mode.\nSetting as default value Start with Hero's Sword");
        sword_mode = SwordMode::StartWithSword;
    }
    auto index = static_cast<int>(sword_mode);
    ui->sword_mode->setCurrentIndex(index);

    // Call the index change slot function if the option didn't change from the default
    if (sword_mode == SwordMode::StartWithSword)
    {
        on_sword_mode_currentIndexChanged(index);
    }

    APPLY_SPINBOX_SETTING(config, ui, damage_multiplier, float(2.0f), float(80.0f));
    APPLY_CHECKBOX_SETTING(config, ui, keylunacy);
    APPLY_CHECKBOX_SETTING(config, ui, race_mode);
    // Call the slot for the race_mode state change incase it didn't change
    // to potentially grey out the num_race_mode_dungeons combobox
    on_race_mode_stateChanged(0);

    auto& num_race_mode_dungeons = config.settings.num_race_mode_dungeons;
    // Race mode dungeons must be between 1 and 6
    num_race_mode_dungeons = std::clamp(num_race_mode_dungeons, uint8_t(1), uint8_t(6));
    ui->num_race_mode_dungeons->setCurrentIndex(num_race_mode_dungeons - 1);

    auto& num_starting_triforce_shards = config.settings.num_starting_triforce_shards;
    // Number of starting triforce shards must be between 0 and 8
    num_starting_triforce_shards = std::clamp(num_starting_triforce_shards, uint8_t(0), uint8_t(8));
    ui->num_starting_triforce_shards->setCurrentIndex(num_starting_triforce_shards);

    APPLY_CHECKBOX_SETTING(config, ui, randomize_charts);
    APPLY_CHECKBOX_SETTING(config, ui, chest_type_matches_contents);

    // Convenience Tweaks
    APPLY_CHECKBOX_SETTING(config, ui, invert_sea_compass_x_axis);
    APPLY_CHECKBOX_SETTING(config, ui, instant_text_boxes);
    APPLY_CHECKBOX_SETTING(config, ui, reveal_full_sea_chart);
    APPLY_CHECKBOX_SETTING(config, ui, skip_rematch_bosses);
    APPLY_CHECKBOX_SETTING(config, ui, add_shortcut_warps_between_dungeons);
    APPLY_CHECKBOX_SETTING(config, ui, remove_music);

    // Starting Health
    APPLY_SPINBOX_SETTING(config, ui, starting_hcs, uint16_t(0), uint16_t(6));
    APPLY_SPINBOX_SETTING(config, ui, starting_pohs, uint16_t(0), uint16_t(44));

    // Player Customization
    APPLY_CHECKBOX_SETTING(config, ui, player_in_casual_clothes);

    // Advanced Options
    APPLY_CHECKBOX_SETTING(config, ui, do_not_generate_spoiler_log);
    APPLY_CHECKBOX_SETTING(config, ui, plandomizer);
    update_plandomizer_widget_visbility();
    ui->plandomizer_path->setText(config.settings.plandomizerFile.c_str());

    // Hints
    APPLY_CHECKBOX_SETTING(config, ui, ho_ho_hints);
    APPLY_CHECKBOX_SETTING(config, ui, korl_hints);
    APPLY_CHECKBOX_SETTING(config, ui, use_always_hints);
    APPLY_CHECKBOX_SETTING(config, ui, clearer_hints);
    APPLY_SPINBOX_SETTING(config, ui, path_hints, uint8_t(0), uint8_t(7));
    APPLY_SPINBOX_SETTING(config, ui, barren_hints, uint8_t(0), uint8_t(7));
    APPLY_SPINBOX_SETTING(config, ui, location_hints, uint8_t(0), uint8_t(7));
    APPLY_SPINBOX_SETTING(config, ui, item_hints, uint8_t(0), uint8_t(7));

    // Entrance Randomizer
    APPLY_CHECKBOX_SETTING(config, ui, randomize_dungeon_entrances);
    APPLY_CHECKBOX_SETTING(config, ui, randomize_cave_entrances);
    APPLY_CHECKBOX_SETTING(config, ui, randomize_door_entrances);
    APPLY_CHECKBOX_SETTING(config, ui, randomize_misc_entrances);
    APPLY_MIXED_POOLS_SETTING(config, ui, mix_dungeons);
    APPLY_MIXED_POOLS_SETTING(config, ui, mix_caves);
    APPLY_MIXED_POOLS_SETTING(config, ui, mix_doors);
    APPLY_MIXED_POOLS_SETTING(config, ui, mix_misc);
    APPLY_CHECKBOX_SETTING(config, ui, decouple_entrances);
    APPLY_CHECKBOX_SETTING(config, ui, randomize_starting_island);

    // Permalink
    ui->permalink->setText(create_permalink(config.settings, config.seed).c_str());
}

void MainWindow::on_base_game_path_browse_button_clicked()
{
    QString dir = QFileDialog::getExistingDirectory(this, tr("Folder"), QDir::current().absolutePath(), QFileDialog::ShowDirsOnly | QFileDialog::DontResolveSymlinks);
    if (!dir.isEmpty() && !dir.isNull())
    {
        ui->base_game_path->setText(dir);
        config.gameBaseDir = dir.toStdString();
    }
}

void MainWindow::on_output_folder_browse_button_clicked()
{
    QString dir = QFileDialog::getExistingDirectory(this, tr("Folder"), QDir::current().absolutePath(), QFileDialog::ShowDirsOnly | QFileDialog::DontResolveSymlinks);
    if (!dir.isEmpty() && !dir.isNull())
    {
        ui->output_folder->setText(dir);
        config.outputDir = dir.toStdString();
    }
}

void MainWindow::on_repack_for_console_stateChanged(int arg1)
{
    if (ui->repack_for_console->isChecked())
    {
        ui->label_for_console_output->setVisible(true);
        ui->console_output_browse_button->setVisible(true);
        ui->console_output->setVisible(true);
        ui->wii_u_common_key->setVisible(true);
        ui->label_for_wii_u_common_key->setVisible(true);
        ui->encryption_key->setVisible(true);
        ui->label_for_encryption_key->setVisible(true);
        config.repack_for_console = true;
    }
    else
    {
        ui->label_for_console_output->setVisible(false);
        ui->console_output_browse_button->setVisible(false);
        ui->console_output->setVisible(false);
        ui->wii_u_common_key->setVisible(false);
        ui->label_for_wii_u_common_key->setVisible(false);
        ui->encryption_key->setVisible(false);
        ui->label_for_encryption_key->setVisible(false);
        config.repack_for_console = false;
    }
}

void MainWindow::on_console_output_browse_button_clicked()
{
    QString dir = QFileDialog::getExistingDirectory(this, tr("Folder"), QDir::current().absolutePath(), QFileDialog::ShowDirsOnly | QFileDialog::DontResolveSymlinks);
    if (!dir.isEmpty() && !dir.isNull())
    {
        ui->console_output->setText(dir);
        config.consoleOutputDir = dir.toStdString();
    }
}

void MainWindow::on_generate_seed_button_clicked()
{
    std::string seed = generate_seed();
    config.seed = seed;
    ui->seed->setText(seed.c_str());
    update_permalink();
}

void MainWindow::update_progress_locations_text()
{
    int totalProgressionLocations = 0;
    for (auto& categorySet : locationCategories)
    {
        if (std::all_of(categorySet.begin(), categorySet.end(), [this](LocationCategory category)
        {
            if (category == LocationCategory::Junk) return false;
            if (category == LocationCategory::AlwaysProgression) return true;
            return ( category == LocationCategory::Dungeon           && config.settings.progression_dungeons)            ||
                   ( category == LocationCategory::GreatFairy        && config.settings.progression_great_fairies)       ||
                   ( category == LocationCategory::PuzzleSecretCave  && config.settings.progression_puzzle_secret_caves) ||
                   ( category == LocationCategory::CombatSecretCave  && config.settings.progression_combat_secret_caves) ||
                   ( category == LocationCategory::ShortSideQuest    && config.settings.progression_short_sidequests)    ||
                   ( category == LocationCategory::LongSideQuest     && config.settings.progression_long_sidequests)     ||
                   ( category == LocationCategory::SpoilsTrading     && config.settings.progression_spoils_trading)      ||
                   ( category == LocationCategory::Minigame          && config.settings.progression_minigames)           ||
                   ( category == LocationCategory::FreeGift          && config.settings.progression_free_gifts)          ||
                   ( category == LocationCategory::Mail              && config.settings.progression_mail)                ||
                   ( category == LocationCategory::Submarine         && config.settings.progression_submarines)          ||
                   ( category == LocationCategory::EyeReefChests     && config.settings.progression_eye_reef_chests)     ||
                   ( category == LocationCategory::SunkenTreasure    && config.settings.progression_triforce_charts)     ||
                   ( category == LocationCategory::SunkenTreasure    && config.settings.progression_treasure_charts)     ||
                   ( category == LocationCategory::ExpensivePurchase && config.settings.progression_expensive_purchases) ||
                   ( category == LocationCategory::Misc              && config.settings.progression_misc)                ||
                   ( category == LocationCategory::TingleChest       && config.settings.progression_tingle_chests)       ||
                   ( category == LocationCategory::BattleSquid       && config.settings.progression_battlesquid)         ||
                   ( category == LocationCategory::SavageLabyrinth   && config.settings.progression_savage_labyrinth)    ||
                   ( category == LocationCategory::IslandPuzzle      && config.settings.progression_island_puzzles)      ||
                   ( category == LocationCategory::Obscure           && config.settings.progression_obscure)             ||
                   ((category == LocationCategory::Platform || category == LocationCategory::Raft)    && config.settings.progression_platforms_rafts) ||
                   ((category == LocationCategory::BigOcto  || category == LocationCategory::Gunboat) && config.settings.progression_big_octos_gunboats);
        }))
        {
            totalProgressionLocations++;
        }
    }

    // subtract 3 or 46 locations depending on if only one of triforce charts and treasure charts was chosen
    if (config.settings.progression_triforce_charts && !config.settings.progression_treasure_charts)
    {
        totalProgressionLocations -= 46;
    }
    else if (!config.settings.progression_triforce_charts && config.settings.progression_treasure_charts)
    {
        totalProgressionLocations -= 3;
    }

    ui->groupBox->setTitle(std::string("Where Should Progress Items Appear? (Selected: " + std::to_string(totalProgressionLocations) + " Possible Progression Locations)").c_str());
}

// Macros which expand into functions for changing the state of config on checkboxes

// Progression Locations
DEFINE_STATE_CHANGE_FUNCTION(progression_battlesquid)
DEFINE_STATE_CHANGE_FUNCTION(progression_big_octos_gunboats)
DEFINE_STATE_CHANGE_FUNCTION(progression_combat_secret_caves)
DEFINE_STATE_CHANGE_FUNCTION(progression_dungeons)
DEFINE_STATE_CHANGE_FUNCTION(progression_expensive_purchases)
DEFINE_STATE_CHANGE_FUNCTION(progression_eye_reef_chests)
DEFINE_STATE_CHANGE_FUNCTION(progression_free_gifts)
DEFINE_STATE_CHANGE_FUNCTION(progression_great_fairies)
DEFINE_STATE_CHANGE_FUNCTION(progression_island_puzzles)
DEFINE_STATE_CHANGE_FUNCTION(progression_long_sidequests)
DEFINE_STATE_CHANGE_FUNCTION(progression_mail)
DEFINE_STATE_CHANGE_FUNCTION(progression_minigames)
DEFINE_STATE_CHANGE_FUNCTION(progression_misc)
DEFINE_STATE_CHANGE_FUNCTION(progression_obscure)
DEFINE_STATE_CHANGE_FUNCTION(progression_platforms_rafts)
DEFINE_STATE_CHANGE_FUNCTION(progression_puzzle_secret_caves)
DEFINE_STATE_CHANGE_FUNCTION(progression_savage_labyrinth)
DEFINE_STATE_CHANGE_FUNCTION(progression_short_sidequests)
DEFINE_STATE_CHANGE_FUNCTION(progression_spoils_trading)
DEFINE_STATE_CHANGE_FUNCTION(progression_submarines)
DEFINE_STATE_CHANGE_FUNCTION(progression_tingle_chests)
DEFINE_STATE_CHANGE_FUNCTION(progression_treasure_charts)
DEFINE_STATE_CHANGE_FUNCTION(progression_triforce_charts)

// Additional Randomization Options
void MainWindow::on_sword_mode_currentIndexChanged(int index)
{
    config.settings.sword_mode = static_cast<SwordMode>(ui->sword_mode->currentIndex());

    // Update randomized/starting gear lists to reflect sword mode
    auto randomizedGear = randomizedGearModel->stringList();
    auto startingGear = startingGearModel->stringList();

    int numSwordsInGearMenus = randomizedGear.filter("Progressive Sword").size() + startingGear.filter("Progressive Sword").size();

    // If the player set the option to No Starting Sword or Swordless, remove all swords
    auto& sword_mode = config.settings.sword_mode;
    if (sword_mode == SwordMode::RandomSword || sword_mode == SwordMode::NoSword)
    {
        randomizedGear.removeAll("Progressive Sword");
        startingGear.removeAll("Progressive Sword");
    }
    // If the player set the option to Start with Hero's Sword
    else if (config.settings.sword_mode == SwordMode::StartWithSword)
    {
        // Add swords to the randomized gear until there are 3
        while (numSwordsInGearMenus < 3)
        {
            randomizedGear.append("Progressive Sword");
            numSwordsInGearMenus++;
        }
    }

    // Make sure the hurricane spin is removed when Swordless is enabled
    if (sword_mode == SwordMode::NoSword)
    {
        randomizedGear.removeAll("Hurricane Spin");
        startingGear.removeAll("Hurricane Spin");
    }
    else if (randomizedGear.filter("Hurricane Spin").size() + startingGear.filter("Hurricane Spin").size() == 0)
    {
        randomizedGear.append("Hurricane Spin");
    }
    startingGear.sort();
    randomizedGear.sort();
    randomizedGearModel->setStringList(randomizedGear);
    startingGearModel->setStringList(startingGear);
    update_permalink();
}

DEFINE_STATE_CHANGE_FUNCTION(randomize_charts)
DEFINE_STATE_CHANGE_FUNCTION(chest_type_matches_contents)

void MainWindow::on_damage_multiplier_valueChanged(int multiplier)
{
    config.settings.damage_multiplier = static_cast<float>(multiplier);
}

DEFINE_STATE_CHANGE_FUNCTION(keylunacy)

void MainWindow::on_race_mode_stateChanged(int arg1) {
    UPDATE_CONFIG_STATE(config, ui, race_mode);
    // Grey out the race mode dungeons combobox if race mode is off
    if (config.settings.race_mode)
    {
        ui->num_race_mode_dungeons->setEnabled(true);
        ui->label_for_num_race_mode_dungeons->setEnabled(true);
    }
    else
    {
        ui->num_race_mode_dungeons->setEnabled(false);
        ui->label_for_num_race_mode_dungeons->setEnabled(false);
    }
}

void MainWindow::on_num_starting_triforce_shards_currentIndexChanged(int index)
{
    config.settings.num_starting_triforce_shards = ui->num_starting_triforce_shards->currentIndex();
    update_permalink();
}

void MainWindow::on_num_race_mode_dungeons_currentIndexChanged(int index)
{
    config.settings.num_race_mode_dungeons = ui->num_race_mode_dungeons->currentIndex() + 1;
    update_permalink();
}

// Convenience Tweaks
DEFINE_STATE_CHANGE_FUNCTION(invert_sea_compass_x_axis)
DEFINE_STATE_CHANGE_FUNCTION(instant_text_boxes)
DEFINE_STATE_CHANGE_FUNCTION(reveal_full_sea_chart)
DEFINE_STATE_CHANGE_FUNCTION(skip_rematch_bosses)
DEFINE_STATE_CHANGE_FUNCTION(add_shortcut_warps_between_dungeons)
DEFINE_STATE_CHANGE_FUNCTION(remove_music)

//Advanced Options
DEFINE_STATE_CHANGE_FUNCTION(do_not_generate_spoiler_log)
void MainWindow::on_plandomizer_stateChanged(int arg1)
{
    UPDATE_CONFIG_STATE(config, ui, plandomizer);
    update_permalink();
    update_plandomizer_widget_visbility();
}

void MainWindow::on_plandomizer_path_browse_button_clicked()
{
    QString fileName = QFileDialog::getOpenFileName(this, tr("Open Plandomzier File"), QDir::current().absolutePath());
    if (!fileName.isEmpty() && !fileName.isNull())
    {
        ui->plandomizer_path->setText(fileName);
        config.settings.plandomizerFile = fileName.toStdString();
    }
}

// Starting Gear
void MainWindow::swap_selected_gear(QListView* gearFrom, QStringListModel* gearTo)
{
    // Add selected items to the gear and
    // put all selected rows into a list for sorting
    QStringList list = gearTo->stringList();
    std::list<int> selectedRows = {};
    for (auto& index : gearFrom->selectionModel()->selectedIndexes())
    {
        list << index.data().toString();
        selectedRows.push_back(index.row());
    }
    list.sort();

    // Set the sorted strings as the new starting gear list
    gearTo->setStringList(list);

    // Remove rows from the randomized gear list in reverse order
    // to not invalidate row positions as we go
    selectedRows.sort();
    selectedRows.reverse();
    for (auto& row : selectedRows)
    {
        gearFrom->model()->removeRow(row);
    }
}

void MainWindow::update_starting_gear()
{
    // Clear config starting gear and re-add everything in the starting_gear QListView
    config.settings.starting_gear.clear();
    auto startingItemsList = startingGearModel->stringList();
    for (auto& item : startingItemsList)
    {
        config.settings.starting_gear.push_back(nameToGameItem(item.toStdString()));
    }
    update_permalink();
}

void MainWindow::on_add_gear_clicked()
{
    swap_selected_gear(ui->randomized_gear, startingGearModel);
    update_starting_gear();
}

void MainWindow::on_remove_gear_clicked()
{
    swap_selected_gear(ui->starting_gear, randomizedGearModel);
    update_starting_gear();
}

void MainWindow::update_starting_health_text()
{
    int health = 12 + (config.settings.starting_hcs * 4);
    health += config.settings.starting_pohs;

    int containers =  health / 4;
    int pieces = health % 4;

    std::string containersStr = std::to_string(containers) + " Hearts";
    std::string piecesStr = std::to_string(pieces) + (pieces == 1 ? " Piece" : " Pieces");

    std::string message = "Current Starting Health: " + containersStr + " and " + piecesStr;
    ui->current_health->setText(message.c_str());

    update_permalink();
}

void MainWindow::on_starting_hcs_valueChanged(int starting_hcs)
{
    config.settings.starting_hcs = starting_hcs;
    update_starting_health_text();
}

void MainWindow::on_starting_pohs_valueChanged(int starting_pohs)
{
    config.settings.starting_pohs = starting_pohs;
    update_starting_health_text();
}

// Player Customization
DEFINE_STATE_CHANGE_FUNCTION(player_in_casual_clothes)

// Advanced Options
DEFINE_STATE_CHANGE_FUNCTION(ho_ho_hints)
DEFINE_STATE_CHANGE_FUNCTION(korl_hints)
DEFINE_STATE_CHANGE_FUNCTION(use_always_hints)
DEFINE_STATE_CHANGE_FUNCTION(clearer_hints)
void MainWindow::on_path_hints_valueChanged(int path_hints)
{
    config.settings.path_hints = path_hints;
    update_permalink();
}

void MainWindow::on_barren_hints_valueChanged(int barren_hints)
{
    config.settings.barren_hints = barren_hints;
    update_permalink();
}

void MainWindow::on_location_hints_valueChanged(int location_hints)
{
    config.settings.location_hints = location_hints;
    update_permalink();
}

void MainWindow::on_item_hints_valueChanged(int item_hints)
{
    config.settings.item_hints = item_hints;
    update_permalink();
}

DEFINE_STATE_CHANGE_FUNCTION(randomize_dungeon_entrances)
DEFINE_STATE_CHANGE_FUNCTION(randomize_cave_entrances)
DEFINE_STATE_CHANGE_FUNCTION(randomize_door_entrances)
DEFINE_STATE_CHANGE_FUNCTION(randomize_misc_entrances)
// Mixed pools options' states are handled in update_mixed_pools_combobox_option()
DEFINE_STATE_CHANGE_FUNCTION(decouple_entrances)
DEFINE_STATE_CHANGE_FUNCTION(randomize_starting_island)

void MainWindow::update_option_description_text(const std::string& description /*= ""*/)
{
    if (description == "")
    {
        ui->option_description->setText("(Hover over an option to see a description of what it does.)");
        ui->option_description->setStyleSheet("color: grey;");
    }
    else
    {
        ui->option_description->setText(description.c_str());
        ui->option_description->setStyleSheet("");
        ui->option_description->setTextFormat(Qt::RichText);
    }
}

void MainWindow::update_permalink()
{
    ui->permalink->setText(create_permalink(config.settings, config.seed).c_str());
    currentPermalink = ui->permalink->text();
    ui->tracker_permalink->setText(create_tracker_permalink(config.settings, config.seed).c_str());
}

void MainWindow::on_permalink_textEdited(const QString &newPermalink)
{
    Config oldConfig = config;

    PermalinkError err = parse_permalink(newPermalink.toStdString(), config.settings, config.seed);
    if (err == PermalinkError::INVALID_VERSION)
    {
        show_error_dialog("The permalink you pasted does not match the current version of the randomizer.");
        config = oldConfig;
        ui->permalink->setText(currentPermalink);
        return;
    }
    else if (err == PermalinkError::BAD_PERMALINK)
    {
        show_error_dialog("The permalink you pasted is invalid.");
        config = oldConfig;
        ui->permalink->setText(currentPermalink);
        return;
    }
    currentPermalink = newPermalink;
    apply_config_settings();
}


void MainWindow::on_reset_settings_to_default_clicked()
{
    delete_and_create_default_config();

    // Don't reset any paths the user has specified
    auto previousGameBaseDir = config.gameBaseDir;
    auto previousOutputDir = config.outputDir;
    auto previousSeed = config.seed;
    auto previousPlandomizerFile = config.settings.plandomizerFile;

    // Load new config
    load_config_into_ui();

    // Restore previous paths
    config.gameBaseDir = previousGameBaseDir;
    config.outputDir = previousOutputDir;
    config.seed = previousSeed;
    config.settings.plandomizerFile = previousPlandomizerFile;
    apply_config_settings();
}

void MainWindow::update_encryption_files()
{
    // Write encryption and common keys to separate files so users can share config files without sharing the keys
    if (ui->encryption_key->text() != "")
    {
        std::ofstream file("./encryption.txt");
        if (file.is_open())
        {
            file << ui->encryption_key->text().toStdString();
            file.close();
        }
    }

    if (ui->wii_u_common_key->text() != "")
    {
        std::ofstream file("./common.txt");
        if (file.is_open())
        {
            file << ui->wii_u_common_key->text().toStdString();
            file.close();
        }
    }
}

void MainWindow::on_randomize_button_clicked()
{
    // Check to make sure the base game and output are directories
    if (!std::filesystem::is_directory(config.gameBaseDir))
    {
        show_warning_dialog("Must specify path to your clean base game folder (USA).", "Clean base game path not specified");
        return;
    }

    if (!std::filesystem::is_directory(config.outputDir))
    {
        show_warning_dialog("Must specify a valid output folder for the randomized files.", "No output folder specified");
        return;
    }
    // And check to make sure the plando path leads to a file
    if (config.settings.plandomizer && (!std::filesystem::exists(config.settings.plandomizerFile) || std::filesystem::is_directory(config.settings.plandomizerFile)))
    {
        show_warning_dialog("Cannot find specified plandomizer file.\nPlease check to make sure it's entered correctly.", "Bad plandomizer file path");
        return;
    }

    if (config.repack_for_console)
    {
        if (!std::filesystem::is_directory(config.consoleOutputDir))
        {
            show_warning_dialog("Must specify a valid output folder for the repacked console files.", "No console output folder specified");
            return;
        }
        update_encryption_files();
    }

    // Write config to file so that the main randomization algorithm can pick it up
    // and to keep compatibility with non-gui version
<<<<<<< HEAD
    // TODO: change code number to string
    ConfigError err = writeToFile(APP_SAVE_PATH "config.yaml", config);
=======
    ConfigError err = writeToFile("./config.yaml", config);
>>>>>>> 7e1d4638
    if(err != ConfigError::NONE) {
        show_error_dialog("Failed to write config.yaml\ncode " + errorToName(err));
        return;
    }

    // Setup the progress dialog for the randomization algorithm
    int progressTotal = config.repack_for_console ? 200 : 100;
    QPointer<QProgressDialog> progressDialog = new QProgressDialog("Initializing...", "", 0, progressTotal, this);
    progressDialog->setWindowTitle("Randomizing");
    progressDialog->setWindowModality(Qt::WindowModal);
    progressDialog->setWindowFlag(Qt::WindowCloseButtonHint, false);
    progressDialog->setCancelButton(0);
    progressDialog->setValue(0);
    progressDialog->setVisible(true);

    encounteredError = false;
    // Initialize custom thread for running the randomizer algorithm
    QPointer<RandomizerThread> thread = new RandomizerThread();
    // When the randomizer thread finishes, close the progress dialog
    connect(thread, &QThread::finished, progressDialog, &QProgressDialog::cancel);
    // Let the randomizer thread update the text and value of the progress dialog
    connect(thread, &RandomizerThread::dialogValueUpdate, progressDialog, &QProgressDialog::setValue);
    connect(thread, &RandomizerThread::dialogLabelUpdate, progressDialog, &QProgressDialog::setLabelText);
    // If an error happened, let the Main Window know so it can show an error message
    connect(thread, &RandomizerThread::errorUpdate, this, &MainWindow::show_error_dialog);
    thread->start();
    progressDialog->exec();

    // Only show the finish confirmation if there was no error
    if (!encounteredError)
    {
        show_info_dialog("Randomization complete.\n\nIf you get stuck, check the progression spoiler log in the output folder.", "Randomization complete");
    }
}

bool MainWindow::eventFilter(QObject *target, QEvent *event)
{
    if (event->type() == QEvent::Enter)
    {
        auto optionName = target->objectName();

        if (optionName.startsWith("label_for_"))
        {
            optionName = optionName.replace("label_for_", "");
        }
        // This is the name of a line edit within a spinbox. Change the name to
        // it's parent's name so that we get the correct description.
        else if (optionName == "qt_spinbox_lineedit")
        {
            optionName = target->parent()->objectName();
        }

        if (optionDescriptions.contains(optionName.toStdString()))
        {
            update_option_description_text(optionDescriptions[optionName.toStdString()]);
        }
        else
        {
            update_option_description_text();
        }
        return true;
    }
    else if (event->type() == QEvent::Leave)
    {
        update_option_description_text();
        return true;
    }

    return QMainWindow::eventFilter(target, event);
}

void MainWindow::load_locations()
{
    auto locationDataPath = DATA_PATH "logic/data/location_data.yaml";
    std::string locationDataStr;
    Utility::getFileContents(locationDataPath, locationDataStr);
    locationDataStr = Utility::Str::InsertUnicodeReplacements(locationDataStr);
    Yaml::Node locationDataTree;
    Yaml::Parse(locationDataTree, locationDataStr);
    for (auto locationObjectIt = locationDataTree.Begin(); locationObjectIt != locationDataTree.End(); locationObjectIt++)
    {
        Yaml::Node& locationObject = (*locationObjectIt).second;
        std::string name = Utility::Str::RemoveUnicodeReplacements(locationObject["Names"]["English"].As<std::string>());
        locationCategories.push_back({});
        for (auto categoryIt = locationObject["Category"].Begin(); categoryIt != locationObject["Category"].End(); categoryIt++)
        {
            Yaml::Node category = (*categoryIt).second;
            const std::string& categoryNameStr = category.As<std::string>();
            const auto& cat = nameToLocationCategory(categoryNameStr);
            if (cat == LocationCategory::INVALID)
            {
                show_warning_dialog("Location \"" + name + "\" has an invalid category name \"" + categoryNameStr + "\"");
            }
            locationCategories.back().insert(cat);
        }
    }
}<|MERGE_RESOLUTION|>--- conflicted
+++ resolved
@@ -966,12 +966,8 @@
 
     // Write config to file so that the main randomization algorithm can pick it up
     // and to keep compatibility with non-gui version
-<<<<<<< HEAD
     // TODO: change code number to string
     ConfigError err = writeToFile(APP_SAVE_PATH "config.yaml", config);
-=======
-    ConfigError err = writeToFile("./config.yaml", config);
->>>>>>> 7e1d4638
     if(err != ConfigError::NONE) {
         show_error_dialog("Failed to write config.yaml\ncode " + errorToName(err));
         return;
